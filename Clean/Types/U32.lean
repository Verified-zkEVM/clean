import Clean.Gadgets.ByteLookup
import Clean.Circuit.Extensions
import Clean.Utils.Bitwise
import Clean.Circuit.Provable
import Clean.Utils.Primes
import Clean.Circuit.Subcircuit
import Clean.Gadgets.Equality

section
variable {p : ℕ} [Fact p.Prime] [p_large_enough: Fact (p > 512)]

/--
  A 32-bit unsigned integer is represented using four limbs of 8 bits each.
-/
structure U32 (T: Type) where
  x0 : T
  x1 : T
  x2 : T
  x3 : T

instance : ProvableType U32 where
  size := 4
  toElements x := #v[x.x0, x.x1, x.x2, x.x3]
  fromElements v :=
    let ⟨ .mk [x0, x1, x2, x3], _ ⟩ := v
    ⟨ x0, x1, x2, x3 ⟩

instance : NonEmptyProvableType U32 where
  nonempty := by simp only [size, Nat.reduceGT]

instance (T: Type) [Inhabited T] : Inhabited (U32 T) where
  default := ⟨ default, default, default, default ⟩

instance (T: Type) [Repr T] : Repr (U32 T) where
  reprPrec x _ := "⟨" ++ repr x.x0 ++ ", " ++ repr x.x1 ++ ", " ++ repr x.x2 ++ ", " ++ repr x.x3 ++ "⟩"

namespace U32
def toLimbs {F} (x : U32 F) : Vector F 4 := toElements x
def fromLimbs {F} (v : Vector F 4) : U32 F := fromElements v

def map {α β : Type} (x : U32 α) (f : α → β) : U32 β :=
  ⟨ f x.x0, f x.x1, f x.x2, f x.x3 ⟩

def vals (x : U32 (F p)) : U32 ℕ := x.map ZMod.val

omit [Fact (Nat.Prime p)] p_large_enough in
/--
  Extensionality principle for U32
-/
@[ext]
lemma ext {x y : U32 (F p)}
    (h0 : x.x0 = y.x0)
    (h1 : x.x1 = y.x1)
    (h2 : x.x2 = y.x2)
    (h3 : x.x3 = y.x3)
    : x = y :=
  by match x, y with
  | ⟨ x0, x1, x2, x3 ⟩, ⟨ y0, y1, y2, y3 ⟩ =>
    simp only [h0, h1, h2, h3] at *
    simp only [h0, h1, h2, h3]

/--
  A 32-bit unsigned integer is normalized if all its limbs are less than 256.
-/
def Normalized (x: U32 (F p)) :=
  x.x0.val < 256 ∧ x.x1.val < 256 ∧ x.x2.val < 256 ∧ x.x3.val < 256

/--
  Return the value of a 32-bit unsigned integer over the natural numbers.
-/
def value (x: U32 (F p)) :=
  x.x0.val + x.x1.val * 256 + x.x2.val * 256^2 + x.x3.val * 256^3

omit [Fact (Nat.Prime p)] p_large_enough in
theorem value_lt_of_normalized {x : U32 (F p)} (hx: x.Normalized) : x.value < 2^32 := by
  simp_all only [value, Normalized]
  linarith

omit [Fact (Nat.Prime p)] p_large_enough in
theorem value_horner (x : U32 (F p)) : x.value =
    x.x0.val + 2^8 * (x.x1.val + 2^8 * (x.x2.val + 2^8 * x.x3.val)) := by
  simp only [value]
  ring

omit [Fact (Nat.Prime p)] p_large_enough in
theorem value_xor_horner {x : U32 (F p)} (hx: x.Normalized) : x.value =
    x.x0.val ^^^ 2^8 * (x.x1.val ^^^ 2^8 * (x.x2.val ^^^ 2^8 * x.x3.val)) := by
  let ⟨ x0, x1, x2, x3 ⟩ := x
  simp_all only [Normalized, value_horner]
  let ⟨ hx0, hx1, hx2, hx3 ⟩ := hx
  repeat rw [Bitwise.xor_eq_add 8]
  repeat assumption

def valueNat (x: U32 ℕ) :=
  x.x0 + x.x1 * 256 + x.x2 * 256^2 + x.x3 * 256^3

omit [Fact (Nat.Prime p)] p_large_enough in
lemma vals_valueNat (x : U32 (F p)) : x.vals.valueNat = x.value := rfl

/--
  Return a 32-bit unsigned integer from a natural number, by decomposing
  it into four limbs of 8 bits each.
-/
def decomposeNat (x: ℕ) : U32 (F p) :=
  let x0 := x % 256
  let x1 : ℕ := (x / 256) % 256
  let x2 : ℕ := (x / 256^2) % 256
  let x3 : ℕ := (x / 256^3) % 256
  ⟨ x0, x1, x2, x3 ⟩

/--
  Return a 32-bit unsigned integer from a natural number, by decomposing
  it into four limbs of 8 bits each.
-/
def decomposeNatNat (x: ℕ) : U32 ℕ :=
  let x0 := x % 256
  let x1 : ℕ := (x / 256) % 256
  let x2 : ℕ := (x / 256^2) % 256
  let x3 : ℕ := (x / 256^3) % 256
  ⟨ x0, x1, x2, x3 ⟩

/--
  Return a 32-bit unsigned integer from a natural number, by decomposing
  it into four limbs of 8 bits each.
-/
def decomposeNatExpr (x: ℕ) : U32 (Expression (F p)) :=
  let (⟨x0, x1, x2, x3⟩ : U32 (F p)) := decomposeNat x
  ⟨ x0, x1, x2, x3 ⟩

def fromUInt32 (x : UInt32) : U32 (F p) :=
  decomposeNat x.toFin

def valueU32 (x : U32 (F p)) (h : x.Normalized) : UInt32 :=
  UInt32.ofNatLT x.value (value_lt_of_normalized h)

lemma fromUInt32_normalized (x : UInt32) : (fromUInt32 (p:=p) x).Normalized := by
  simp only [Normalized, fromUInt32, decomposeNat]
  have h (x : ℕ) : ZMod.val (n:=p) (x % 256 : ℕ) < 256 := by
    have : x % 256 < 256 := Nat.mod_lt _ (by norm_num)
    rw [FieldUtils.val_lt_p]
    assumption
    linarith [p_large_enough.elim]
  simp [h]

theorem value_fromUInt32 (x : UInt32) : value (fromUInt32 (p:=p) x) = x.toNat := by
  simp only [valueU32, value_horner, fromUInt32, decomposeNat, UInt32.toFin_val]
  set x := x.toNat
  have h (x : ℕ) : ZMod.val (n:=p) (x % 256 : ℕ) = x % 256 := by
    rw [ZMod.val_cast_of_lt]
    have : x % 256 < 256 := Nat.mod_lt _ (by norm_num)
    linarith [p_large_enough.elim]
  simp only [h]
  have : 2^8 = 256 := rfl
  simp only [this]
  have : x < 256^4 := by simp [x, UInt32.toNat_lt_size]
  have : x / 256^3 % 256 = x / 256^3 := by rw [Nat.mod_eq_of_lt]; omega
  rw [this]
  have div_succ_pow (n : ℕ) : x / 256^(n + 1) = (x / 256^n) / 256 := by rw [Nat.div_div_eq_div_mul]; rfl
  have mod_add_div (n : ℕ) : x / 256^n % 256 + 256 * (x / 256^(n + 1)) = x / 256^n := by
    rw [div_succ_pow n, Nat.mod_add_div]
  simp only [mod_add_div]
  rw [div_succ_pow 1, Nat.pow_one, Nat.mod_add_div, Nat.mod_add_div]

def fromByte (x: Fin 256) : U32 (F p) :=
  ⟨ x.val, 0, 0, 0 ⟩

lemma fromByte_value {x : Fin 256} : (fromByte x).value (p:=p) = x := by
  simp [value, fromByte]
  apply FieldUtils.val_lt_p x
  linarith [x.is_lt, p_large_enough.elim]

lemma fromByte_normalized {x : Fin 256} : (fromByte x).Normalized (p:=p) := by
  simp [Normalized, fromByte]
  rw [FieldUtils.val_lt_p x]
  repeat linarith [x.is_lt, p_large_enough.elim]
end U32

namespace U32.AssertNormalized
open Gadgets (ByteTable)

/--
  Assert that a 32-bit unsigned integer is normalized.
  This means that all its limbs are less than 256.
-/
def main (inputs : Var U32 (F p)) : Circuit (F p) Unit  := do
  let ⟨ x0, x1, x2, x3 ⟩ := inputs
  lookup ByteTable x0
  lookup ByteTable x1
  lookup ByteTable x2
  lookup ByteTable x3

def circuit : FormalAssertion (F p) U32 where
  main
  Assumptions _ := True
  Spec inputs := inputs.Normalized

  soundness := by
    rintro i0 env x_var ⟨ x0, x1, x2, x3 ⟩ h_eval _as
    simp_all [main, circuit_norm, ByteTable, Normalized, explicit_provable_type]

  completeness := by
    rintro i0 env x_var _ ⟨ x0, x1, x2, x3 ⟩ h_eval _as
    simp_all [main, circuit_norm, ByteTable, Normalized, explicit_provable_type]

end U32.AssertNormalized

/--
  Witness a 32-bit unsigned integer.
-/
def U32.witness (compute : Environment (F p) → U32 (F p)) := do
  let x ← ProvableType.witness compute
  assertion U32.AssertNormalized.circuit x
  return x


<<<<<<< HEAD
def main (x : Var U32 (F p)) : Circuit (F p) (Var U32 (F p))  := do
  let y <== x
  return y

def Assumptions (_input : U32 (F p)) := True

def Spec (x y : U32 (F p)) := x = y

def circuit : FormalCircuit (F p) U32 U32 where
  main := main
  Assumptions
  Spec
  localLength _ := 4
  output inputs i0 := varFromOffset U32 i0
  soundness := by
    rintro i0 env x_var
    rintro ⟨ x0, x1, x2, x3 ⟩ h_eval _as
    simp [circuit_norm, main, Spec, h_eval, explicit_provable_type]
    injections h_eval
    intros h0 h1 h2 h3
    aesop
  completeness := by
    rintro i0 env x_var
    rintro h ⟨ x0, x1, x2, x3 ⟩ h_eval _as
    simp [circuit_norm, main, Spec, h_eval]
    simp [circuit_norm, main, Gadgets.Equality.elaborated] at h
    simp_all [circuit_norm, explicit_provable_type]
    have h0 := h 0
    have h1 := h 1
    have h2 := h 2
    have h3 := h 3
    simp only [Fin.isValue, Fin.val_zero, add_zero, List.getElem_cons_zero] at h0
    simp only [Fin.isValue, Fin.val_one, List.getElem_cons_succ, List.getElem_cons_zero] at h1
    simp only [Fin.isValue, Fin.val_two, List.getElem_cons_succ, List.getElem_cons_zero] at h2
    simp only [Fin.isValue, show @Fin.val 4 3 = 3 by rfl, List.getElem_cons_succ,
      List.getElem_cons_zero] at h3
    simp_all

def deterministicCircuit : DeterministicFormalCircuit (F p) U32 U32 where
  circuit
  uniqueness := by
    intro _ _ _ _ h₁ h₂
    simp only [circuit, Spec] at h₁ h₂
    rw[←h₁, ←h₂]

end Copy

@[reducible]
def copy (x : Var U32 (F p)) : Circuit (F p) (Var U32 (F p)) :=
  subcircuit Copy.circuit x

namespace ByteVector
=======
namespace U32.ByteVector
>>>>>>> dfb1c970
-- results about U32 when viewed as a vector of bytes, via `toLimbs` and `fromLimbs`

theorem fromLimbs_toLimbs {F} (x : U32 F) :
    U32.fromLimbs x.toLimbs = x := rfl

theorem toLimbs_fromLimbs {F} (v : Vector F 4) :
    (U32.fromLimbs v).toLimbs = v := ProvableType.toElements_fromElements ..

theorem ext_iff {F} {x y : U32 F} :
    x = y ↔ ∀ i (_ : i < 4), x.toLimbs[i] = y.toLimbs[i] := by
  simp only [U32.toLimbs, ProvableType.ext_iff, size]

omit [Fact (Nat.Prime p)] p_large_enough in
theorem normalized_iff {x : U32 (F p)} :
    x.Normalized ↔ ∀ i (_ : i < 4), x.toLimbs[i].val < 256 := by
  rcases x with ⟨ x0, x1, x2, x3 ⟩
  simp only [toLimbs, Normalized, toElements, size, Vector.getElem_mk, List.getElem_toArray]
  constructor
  · intro h i hi
    repeat (rcases hi with _ | hi; try simp [*, size])
  · intro h
    let h0 := h 0 (by decide)
    let h1 := h 1 (by decide)
    let h2 := h 2 (by decide)
    let h3 := h 3 (by decide)
    simp only [List.getElem_cons_zero, List.getElem_cons_succ] at h0 h1 h2 h3
    simp_all

lemma toLimbs_map {α β : Type} (x : U32 α) (f : α → β) :
  toLimbs (map x f) = (toLimbs x).map f := rfl

lemma getElem_eval_toLimbs {F} [Field F] {env : Environment F} {x : U32 (Expression F)} {i : ℕ} (hi : i < 4) :
    Expression.eval env x.toLimbs[i] = (eval env x).toLimbs[i] := by
  simp only [toLimbs, eval, size, toVars, ProvableType.toElements_fromElements, Vector.getElem_map]

lemma eval_fromLimbs {F} [Field F] {env : Environment F} {v : Vector (Expression F) 4} :
    eval env (U32.fromLimbs v) = .fromLimbs (v.map env) := by
  simp only [U32.fromLimbs, ProvableType.eval_fromElements]
end ByteVector
end U32<|MERGE_RESOLUTION|>--- conflicted
+++ resolved
@@ -213,62 +213,7 @@
   return x
 
 
-<<<<<<< HEAD
-def main (x : Var U32 (F p)) : Circuit (F p) (Var U32 (F p))  := do
-  let y <== x
-  return y
-
-def Assumptions (_input : U32 (F p)) := True
-
-def Spec (x y : U32 (F p)) := x = y
-
-def circuit : FormalCircuit (F p) U32 U32 where
-  main := main
-  Assumptions
-  Spec
-  localLength _ := 4
-  output inputs i0 := varFromOffset U32 i0
-  soundness := by
-    rintro i0 env x_var
-    rintro ⟨ x0, x1, x2, x3 ⟩ h_eval _as
-    simp [circuit_norm, main, Spec, h_eval, explicit_provable_type]
-    injections h_eval
-    intros h0 h1 h2 h3
-    aesop
-  completeness := by
-    rintro i0 env x_var
-    rintro h ⟨ x0, x1, x2, x3 ⟩ h_eval _as
-    simp [circuit_norm, main, Spec, h_eval]
-    simp [circuit_norm, main, Gadgets.Equality.elaborated] at h
-    simp_all [circuit_norm, explicit_provable_type]
-    have h0 := h 0
-    have h1 := h 1
-    have h2 := h 2
-    have h3 := h 3
-    simp only [Fin.isValue, Fin.val_zero, add_zero, List.getElem_cons_zero] at h0
-    simp only [Fin.isValue, Fin.val_one, List.getElem_cons_succ, List.getElem_cons_zero] at h1
-    simp only [Fin.isValue, Fin.val_two, List.getElem_cons_succ, List.getElem_cons_zero] at h2
-    simp only [Fin.isValue, show @Fin.val 4 3 = 3 by rfl, List.getElem_cons_succ,
-      List.getElem_cons_zero] at h3
-    simp_all
-
-def deterministicCircuit : DeterministicFormalCircuit (F p) U32 U32 where
-  circuit
-  uniqueness := by
-    intro _ _ _ _ h₁ h₂
-    simp only [circuit, Spec] at h₁ h₂
-    rw[←h₁, ←h₂]
-
-end Copy
-
-@[reducible]
-def copy (x : Var U32 (F p)) : Circuit (F p) (Var U32 (F p)) :=
-  subcircuit Copy.circuit x
-
-namespace ByteVector
-=======
 namespace U32.ByteVector
->>>>>>> dfb1c970
 -- results about U32 when viewed as a vector of bytes, via `toLimbs` and `fromLimbs`
 
 theorem fromLimbs_toLimbs {F} (x : U32 F) :
