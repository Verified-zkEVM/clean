import Clean.Gadgets.ByteLookup
import Clean.Circuit.Extensions
import Clean.Utils.Bitwise
import Clean.Circuit.Provable
import Clean.Utils.Primes
import Clean.Circuit.Subcircuit
import Clean.Gadgets.Equality

section
variable {p : ℕ} [Fact p.Prime] [p_large_enough: Fact (p > 512)]

/--
  A 32-bit unsigned integer is represented using four limbs of 8 bits each.
-/
structure U32 (T : Type) where
  x0 : T
  x1 : T
  x2 : T
  x3 : T

instance : ProvableType U32 where
  size := 4
  toElements x := #v[x.x0, x.x1, x.x2, x.x3]
  fromElements v :=
    let ⟨ .mk [x0, x1, x2, x3], _ ⟩ := v
    ⟨ x0, x1, x2, x3 ⟩

instance : NonEmptyProvableType U32 where
  nonempty := by simp only [size, Nat.reduceGT]

instance (T : Type) [Inhabited T] : Inhabited (U32 T) where
  default := ⟨ default, default, default, default ⟩

instance (T : Type) [Repr T] : Repr (U32 T) where
  reprPrec x _ := "⟨" ++ repr x.x0 ++ ", " ++ repr x.x1 ++ ", " ++ repr x.x2 ++ ", " ++ repr x.x3 ++ "⟩"

namespace U32
def toLimbs {F} (x : U32 F) : Vector F 4 := toElements x
def fromLimbs {F} (v : Vector F 4) : U32 F := fromElements v

def map {α β : Type} (x : U32 α) (f : α → β) : U32 β :=
  ⟨ f x.x0, f x.x1, f x.x2, f x.x3 ⟩

def vals (x : U32 (F p)) : U32 ℕ := x.map ZMod.val

omit [Fact (Nat.Prime p)] p_large_enough in
/--
  Extensionality principle for U32
-/
@[ext]
lemma ext {x y : U32 (F p)}
    (h0 : x.x0 = y.x0)
    (h1 : x.x1 = y.x1)
    (h2 : x.x2 = y.x2)
    (h3 : x.x3 = y.x3)
    : x = y :=
  by match x, y with
  | ⟨ x0, x1, x2, x3 ⟩, ⟨ y0, y1, y2, y3 ⟩ =>
    simp only [h0, h1, h2, h3] at *
    simp only [h0, h1, h2, h3]

/--
  A 32-bit unsigned integer is normalized if all its limbs are less than 256.
-/
def Normalized (x : U32 (F p)) :=
  x.x0.val < 256 ∧ x.x1.val < 256 ∧ x.x2.val < 256 ∧ x.x3.val < 256

/--
  Return the value of a 32-bit unsigned integer over the natural numbers.
-/
def value (x : U32 (F p)) :=
  x.x0.val + x.x1.val * 256 + x.x2.val * 256^2 + x.x3.val * 256^3

omit [Fact (Nat.Prime p)] p_large_enough in
theorem value_lt_of_normalized {x : U32 (F p)} (hx : x.Normalized) : x.value < 2^32 := by
  simp_all only [value, Normalized]
  linarith

omit [Fact (Nat.Prime p)] p_large_enough in
theorem value_horner (x : U32 (F p)) : x.value =
    x.x0.val + 2^8 * (x.x1.val + 2^8 * (x.x2.val + 2^8 * x.x3.val)) := by
  simp only [value]
  ring

omit [Fact (Nat.Prime p)] p_large_enough in
theorem value_xor_horner {x : U32 (F p)} (hx : x.Normalized) : x.value =
    x.x0.val ^^^ 2^8 * (x.x1.val ^^^ 2^8 * (x.x2.val ^^^ 2^8 * x.x3.val)) := by
  let ⟨ x0, x1, x2, x3 ⟩ := x
  simp_all only [Normalized, value_horner]
  let ⟨ hx0, hx1, hx2, hx3 ⟩ := hx
  repeat rw [xor_eq_add 8]
  repeat assumption

def valueNat (x : U32 ℕ) :=
  x.x0 + x.x1 * 256 + x.x2 * 256^2 + x.x3 * 256^3

omit [Fact (Nat.Prime p)] p_large_enough in
lemma vals_valueNat (x : U32 (F p)) : x.vals.valueNat = x.value := rfl

/--
  Return a 32-bit unsigned integer from a natural number, by decomposing
  it into four limbs of 8 bits each.
-/
def decomposeNat (x : ℕ) : U32 (F p) :=
  let x0 := x % 256
  let x1 : ℕ := (x / 256) % 256
  let x2 : ℕ := (x / 256^2) % 256
  let x3 : ℕ := (x / 256^3) % 256
  ⟨ x0, x1, x2, x3 ⟩

/--
  Return a 32-bit unsigned integer from a natural number, by decomposing
  it into four limbs of 8 bits each.
-/
def decomposeNatNat (x : ℕ) : U32 ℕ :=
  let x0 := x % 256
  let x1 : ℕ := (x / 256) % 256
  let x2 : ℕ := (x / 256^2) % 256
  let x3 : ℕ := (x / 256^3) % 256
  ⟨ x0, x1, x2, x3 ⟩

/--
  Return a 32-bit unsigned integer from a natural number, by decomposing
  it into four limbs of 8 bits each.
-/
def decomposeNatExpr (x : ℕ) : U32 (Expression (F p)) :=
  let (⟨x0, x1, x2, x3⟩ : U32 (F p)) := decomposeNat x
  ⟨ x0, x1, x2, x3 ⟩

def fromUInt32 (x : UInt32) : U32 (F p) :=
  decomposeNat x.toFin

def valueU32 (x : U32 (F p)) (h : x.Normalized) : UInt32 :=
  UInt32.ofNatLT x.value (value_lt_of_normalized h)

lemma value_of_decomposedNat_of_small (x : ℕ) :
    x < 256^4 ->
    (decomposeNat (p:=p) x).value = x := by
  intro hx
  simp only [value, decomposeNat]
  -- Need to show that ZMod.val of each component equals the component itself
  have h (y : ℕ) : y < 256 → ZMod.val (n:=p) (y : ℕ) = y := by
    intro hy
    rw [ZMod.val_cast_of_lt]
    linarith [p_large_enough.elim]
  -- Apply h to each component
  rw [h (x % 256) (Nat.mod_lt _ (by norm_num : 256 > 0))]
  rw [h (x / 256 % 256) (Nat.mod_lt _ (by norm_num : 256 > 0))]
  rw [h (x / 256^2 % 256) (Nat.mod_lt _ (by norm_num : 256 > 0))]
  rw [h (x / 256^3 % 256) (Nat.mod_lt _ (by norm_num : 256 > 0))]

  have h1 := Nat.div_add_mod x 256
  have h2 := Nat.div_add_mod (x / 256) 256
  have h3 := Nat.div_add_mod (x / 256 ^ 2) 256
  have h4 := Nat.div_add_mod (x / 256 ^ 3) 256
  omega

lemma fromUInt32_normalized (x : UInt32) : (fromUInt32 (p:=p) x).Normalized := by
  simp only [Normalized, fromUInt32, decomposeNat]
  have h (x : ℕ) : ZMod.val (n:=p) (x % 256 : ℕ) < 256 := by
    have : x % 256 < 256 := Nat.mod_lt _ (by norm_num)
    rw [FieldUtils.val_lt_p]
    assumption
    linarith [p_large_enough.elim]
  simp [h]

theorem value_fromUInt32 (x : UInt32) : value (fromUInt32 (p:=p) x) = x.toNat := by
  simp only [fromUInt32, UInt32.toFin_val]
  apply value_of_decomposedNat_of_small
  simp [UInt32.toNat_lt_size]

def fromByte (x : Fin 256) : U32 (F p) :=
  ⟨ x.val, 0, 0, 0 ⟩

lemma fromByte_value {x : Fin 256} : (fromByte x).value (p:=p) = x := by
  simp [value, fromByte]
  apply FieldUtils.val_lt_p x
  linarith [x.is_lt, p_large_enough.elim]

lemma fromByte_normalized {x : Fin 256} : (fromByte x).Normalized (p:=p) := by
  simp [Normalized, fromByte]
  rw [FieldUtils.val_lt_p x]
  repeat linarith [x.is_lt, p_large_enough.elim]

section ValueInjectivity
-- Helper lemma: injectivity of two-component base-256 representation
lemma base256_two_injective (a0 a1 b0 b1 : ℕ)
    (ha0 : a0 < 256) (hb0 : b0 < 256)
    (h : a0 + 256 * a1 = b0 + 256 * b1) :
    a0 = b0 ∧ a1 = b1 := by
  -- First component: use mod 256
  have h0 : a0 = b0 := by
    have : a0 % 256 = b0 % 256 := by
      calc a0 % 256 = (a0 + 256 * a1) % 256 := by simp [Nat.add_mul_mod_self_left]
        _ = (b0 + 256 * b1) % 256 := by rw [h]
        _ = b0 % 256 := by simp [Nat.add_mul_mod_self_left]
    rw [Nat.mod_eq_of_lt ha0, Nat.mod_eq_of_lt hb0] at this
    exact this

  -- Second component: divide by 256
  have h1 : a1 = b1 := by
    have : (a0 + 256 * a1) / 256 = (b0 + 256 * b1) / 256 := by
      rw [h]
    rw [Nat.add_mul_div_left _ _ (by norm_num : 0 < 256)] at this
    rw [Nat.add_mul_div_left _ _ (by norm_num : 0 < 256)] at this
    have ha0_div : a0 / 256 = 0 := Nat.div_eq_zero_iff.mpr (Or.inr ha0)
    have hb0_div : b0 / 256 = 0 := Nat.div_eq_zero_iff.mpr (Or.inr hb0)
    rw [ha0_div, hb0_div] at this
    simp at this
    exact this

  exact ⟨h0, h1⟩

-- Injectivity of four-component base-256 representation
lemma base256_four_injective (a0 a1 a2 a3 b0 b1 b2 b3 : ℕ)
    (ha0 : a0 < 256) (ha1 : a1 < 256) (ha2 : a2 < 256) (_ : a3 < 256)
    (hb0 : b0 < 256) (hb1 : b1 < 256) (hb2 : b2 < 256) (_ : b3 < 256)
    (h : a0 + 256 * (a1 + 256 * (a2 + 256 * a3)) = b0 + 256 * (b1 + 256 * (b2 + 256 * b3))) :
    a0 = b0 ∧ a1 = b1 ∧ a2 = b2 ∧ a3 = b3 := by
  -- Apply base256_two_injective repeatedly
  -- First, view as a0 + 256 * (rest)
  have h_outer := base256_two_injective a0 (a1 + 256 * (a2 + 256 * a3))
                                        b0 (b1 + 256 * (b2 + 256 * b3))
                                        ha0 hb0 h
  obtain ⟨h0, h_rest⟩ := h_outer

  -- Now apply to the remaining components
  have h_inner := base256_two_injective a1 (a2 + 256 * a3) b1 (b2 + 256 * b3)
                                        ha1 hb1 h_rest
  obtain ⟨h1, h_rest2⟩ := h_inner

  -- Finally, the last two components
  have h_final := base256_two_injective a2 a3 b2 b3 ha2 hb2 h_rest2
  obtain ⟨h2, h3⟩ := h_final

  exact ⟨h0, h1, h2, h3⟩

lemma value_injective_on_normalized (x y : U32 (F p))
    (hx : x.Normalized) (hy : y.Normalized) :
    x.value = y.value → x = y := by
  intro h_eq
  -- Use horner form of value
  have hx_value : x.value = x.x0.val + 256 * (x.x1.val + 256 * (x.x2.val + 256 * x.x3.val)) := by
    exact U32.value_horner x
  have hy_value : y.value = y.x0.val + 256 * (y.x1.val + 256 * (y.x2.val + 256 * y.x3.val)) := by
    exact U32.value_horner y
  rw [hx_value, hy_value] at h_eq

  -- Extract bounds from normalization
  simp only [U32.Normalized] at hx hy
  have ⟨hx0, hx1, hx2, hx3⟩ := hx
  have ⟨hy0, hy1, hy2, hy3⟩ := hy

  -- Apply base256_four_injective
  have ⟨h0, h1, h2, h3⟩ := base256_four_injective _ _ _ _ _ _ _ _ hx0 hx1 hx2 hx3 hy0 hy1 hy2 hy3 h_eq

  -- Now show the U32s are equal using ZMod.val_injective
  have hp : 256 < p := by
    have : Fact (p > 512) := inferInstance
    have : p > 512 := this.out
    omega

  -- Show equality component by component
  have : x.x0 = y.x0 := ZMod.val_injective (n := p) h0
  have : x.x1 = y.x1 := ZMod.val_injective (n := p) h1
  have : x.x2 = y.x2 := ZMod.val_injective (n := p) h2
  have : x.x3 = y.x3 := ZMod.val_injective (n := p) h3

  -- Reconstruct equality
  cases x; cases y
  simp_all

end ValueInjectivity

<<<<<<< HEAD
/--
Lemma showing that U32 Normalized property is equivalent to all components being < 256
-/
=======
omit p_large_enough in
/--
Lemma showing that U32 Normalized property is equivalent to all components being < 256
-/
@[circuit_norm]
>>>>>>> 2c41e3ad
lemma Normalized_componentwise (env : Environment (F p)) (a b c d : Var field (F p)):
    (eval (α := U32) env
    { x0 := a, x1 := b, x2 := c, x3 := d }).Normalized ↔
    ((eval env a).val < 256 ∧ (eval env b).val < 256 ∧ (eval env c).val < 256 ∧ (eval env d).val < 256) := by
  simp only [Parser.Attr.explicit_provable_type, ProvableType.eval, fromElements, toVars, toElements, Vector.map]
  simp only [List.map_toArray, List.map_cons, List.map_nil, U32.Normalized]

/--
Lemma: For a normalized U32, value = 0 iff all components are 0
-/
lemma value_zero_iff_components_zero {x : U32 (F p)} (hx : x.Normalized) :
    x.value = 0 ↔ (∀ i : Fin (size U32), (toElements x)[i] = 0) := by
  have := U32.value_injective_on_normalized (x:=x) (y:=U32.mk 0 0 0 0) hx (by
    simp only [U32.Normalized, ZMod.val_zero]
    norm_num)
  constructor
  · intro h_val_zero
    simp only [h_val_zero] at this
    specialize this (by
      simp only [U32.value, ZMod.val_zero]
      omega)
    simp only [this, Fin.getElem_fin, size, toElements, Vector.getElem_mk, List.getElem_toArray]
    intro i
    fin_cases i <;> rfl
  · simp only [size, toElements]
    intro h_elements
    simp only [U32.value]
    have h_0 := h_elements 0
    have h_1 := h_elements 1
    have h_2 := h_elements 2
    have h_3 := h_elements 3
    simp only [Fin.isValue, Fin.getElem_fin, Fin.val_zero, Vector.getElem_mk, List.getElem_toArray,
      List.getElem_cons_zero, Fin.val_one, List.getElem_cons_succ, Fin.val_two] at h_0 h_1 h_2 h_3
    have : (3 : Fin 4).val = 3 := rfl
    simp only [this] at h_3
    simp only [List.getElem_cons_succ, List.getElem_cons_zero] at h_3
    simp only [h_0, h_1, h_2, h_3, ZMod.val_zero]
    norm_num

<<<<<<< HEAD
lemma constU32_is_Normalized (env : Environment (F p)) (n0 n1 n2 n3 : ℕ)
    (h0 : n0 < 256) (h1 : n1 < 256) (h2 : n2 < 256) (h3 : n3 < 256) :
    (eval (α := U32) env { x0 := Expression.const ↑n0, x1 := Expression.const ↑n1,
                           x2 := Expression.const ↑n2, x3 := Expression.const ↑n3 }).Normalized := by
  simp only [Parser.Attr.explicit_provable_type, ProvableType.eval, toVars, toElements]
  simp only [Vector.map_mk, List.map_toArray, List.map_cons, List.map_nil]
  simp only [Expression.eval, fromElements, U32.Normalized]
  cases p_large_enough
  and_intros <;> rw [ZMod.val_natCast_of_lt] <;> omega

lemma constU32_value (env : Environment (F p)) (n0 n1 n2 n3 : ℕ)
    (h0 : n0 < 256) (h1 : n1 < 256) (h2 : n2 < 256) (h3 : n3 < 256) :
    (eval (α := U32) env { x0 := Expression.const ↑n0, x1 := Expression.const ↑n1,
                           x2 := Expression.const ↑n2, x3 := Expression.const ↑n3 }).value =
    n0 + n1 * 256 + n2 * 256^2 + n3 * 256^3 := by
  simp only [Parser.Attr.explicit_provable_type, ProvableType.eval, toVars, toElements]
=======
lemma constU32_value (env : Environment (F p)) (n0 n1 n2 n3 : ℕ)
    (h0 : n0 < p) (h1 : n1 < p) (h2 : n2 < p) (h3 : n3 < p) :
    (eval (α := U32) env { x0 := Expression.const ↑n0, x1 := Expression.const ↑n1,
                           x2 := Expression.const ↑n2, x3 := Expression.const ↑n3 }).value =
    n0 + n1 * 256 + n2 * 256^2 + n3 * 256^3 := by
  simp only [explicit_provable_type, toVars, toElements]
>>>>>>> 2c41e3ad
  simp only [Vector.map_mk, List.map_toArray, List.map_cons, List.map_nil]
  simp only [Expression.eval, fromElements, U32.value]
  cases p_large_enough
  norm_num
  repeat rw [ZMod.val_natCast_of_lt] <;> try omega

<<<<<<< HEAD
-- Specialized versions using the general lemmas
lemma zero_is_Normalized (env : Environment (F p)) :
    (eval (α := U32) env { x0 := 0, x1 := 0, x2 := 0, x3 := 0 }).Normalized := by
  have : (0 : Expression (F p)) = Expression.const ↑0 := by rfl
  repeat rw [this]
  have h := constU32_is_Normalized env 0 0 0 0 (by norm_num) (by norm_num) (by norm_num) (by norm_num)
  convert h <;> simp

lemma zero_value (env : Environment (F p)) :
    (eval (α := U32) env { x0 := 0, x1 := 0, x2 := 0, x3 := 0 }).value = 0 := by
  have : (0 : Expression (F p)) = Expression.const ↑0 := by rfl
  repeat rw [this]
  have h := constU32_value env 0 0 0 0 (by norm_num) (by norm_num) (by norm_num) (by norm_num)
  convert h <;> simp

lemma one_is_Normalized (env : Environment (F p)) :
    (eval (α := U32) env { x0 := 1, x1 := 0, x2 := 0, x3 := 0 }).Normalized := by
  have h := constU32_is_Normalized env 1 0 0 0 (by norm_num) (by norm_num) (by norm_num) (by norm_num)
  simp at h
  exact h

lemma one_value (env : Environment (F p)) :
    (eval (α := U32) env { x0 := 1, x1 := 0, x2 := 0, x3 := 0 }).value = 1 := by
  have h := constU32_value env 1 0 0 0 (by norm_num) (by norm_num) (by norm_num) (by norm_num)
  simp at h
  exact h

lemma const_is_Normalized (env : Environment (F p)) (n : ℕ) (h : n < 256) :
    (eval (α := U32) env { x0 := Expression.const ↑n, x1 := 0, x2 := 0, x3 := 0 }).Normalized := by
  have h' := constU32_is_Normalized env n 0 0 0 h (by norm_num) (by norm_num) (by norm_num)
  simp at h'
  exact h'

lemma const_value (env : Environment (F p)) (n : ℕ) (h : n < 256) :
    (eval (α := U32) env { x0 := Expression.const ↑n, x1 := 0, x2 := 0, x3 := 0 }).value = n := by
  have h' := constU32_value env n 0 0 0 h (by norm_num) (by norm_num) (by norm_num)
=======
lemma zero_value (env : Environment (F p)) :
    (eval (α := U32) env { x0 := 0, x1 := 0, x2 := 0, x3 := 0 }).value = 0 := by
  have := p_large_enough.elim
  have : (0 : Expression (F p)) = Expression.const ↑0 := by rfl
  repeat rw [this]
  have h := constU32_value env 0 0 0 0 (by omega) (by omega) (by omega) (by omega)
  convert h <;> simp

lemma one_value (env : Environment (F p)) :
    (eval (α := U32) env { x0 := 1, x1 := 0, x2 := 0, x3 := 0 }).value = 1 := by
  have := p_large_enough.elim
  have h := constU32_value env 1 0 0 0 (by omega) (by omega) (by omega) (by omega)
  simp at h
  exact h

lemma const_value (env : Environment (F p)) (n : ℕ) (h : n < 256) :
    (eval (α := U32) env { x0 := Expression.const ↑n, x1 := 0, x2 := 0, x3 := 0 }).value = n := by
  have := p_large_enough.elim
  have h' := constU32_value env n 0 0 0 (by omega) (by omega) (by omega) (by omega)
>>>>>>> 2c41e3ad
  simp at h'
  exact h'

end U32

namespace U32.AssertNormalized
open Gadgets (ByteTable)

/--
  Assert that a 32-bit unsigned integer is normalized.
  This means that all its limbs are less than 256.
-/
def main (inputs : Var U32 (F p)) : Circuit (F p) Unit  := do
  let ⟨ x0, x1, x2, x3 ⟩ := inputs
  lookup ByteTable x0
  lookup ByteTable x1
  lookup ByteTable x2
  lookup ByteTable x3

def circuit : FormalAssertion (F p) U32 where
  main
  Assumptions _ := True
  Spec inputs := inputs.Normalized

  soundness := by
    rintro i0 env x_var ⟨ x0, x1, x2, x3 ⟩ h_eval _as
    simp_all [main, circuit_norm, ByteTable, Normalized, explicit_provable_type]

  completeness := by
    rintro i0 env x_var _ ⟨ x0, x1, x2, x3 ⟩ h_eval _as
    simp_all [main, circuit_norm, ByteTable, Normalized, explicit_provable_type]

end U32.AssertNormalized

/--
  Witness a 32-bit unsigned integer.
-/
def U32.witness (compute : Environment (F p) → U32 (F p)) := do
  let x ← ProvableType.witness compute
  U32.AssertNormalized.circuit x
  return x

namespace U32.ByteVector
-- results about U32 when viewed as a vector of bytes, via `toLimbs` and `fromLimbs`

theorem fromLimbs_toLimbs {F} (x : U32 F) :
    U32.fromLimbs x.toLimbs = x := rfl

theorem toLimbs_fromLimbs {F} (v : Vector F 4) :
    (U32.fromLimbs v).toLimbs = v := ProvableType.toElements_fromElements ..

theorem ext_iff {F} {x y : U32 F} :
    x = y ↔ ∀ i (_ : i < 4), x.toLimbs[i] = y.toLimbs[i] := by
  simp only [U32.toLimbs, ProvableType.ext_iff, size]

omit [Fact (Nat.Prime p)] p_large_enough in
theorem normalized_iff {x : U32 (F p)} :
    x.Normalized ↔ ∀ i (_ : i < 4), x.toLimbs[i].val < 256 := by
  rcases x with ⟨ x0, x1, x2, x3 ⟩
  simp only [toLimbs, Normalized, toElements, size, Vector.getElem_mk, List.getElem_toArray]
  constructor
  · intro h i hi
    repeat (rcases hi with _ | hi; try simp [*, size])
  · intro h
    let h0 := h 0 (by decide)
    let h1 := h 1 (by decide)
    let h2 := h 2 (by decide)
    let h3 := h 3 (by decide)
    simp only [List.getElem_cons_zero, List.getElem_cons_succ] at h0 h1 h2 h3
    simp_all

lemma toLimbs_map {α β : Type} (x : U32 α) (f : α → β) :
  toLimbs (map x f) = (toLimbs x).map f := rfl

lemma getElem_eval_toLimbs {F} [Field F] {env : Environment F} {x : U32 (Expression F)} {i : ℕ} (hi : i < 4) :
    Expression.eval env x.toLimbs[i] = (eval env x).toLimbs[i] := by
  simp only [toLimbs, eval, size, toVars, ProvableType.toElements_fromElements, Vector.getElem_map]

lemma eval_fromLimbs {F} [Field F] {env : Environment F} {v : Vector (Expression F) 4} :
    eval env (U32.fromLimbs v) = .fromLimbs (v.map env) := by
  simp only [U32.fromLimbs, ProvableType.eval_fromElements]
end ByteVector

-- Bitwise operations on U32
section Bitwise

-- helper lemma to prepare the goal for testBit_two_pow_mul_add
private lemma reorganize_value (a b c d : ℕ) :
  a + 256 * (b + 256 * (c + 256 * d)) =
  2^8 * (2^8 * (2^8 * d + c) + b) + a := by ring

private lemma reorganize_value' (a b c d : ℕ) :
  a + b * 256 + c * 256 ^ 2 + d * 256 ^ 3 =
  2^8 * (2^8 * (2^8 * d + c) + b) + a := by ring

-- General lemma: operations defined with bitwise can be computed componentwise on U32
omit [Fact (Nat.Prime p)] p_large_enough in
lemma bitwise_componentwise (f : Bool → Bool → Bool)
    {x y : U32 (F p)} (x_norm : x.Normalized) (y_norm : y.Normalized) :
    f false false = false →
    Nat.bitwise f x.value y.value =
      Nat.bitwise f x.x0.val y.x0.val + 256 *
        (Nat.bitwise f x.x1.val y.x1.val + 256 *
          (Nat.bitwise f x.x2.val y.x2.val + 256 * Nat.bitwise f x.x3.val y.x3.val)) := by
  intro _
  simp only [value]

  have ⟨_, _, _, _⟩ := x_norm
  have ⟨_, _, _, _⟩ := y_norm
  apply Nat.eq_of_testBit_eq
  intro i
  simp only [reorganize_value, reorganize_value']
  rw [Nat.testBit_bitwise] <;> try assumption
  rw [Nat.testBit_two_pow_mul_add (i:=8) (b:=ZMod.val x.x0)] <;> try assumption
  rw [Nat.testBit_two_pow_mul_add (i:=8) (b:=ZMod.val y.x0)] <;> try assumption
  rw [Nat.testBit_two_pow_mul_add (i:=8) (b:=Nat.bitwise f (ZMod.val x.x0) (ZMod.val y.x0))] <;> try (apply Nat.bitwise_lt_two_pow <;> assumption)
  split
  · simp_all only [Nat.testBit_bitwise]
  rw [Nat.testBit_two_pow_mul_add (i:=8) (b:=ZMod.val x.x1)] <;> try assumption
  rw [Nat.testBit_two_pow_mul_add (i:=8) (b:=ZMod.val y.x1)] <;> try assumption
  rw [Nat.testBit_two_pow_mul_add (i:=8) (b:=Nat.bitwise f (ZMod.val x.x1) (ZMod.val y.x1))] <;> try (apply Nat.bitwise_lt_two_pow <;> assumption)
  split
  · simp_all only [not_lt, Nat.testBit_bitwise]
  rw [Nat.testBit_two_pow_mul_add (i:=8) (b:=ZMod.val x.x2)] <;> try assumption
  rw [Nat.testBit_two_pow_mul_add (i:=8) (b:=ZMod.val y.x2)] <;> try assumption
  rw [Nat.testBit_two_pow_mul_add (i:=8) (b:=Nat.bitwise f (ZMod.val x.x2) (ZMod.val y.x2))] <;> try (apply Nat.bitwise_lt_two_pow <;> assumption)
  aesop

omit [Fact (Nat.Prime p)] p_large_enough in
lemma or_componentwise {x y : U32 (F p)} (x_norm : x.Normalized) (y_norm : y.Normalized) :
    x.value ||| y.value =
    (x.x0.val ||| y.x0.val) + 256 *
      ((x.x1.val ||| y.x1.val) + 256 *
        ((x.x2.val ||| y.x2.val) + 256 * (x.x3.val ||| y.x3.val))) := by
  show Nat.bitwise _ _ _ = _
  rw [bitwise_componentwise or x_norm y_norm] <;> rfl

end Bitwise

end U32<|MERGE_RESOLUTION|>--- conflicted
+++ resolved
@@ -272,17 +272,11 @@
 
 end ValueInjectivity
 
-<<<<<<< HEAD
+omit p_large_enough in
 /--
 Lemma showing that U32 Normalized property is equivalent to all components being < 256
 -/
-=======
-omit p_large_enough in
-/--
-Lemma showing that U32 Normalized property is equivalent to all components being < 256
--/
 @[circuit_norm]
->>>>>>> 2c41e3ad
 lemma Normalized_componentwise (env : Environment (F p)) (a b c d : Var field (F p)):
     (eval (α := U32) env
     { x0 := a, x1 := b, x2 := c, x3 := d }).Normalized ↔
@@ -322,75 +316,18 @@
     simp only [h_0, h_1, h_2, h_3, ZMod.val_zero]
     norm_num
 
-<<<<<<< HEAD
-lemma constU32_is_Normalized (env : Environment (F p)) (n0 n1 n2 n3 : ℕ)
-    (h0 : n0 < 256) (h1 : n1 < 256) (h2 : n2 < 256) (h3 : n3 < 256) :
-    (eval (α := U32) env { x0 := Expression.const ↑n0, x1 := Expression.const ↑n1,
-                           x2 := Expression.const ↑n2, x3 := Expression.const ↑n3 }).Normalized := by
-  simp only [Parser.Attr.explicit_provable_type, ProvableType.eval, toVars, toElements]
-  simp only [Vector.map_mk, List.map_toArray, List.map_cons, List.map_nil]
-  simp only [Expression.eval, fromElements, U32.Normalized]
-  cases p_large_enough
-  and_intros <;> rw [ZMod.val_natCast_of_lt] <;> omega
-
-lemma constU32_value (env : Environment (F p)) (n0 n1 n2 n3 : ℕ)
-    (h0 : n0 < 256) (h1 : n1 < 256) (h2 : n2 < 256) (h3 : n3 < 256) :
-    (eval (α := U32) env { x0 := Expression.const ↑n0, x1 := Expression.const ↑n1,
-                           x2 := Expression.const ↑n2, x3 := Expression.const ↑n3 }).value =
-    n0 + n1 * 256 + n2 * 256^2 + n3 * 256^3 := by
-  simp only [Parser.Attr.explicit_provable_type, ProvableType.eval, toVars, toElements]
-=======
 lemma constU32_value (env : Environment (F p)) (n0 n1 n2 n3 : ℕ)
     (h0 : n0 < p) (h1 : n1 < p) (h2 : n2 < p) (h3 : n3 < p) :
     (eval (α := U32) env { x0 := Expression.const ↑n0, x1 := Expression.const ↑n1,
                            x2 := Expression.const ↑n2, x3 := Expression.const ↑n3 }).value =
     n0 + n1 * 256 + n2 * 256^2 + n3 * 256^3 := by
   simp only [explicit_provable_type, toVars, toElements]
->>>>>>> 2c41e3ad
   simp only [Vector.map_mk, List.map_toArray, List.map_cons, List.map_nil]
   simp only [Expression.eval, fromElements, U32.value]
   cases p_large_enough
   norm_num
   repeat rw [ZMod.val_natCast_of_lt] <;> try omega
 
-<<<<<<< HEAD
--- Specialized versions using the general lemmas
-lemma zero_is_Normalized (env : Environment (F p)) :
-    (eval (α := U32) env { x0 := 0, x1 := 0, x2 := 0, x3 := 0 }).Normalized := by
-  have : (0 : Expression (F p)) = Expression.const ↑0 := by rfl
-  repeat rw [this]
-  have h := constU32_is_Normalized env 0 0 0 0 (by norm_num) (by norm_num) (by norm_num) (by norm_num)
-  convert h <;> simp
-
-lemma zero_value (env : Environment (F p)) :
-    (eval (α := U32) env { x0 := 0, x1 := 0, x2 := 0, x3 := 0 }).value = 0 := by
-  have : (0 : Expression (F p)) = Expression.const ↑0 := by rfl
-  repeat rw [this]
-  have h := constU32_value env 0 0 0 0 (by norm_num) (by norm_num) (by norm_num) (by norm_num)
-  convert h <;> simp
-
-lemma one_is_Normalized (env : Environment (F p)) :
-    (eval (α := U32) env { x0 := 1, x1 := 0, x2 := 0, x3 := 0 }).Normalized := by
-  have h := constU32_is_Normalized env 1 0 0 0 (by norm_num) (by norm_num) (by norm_num) (by norm_num)
-  simp at h
-  exact h
-
-lemma one_value (env : Environment (F p)) :
-    (eval (α := U32) env { x0 := 1, x1 := 0, x2 := 0, x3 := 0 }).value = 1 := by
-  have h := constU32_value env 1 0 0 0 (by norm_num) (by norm_num) (by norm_num) (by norm_num)
-  simp at h
-  exact h
-
-lemma const_is_Normalized (env : Environment (F p)) (n : ℕ) (h : n < 256) :
-    (eval (α := U32) env { x0 := Expression.const ↑n, x1 := 0, x2 := 0, x3 := 0 }).Normalized := by
-  have h' := constU32_is_Normalized env n 0 0 0 h (by norm_num) (by norm_num) (by norm_num)
-  simp at h'
-  exact h'
-
-lemma const_value (env : Environment (F p)) (n : ℕ) (h : n < 256) :
-    (eval (α := U32) env { x0 := Expression.const ↑n, x1 := 0, x2 := 0, x3 := 0 }).value = n := by
-  have h' := constU32_value env n 0 0 0 h (by norm_num) (by norm_num) (by norm_num)
-=======
 lemma zero_value (env : Environment (F p)) :
     (eval (α := U32) env { x0 := 0, x1 := 0, x2 := 0, x3 := 0 }).value = 0 := by
   have := p_large_enough.elim
@@ -410,7 +347,6 @@
     (eval (α := U32) env { x0 := Expression.const ↑n, x1 := 0, x2 := 0, x3 := 0 }).value = n := by
   have := p_large_enough.elim
   have h' := constU32_value env n 0 0 0 (by omega) (by omega) (by omega) (by omega)
->>>>>>> 2c41e3ad
   simp at h'
   exact h'
 
