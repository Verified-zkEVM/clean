import Clean.Gadgets.ByteLookup
import Clean.Utils.Bitwise
import Clean.Circuit.Provable
import Clean.Utils.Primes
import Clean.Circuit.SubCircuit
import Clean.Gadgets.Equality

section
variable {p : ℕ} [Fact p.Prime] [p_large_enough: Fact (p > 512)]

/--
  A 64-bit unsigned integer is represented using eight limbs of 8 bits each.
-/
structure U64 (T: Type) where
  x0 : T
  x1 : T
  x2 : T
  x3 : T
  x4 : T
  x5 : T
  x6 : T
  x7 : T

instance : ProvableType U64 where
  size := 8
  to_elements x := #v[x.x0, x.x1, x.x2, x.x3, x.x4, x.x5, x.x6, x.x7]
  from_elements v :=
    let ⟨.mk [v0, v1, v2, v3, v4, v5, v6, v7], _⟩ := v
    ⟨ v0, v1, v2, v3, v4, v5, v6, v7 ⟩

instance : NonEmptyProvableType U64 where
  nonempty := by simp only [size, Nat.reduceGT]

instance (T: Type) [Repr T] : Repr (U64 T) where
  reprPrec x _ := "⟨" ++ repr x.x0 ++ ", " ++ repr x.x1 ++ ", " ++ repr x.x2 ++ ", " ++ repr x.x3 ++ ", " ++ repr x.x4 ++ ", " ++ repr x.x5 ++ ", " ++ repr x.x6 ++ ", " ++ repr x.x7 ++ "⟩"

namespace U64
def to_limbs {F} (x : U64 F) : Vector F 8 := to_elements x
def from_limbs {F} (v : Vector F 8) : U64 F := from_elements v

def map {α β : Type} (x : U64 α) (f : α → β) : U64 β :=
  ⟨ f x.x0, f x.x1, f x.x2, f x.x3, f x.x4, f x.x5, f x.x6, f x.x7 ⟩

def vals (x : U64 (F p)) : U64 ℕ := x.map ZMod.val

omit [Fact (Nat.Prime p)] p_large_enough in
/--
  Extensionality principle for U64
-/
@[ext]
lemma ext {x y : U64 (F p)}
    (h0 : x.x0 = y.x0)
    (h1 : x.x1 = y.x1)
    (h2 : x.x2 = y.x2)
    (h3 : x.x3 = y.x3)
    (h4 : x.x4 = y.x4)
    (h5 : x.x5 = y.x5)
    (h6 : x.x6 = y.x6)
    (h7 : x.x7 = y.x7)
    : x = y :=
  by match x, y with
  | ⟨ x0, x1, x2, x3, x4, x5, x6, x7 ⟩, ⟨ y0, y1, y2, y3, y4, y5, y6, y7 ⟩ =>
    simp only [h0, h1, h2, h3, h4, h5, h6, h7] at *
    simp only [h0, h1, h2, h3, h4, h5, h6, h7]


/--
  A 64-bit unsigned integer is normalized if all its limbs are less than 256.
-/
def is_normalized (x: U64 (F p)) :=
  x.x0.val < 256 ∧ x.x1.val < 256 ∧ x.x2.val < 256 ∧ x.x3.val < 256 ∧
  x.x4.val < 256 ∧ x.x5.val < 256 ∧ x.x6.val < 256 ∧ x.x7.val < 256

/--
  Return the value of a 64-bit unsigned integer over the natural numbers.
-/
def value (x: U64 (F p)) :=
  x.x0.val + x.x1.val * 256 + x.x2.val * 256^2 + x.x3.val * 256^3 +
  x.x4.val * 256^4 + x.x5.val * 256^5 + x.x6.val * 256^6 + x.x7.val * 256^7

omit [Fact (Nat.Prime p)] p_large_enough in
theorem value_lt_of_normalized {x : U64 (F p)} (hx: x.is_normalized) : x.value < 2^64 := by
  simp_all only [value, is_normalized]
  linarith

omit [Fact (Nat.Prime p)] p_large_enough in
theorem value_horner (x : U64 (F p)) : x.value =
    x.x0.val + 2^8 * (x.x1.val + 2^8 * (x.x2.val + 2^8 * (x.x3.val +
      2^8 * (x.x4.val + 2^8 * (x.x5.val + 2^8 * (x.x6.val + 2^8 * x.x7.val)))))) := by
  simp only [value]
  ring

omit [Fact (Nat.Prime p)] p_large_enough in
theorem value_xor_horner {x : U64 (F p)} (hx: x.is_normalized) : x.value =
    x.x0.val ^^^ 2^8 * (x.x1.val ^^^ 2^8 * (x.x2.val ^^^ 2^8 * (x.x3.val ^^^
      2^8 * (x.x4.val ^^^ 2^8 * (x.x5.val ^^^ 2^8 * (x.x6.val ^^^ 2^8 * x.x7.val)))))) := by
  let ⟨ x0, x1, x2, x3, x4, x5, x6, x7 ⟩ := x
  simp_all only [is_normalized, value_horner]
  let ⟨ hx0, hx1, hx2, hx3, hx4, hx5, hx6, hx7 ⟩ := hx
  repeat rw [Bitwise.xor_eq_add 8]
  repeat assumption

def value_nat (x: U64 ℕ) :=
  x.x0 + x.x1 * 256 + x.x2 * 256^2 + x.x3 * 256^3 +
  x.x4 * 256^4 + x.x5 * 256^5 + x.x6 * 256^6 + x.x7 * 256^7

omit [Fact (Nat.Prime p)] p_large_enough in
lemma vals_value (x : U64 (F p)) : x.vals.value_nat = x.value := rfl

/--
  Return a 64-bit unsigned integer from a natural number, by decomposing
  it into four limbs of 8 bits each.
-/
def decompose_nat (x: ℕ) : U64 (F p) :=
  let x0 := x % 256
  let x1 : ℕ := (x / 256) % 256
  let x2 : ℕ := (x / 256^2) % 256
  let x3 : ℕ := (x / 256^3) % 256
  let x4 : ℕ := (x / 256^4) % 256
  let x5 : ℕ := (x / 256^5) % 256
  let x6 : ℕ := (x / 256^6) % 256
  let x7 : ℕ := (x / 256^7) % 256
  ⟨ x0, x1, x2, x3, x4, x5, x6, x7 ⟩

/--
  Return a 64-bit unsigned integer from a natural number, by decomposing
  it into four limbs of 8 bits each.
-/
def decompose_nat_nat (x: ℕ) : U64 ℕ :=
  let x0 := x % 256
  let x1 := (x / 256) % 256
  let x2 := (x / 256^2) % 256
  let x3 := (x / 256^3) % 256
  let x4 := (x / 256^4) % 256
  let x5 := (x / 256^5) % 256
  let x6 := (x / 256^6) % 256
  let x7 := (x / 256^7) % 256
  ⟨ x0, x1, x2, x3, x4, x5, x6, x7 ⟩

/--
  Return a 64-bit unsigned integer from a natural number, by decomposing
  it into four limbs of 8 bits each.
-/
def decompose_nat_expr (x: ℕ) : U64 (Expression (F p)) :=
  let (⟨x0, x1, x2, x3, x4, x5, x6, x7⟩ : U64 (F p)) := decompose_nat x
  ⟨ x0, x1, x2, x3 , x4, x5, x6, x7 ⟩

omit [Fact (Nat.Prime p)] p_large_enough in
lemma normalized_u64 (x : U64 (F p)) : x.is_normalized → x.value < 2^64 := by
  simp [is_normalized, value]
  intros
  linarith

def from_u64 (x : UInt64) : U64 (F p) :=
  decompose_nat x.toFin

def value_u64 (x : U64 (F p)) (h : x.is_normalized) : UInt64 :=
  UInt64.ofNatLT x.value (normalized_u64 x h)

lemma from_u64_normalized (x : UInt64) : (from_u64 (p:=p) x).is_normalized := by
  simp only [is_normalized, from_u64, decompose_nat]
  have h (x : ℕ) : ZMod.val (n:=p) (x % 256 : ℕ) < 256 := by
    have : x % 256 < 256 := Nat.mod_lt _ (by norm_num)
    rw [FieldUtils.val_lt_p]
    assumption
    linarith [p_large_enough.elim]
  simp [h]

theorem value_from_u64_eq (x : UInt64) : value (from_u64 (p:=p) x) = x.toNat := by
  simp only [value_u64, value_horner, from_u64, decompose_nat, UInt64.toFin_val]
  set x := x.toNat
  have h (x : ℕ) : ZMod.val (n:=p) (x % 256 : ℕ) = x % 256 := by
    rw [ZMod.val_cast_of_lt]
    have : x % 256 < 256 := Nat.mod_lt _ (by norm_num)
    linarith [p_large_enough.elim]
  simp only [h]
  have : 2^8 = 256 := rfl
  simp only [this]
  have : x < 256^8 := by simp [x, UInt64.toNat_lt_size]
  have : x / 256^7 % 256 = x / 256^7 := by rw [Nat.mod_eq_of_lt]; omega
  rw [this]
  have div_succ_pow (n : ℕ) : x / 256^(n + 1) = (x / 256^n) / 256 := by rw [Nat.div_div_eq_div_mul]; rfl
  have mod_add_div (n : ℕ) : x / 256^n % 256 + 256 * (x / 256^(n + 1)) = x / 256^n := by
    rw [div_succ_pow n, Nat.mod_add_div]
  simp only [mod_add_div]
  rw [div_succ_pow 1, Nat.pow_one, Nat.mod_add_div, Nat.mod_add_div]
end U64

namespace U64.AssertNormalized
open Gadgets (ByteTable)

/--
  Assert that a 64-bit unsigned integer is normalized.
  This means that all its limbs are less than 256.
-/
def u64_assert_normalized (inputs : Var U64 (F p)) : Circuit (F p) Unit  := do
  let ⟨x0, x1, x2, x3, x4, x5, x6, x7⟩ := inputs
  lookup ByteTable x0
  lookup ByteTable x1
  lookup ByteTable x2
  lookup ByteTable x3
  lookup ByteTable x4
  lookup ByteTable x5
  lookup ByteTable x6
  lookup ByteTable x7

def assumptions (_input : U64 (F p)) := True

def spec (inputs : U64 (F p)) := inputs.is_normalized

def circuit : FormalAssertion (F p) U64 where
  main := u64_assert_normalized
  assumptions := assumptions
  spec := spec
  soundness := by
    rintro i0 env x_var
    rintro ⟨x0, x1, x2, x3, x4, x5, x6, x7⟩ h_eval _as
    simp_all [spec, circuit_norm, u64_assert_normalized, ByteTable, is_normalized, explicit_provable_type]

  completeness := by
    rintro i0 env x_var
    rintro _ ⟨x0, x1, x2, x3, x4, x5, x6, x7⟩ h_eval _as
    simp_all [spec, circuit_norm, u64_assert_normalized, ByteTable, is_normalized, explicit_provable_type]

end U64.AssertNormalized


/--
  Witness a 64-bit unsigned integer.
-/
def U64.witness (compute : Environment (F p) → U64 (F p)) := do
  let x ← ProvableType.witness compute
  assertion U64.AssertNormalized.circuit x
  return x


namespace U64.Copy

def u64_copy (x : Var U64 (F p)) : Circuit (F p) (Var U64 (F p))  := do
  let y ← ProvableType.witness fun env =>
    U64.mk (env x.x0) (env x.x1) (env x.x2) (env x.x3) (env x.x4) (env x.x5) (env x.x6) (env x.x7)
  x === y
  return y

def assumptions (_input : U64 (F p)) := True

def spec (x y : U64 (F p)) := x = y

def circuit : FormalCircuit (F p) U64 U64 where
  main := u64_copy
  assumptions := assumptions
  spec := spec
<<<<<<< HEAD
  localLength _ := 8
  output inputs i0 := var_from_offset U64 i0
=======
  local_length _ := 8
  output inputs i0 := varFromOffset U64 i0
>>>>>>> 46d93035
  soundness := by
    rintro i0 env x_var
    rintro ⟨x0, x1, x2, x3, x4, x5, x6, x7⟩ h_eval _as
    simp [circuit_norm, u64_copy, spec, h_eval, explicit_provable_type]
    injections h_eval
    intros h0 h1 h2 h3 h4 h5 h6 h7
    aesop

  completeness := by
    rintro i0 env x_var
    rintro h ⟨x0, x1, x2, x3, x4, x5, x6, x7⟩ h_eval _as
    simp only [circuit_norm, u64_copy] at h
    have h0 : env.get i0 = _ := h 0
    simp_all [circuit_norm, u64_copy, explicit_provable_type, Fin.forall_iff]

end Copy

@[reducible]
def copy (x : Var U64 (F p)) : Circuit (F p) (Var U64 (F p)) := do
  subcircuit U64.Copy.circuit x

def from_byte (x: Fin 256) : U64 (F p) :=
  ⟨ x.val, 0, 0, 0, 0, 0, 0, 0 ⟩

lemma from_byte_value {x : Fin 256} : (from_byte x).value (p:=p) = x := by
  simp [value, from_byte]
  apply FieldUtils.val_lt_p x
  linarith [x.is_lt, p_large_enough.elim]

lemma from_byte_is_normalized {x : Fin 256} : (from_byte x).is_normalized (p:=p) := by
  simp [is_normalized, from_byte]
  rw [FieldUtils.val_lt_p x]
  repeat linarith [x.is_lt, p_large_enough.elim]

namespace ByteVector
-- results about U64 when viewed as a vector of bytes, via `to_limbs` and `from_limbs`

theorem from_limbs_to_limbs {F} (x : U64 F) :
    U64.from_limbs x.to_limbs = x := rfl

theorem to_limbs_from_limbs {F} (v : Vector F 8) :
    (U64.from_limbs v).to_limbs = v := ProvableType.to_elements_from_elements ..

theorem ext_iff {F} {x y : U64 F} :
    x = y ↔ ∀ i (_ : i < 8), x.to_limbs[i] = y.to_limbs[i] := by
  simp only [U64.to_limbs, ProvableType.ext_iff, size]

omit [Fact (Nat.Prime p)] p_large_enough in
theorem is_normalized_iff {x : U64 (F p)} :
    x.is_normalized ↔ ∀ i (_ : i < 8), x.to_limbs[i].val < 256 := by
  rcases x with ⟨ x0, x1, x2, x3, x4, x5, x6, x7 ⟩
  simp only [to_limbs, is_normalized, to_elements, size, Vector.getElem_mk, List.getElem_toArray]
  constructor
  · intro h i hi
    repeat (rcases hi with _ | hi; try simp [*, size])
  · intro h
    let h0 := h 0 (by decide)
    let h1 := h 1 (by decide)
    let h2 := h 2 (by decide)
    let h3 := h 3 (by decide)
    let h4 := h 4 (by decide)
    let h5 := h 5 (by decide)
    let h6 := h 6 (by decide)
    let h7 := h 7 (by decide)
    simp only [List.getElem_cons_zero, List.getElem_cons_succ] at h0 h1 h2 h3 h4 h5 h6 h7
    simp_all

lemma to_limbs_map {α β : Type} (x : U64 α) (f : α → β) :
  to_limbs (map x f) = (to_limbs x).map f := rfl

lemma getElem_eval_to_limbs {F} [Field F] {env : Environment F} {x : U64 (Expression F)} {i : ℕ} (hi : i < 8) :
    Expression.eval env x.to_limbs[i] = (eval env x).to_limbs[i] := by
  simp only [to_limbs, eval, size, to_vars, ProvableType.to_elements_from_elements, Vector.getElem_map]

lemma eval_from_limbs {F} [Field F] {env : Environment F} {v : Vector (Expression F) 8} :
    eval env (U64.from_limbs v) = .from_limbs (v.map env) := by
  simp only [U64.from_limbs, ProvableType.eval_from_elements]
end ByteVector
end U64<|MERGE_RESOLUTION|>--- conflicted
+++ resolved
@@ -250,13 +250,8 @@
   main := u64_copy
   assumptions := assumptions
   spec := spec
-<<<<<<< HEAD
   localLength _ := 8
-  output inputs i0 := var_from_offset U64 i0
-=======
-  local_length _ := 8
   output inputs i0 := varFromOffset U64 i0
->>>>>>> 46d93035
   soundness := by
     rintro i0 env x_var
     rintro ⟨x0, x1, x2, x3, x4, x5, x6, x7⟩ h_eval _as
