--- conflicted
+++ resolved
@@ -57,26 +57,6 @@
 
 
 /--
-<<<<<<< HEAD
-=======
-  Witness a 64-bit unsigned integer.
--/
-def witness (compute : Environment (F p) → U64 (F p)) := do
-  let ⟨ x0, x1, x2, x3, x4, x5, x6, x7 ⟩ ← ProvableType.witness compute
-
-  lookup (Gadgets.ByteLookup x0)
-  lookup (Gadgets.ByteLookup x1)
-  lookup (Gadgets.ByteLookup x2)
-  lookup (Gadgets.ByteLookup x3)
-  lookup (Gadgets.ByteLookup x4)
-  lookup (Gadgets.ByteLookup x5)
-  lookup (Gadgets.ByteLookup x6)
-  lookup (Gadgets.ByteLookup x7)
-
-  return U64.mk x0 x1 x2 x3 x4 x5 x6 x7
-
-/--
->>>>>>> 82561c38
   A 64-bit unsigned integer is normalized if all its limbs are less than 256.
 -/
 def is_normalized (x: U64 (F p)) :=
@@ -209,7 +189,7 @@
   Witness a 64-bit unsigned integer.
 -/
 def U64.witness (compute : Environment (F p) → U64 (F p)) := do
-  let x ← Provable.witness compute
+  let x ← ProvableType.witness compute
   assertion U64.AssertNormalized.circuit ⟨x⟩
   return x
 
