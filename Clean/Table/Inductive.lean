--- conflicted
+++ resolved
@@ -186,13 +186,8 @@
     set curr_var : Var State F × Var Input F := varFromOffset (ProvablePair State Input) 0
     set s := size State
     set x := size Input
-<<<<<<< HEAD
-    set main_ops : Operations F := (table.step (var_from_offset State 0) (var_from_offset Input s) (s + x)).2
+    set main_ops : Operations F := (table.step (varFromOffset State 0) (varFromOffset Input s) (s + x)).2
     set t := main_ops.localLength
-=======
-    set main_ops : Operations F := (table.step (varFromOffset State 0) (varFromOffset Input s) (s + x)).2
-    set t := main_ops.local_length
->>>>>>> 46d93035
 
     have h_env_input_1 i (hi : i < s) : (to_elements curr.1)[i] = env'.get i := by
       have hi' : i < s + x + t + (s + x) := by linarith
@@ -241,11 +236,7 @@
         ProvableType.to_elements_from_elements, Vector.getElem_mapRange, zero_add]
       ac_rfl
 
-<<<<<<< HEAD
-    have next_eq : eval env' (var_from_offset State (size State + size Input + main_ops.localLength)) = next.1 := by
-=======
-    have next_eq : eval env' (varFromOffset State (size State + size Input + main_ops.local_length)) = next.1 := by
->>>>>>> 46d93035
+    have next_eq : eval env' (varFromOffset State (size State + size Input + main_ops.localLength)) = next.1 := by
       rw [ProvableType.ext_iff]
       intro i hi
       rw [h_env_output i hi, ProvableType.eval_varFromOffset,
