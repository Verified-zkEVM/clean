/-
"Inductive" tables are specified by a circuit on a `k`-row window of cells, which
take the first `k-1` rows as input variables and return the `k`-th row as output.

Assignment of cells is handled in the background, which simplifies reasoning about the table.

Thus far, only the common `k=2` case is handled.
-/
import Clean.Table.Theorems
import Clean.Gadgets.Equality

def InductiveTable.Soundness (F : Type) [Field F] (State Input : Type → Type) [ProvableType State] [ProvableType Input]
    (Spec : (initialState : State F) → (xs : List (Input F)) → (i : ℕ) → (xs.length = i) → (currentState : State F) → Prop)
    (step : Var State F → Var Input F → Circuit (emptyPropertySet F) (Var State F)) :=
  ∀ (initialState : State F) (row_index : ℕ) (env : Environment F),
  -- for all rows and inputs
  ∀ (acc_var : Var State F) (x_var : Var Input F)
    (acc : State F) (x : Input F) (xs : List (Input F)) (xs_len : xs.length = row_index),
      (eval env acc_var = acc) ∧ (eval env x_var = x) →
    -- if the constraints hold (using empty yields and checked for tables)
    Circuit.ConstraintsHold.Soundness env (emptyYields F) (emptyChecked F) (step acc_var x_var |>.operations ((size State) + (size Input))) →
    -- and assuming the spec on the current row and previous inputs
    Spec initialState xs row_index xs_len acc →
    -- we can conclude the spec on the next row and inputs including the current input
    Spec initialState (xs.concat x) (row_index + 1) (xs_len ▸ List.length_concat) (eval env (step acc_var x_var |>.output ((size State) + (size Input))))

def InductiveTable.Completeness (F : Type) [Field F] (State Input : Type → Type) [ProvableType State] [ProvableType Input]
    (InputAssumptions : ℕ → Input F → Prop) (InitialStateAssumptions : State F → Prop)
    (Spec : (initialState : State F) → (xs : List (Input F)) → (i : ℕ) → (xs.length = i) → (currentState : State F) → Prop)
    (step : Var State F → Var Input F → Circuit (emptyPropertySet F) (Var State F)) :=
  ∀ (initialState : State F) (row_index : ℕ) (env : Environment F),
  -- for all rows and inputs
  ∀ (acc_var : Var State F) (x_var : Var Input F)
    (acc : State F) (x : Input F) (xs : List (Input F)) (xs_len : xs.length = row_index),
    (eval env acc_var = acc) ∧ (eval env x_var = x) →
  -- when using honest-prover witnesses (using empty yields for tables)
  env.UsesLocalWitnessesAndYieldsCompleteness (emptyYields F) ((size State) + (size Input)) (step acc_var x_var |>.operations ((size State) + (size Input))) →
  -- assuming the spec on the current row, the input_spec on the input, and initial state assumptions
  InitialStateAssumptions initialState ∧
  Spec initialState xs row_index xs_len acc ∧ InputAssumptions row_index x →
  -- the constraints hold
  Circuit.ConstraintsHold.Completeness env (emptyYields F) (step acc_var x_var |>.operations ((size State) + (size Input)))

/--
In the case of two-row windows, an `InductiveTable` is basically a `FormalCircuit` but
- with the same input and output types
- with extra inputs to the spec: the current row number, and the list of all inputs up to and including the current row
- with assumptions replaced by the spec on the previous row, plus extra assumptions on honest prover inputs for completeness
- with input offset hard-coded to `size Row + size Input`
-/
structure InductiveTable (F : Type) [Field F] (State Input : Type → Type) [ProvableType State] [ProvableType Input] where
  /-- the `step` circuit encodes the transition logic from one state to the next -/
  step : Var State F → Var Input F → Circuit (emptyPropertySet F) (Var State F)

  /-- the `Spec` characterizes the `i`th state, possibly in relation to the initial state and the full list of inputs up to that point -/
  Spec : (initialState : State F) → (xs : List (Input F)) → (i : ℕ) → (xs.length = i) → (currentState : State F) → Prop

  /--
    assumptions on inputs and initial state for completeness.
    explanation: in general, we expect the `step` circuit to impose some constraints on the `input`.
    similarly, the initial state may need to satisfy certain properties (e.g., normalization) for the table to work correctly.
    in the completeness proof, we therefore need to restrict the possible inputs and initial states a prover can provide.
    by design, completeness for the full table holds for any initial state and list of inputs that satisfy these assumptions.
  -/
  InputAssumptions : ℕ → Input F → Prop := fun _ _ => True
  InitialStateAssumptions : State F → Prop := fun _ => True

  soundness : InductiveTable.Soundness F State Input Spec step

  completeness : InductiveTable.Completeness F State Input InputAssumptions InitialStateAssumptions Spec step

  subcircuitsConsistent : ∀ acc x, ((step acc x).operations ((size State) + (size Input))).SubcircuitsConsistent ((size State) + (size Input))
    := by intros; and_intros <;> (
      try simp only [circuit_norm]
      try first | ac_rfl | trivial
    )

namespace InductiveTable
variable {F : Type} [Field F] {State Input : TypeMap} [ProvableType State] [ProvableType Input]

/-
we show that every `InductiveTable` can be used to define a `FormalTable`,
that encodes the following statement:

`table.Spec 0 input → table.Spec (N-1) output`

for any given public `input` and `ouput`.
-/

def inductiveConstraint (table : InductiveTable F State Input) : TableConstraint 2 (ProvablePair State Input) F Unit := do
  let (acc, x) ← getCurrRow
  let output ← table.step acc x
  let (output', _) ← getNextRow
  -- TODO make this more efficient by assigning variables as long as they don't come from the input
  output' ===[emptyOrder F] output

def equalityConstraint (Input : TypeMap) [ProvableType Input] (target : State F) : SingleRowConstraint (ProvablePair State Input) F := do
  let (actual, _) ← getCurrRow
  actual ===[emptyOrder F] (const target)

def tableConstraints (table : InductiveTable F State Input) (input_state output_state : State F) :
  List (TableOperation (ProvablePair State Input) F) := [
    .everyRowExceptLast (inductiveConstraint table),
    .boundary (.fromStart 0) (equalityConstraint Input input_state),
    .boundary (.fromEnd 0) (equalityConstraint Input output_state),
  ]

theorem equalityConstraint.soundness {row : State F × Input F} {input_state : State F} {env : Environment F} {yields : YieldContext (emptyPropertySet F)} {checked : CheckedYields (emptyPropertySet F)} :
  Circuit.ConstraintsHold.Soundness (windowEnv (equalityConstraint Input input_state) ⟨<+> +> row, rfl⟩ env) yields checked (equalityConstraint Input input_state .empty).2.circuit
    → row.1 = input_state := by
  set env' := windowEnv (equalityConstraint Input input_state) ⟨<+> +> row, rfl⟩ env
  simp only [equalityConstraint, circuit_norm, table_norm]
  intro h_sound

  have h_env_in i (hi : i < size State) : (toElements row.1)[i] = env'.get i := by
    have h_env' : env' = windowEnv (equalityConstraint Input input_state) ⟨<+> +> row, _⟩ env := rfl
    simp only [windowEnv, table_assignment_norm, equalityConstraint, circuit_norm] at h_env'
    have hi' : i < size State + size Input := by linarith
    simp [h_env', hi, hi', Vector.getElem_mapFinRange, Trace.getLeFromBottom, _root_.Row.get,
      Vector.mapRange_zero, Vector.append_empty, ProvablePair.instance]

  have h_env : eval env' (varFromOffset State 0) = row.1 := by
    rw [ProvableType.ext_iff]
    intro i hi
    rw [h_env_in i hi, ProvableType.eval_varFromOffset,
      ProvableType.toElements_fromElements, Vector.getElem_mapRange, zero_add]
  -- h_sound is a conjunction, extract the spec part
  rw [←h_env]
  exact h_sound.2

def traceInputs {N : ℕ} (trace : TraceOfLength F (ProvablePair State Input) N) : List (Input F) :=
  trace.val.toList.map Prod.snd

omit [Field F] in
lemma traceInputs_length {N : ℕ} (trace : TraceOfLength F (ProvablePair State Input) N) :
    (traceInputs trace).length = N := by
  rw [traceInputs, List.length_map, trace.val.toList_length, trace.prop]

lemma table_soundness_aux (table : InductiveTable F State Input) (input output : State F)
  (N : ℕ+) (trace : TraceOfLength F (ProvablePair State Input) N) (env : ℕ → ℕ → Environment F) :
  table.Spec input [] 0 rfl input →
  TableConstraintsHold (table.tableConstraints input output) trace env →
    trace.ForAllRowsWithPrevious (fun row i rest => table.Spec input (traceInputs rest) i (traceInputs_length rest) row.1)
    ∧ trace.lastRow.1 = output := by
  intro input_spec

  -- add a condition on the trace length to the goal,
  -- so that we can change the induction to not depend on `N` (which would make it unprovable)
  rcases trace with ⟨ trace, h_trace ⟩
  suffices goal : TableConstraintsHold (table.tableConstraints input output) ⟨ trace, h_trace ⟩ env →
    trace.ForAllRowsWithPrevious (fun row rest => table.Spec input (traceInputs ⟨ rest, rfl ⟩) rest.len (traceInputs_length ⟨ rest, rfl ⟩) row.1) ∧
    (∀ (h_len : trace.len = N), (trace.lastRow (by rw [h_len]; exact N.pos)).1 = output) by
      intro constraints
      specialize goal constraints
      exact ⟨ goal.left, goal.right h_trace ⟩

  simp only [table_norm, tableConstraints]
  clear h_trace
  induction trace using Trace.every_row_two_rows_induction

  case zero =>
    intro constraints
    simp only [Trace.ForAllRowsWithPrevious, true_and]
    intros
    nomatch N

  case one first_row =>
    intro constraints
    simp only [table_norm,
      List.size_toArray, List.length_nil, List.push_toArray, List.nil_append,
      List.length_cons, zero_add, List.cons_append, reduceIte, and_true] at constraints
    obtain ⟨ input_eq, output_eq ⟩ := constraints
<<<<<<< HEAD
    have input_eq' := equalityConstraint.soundness input_eq
    have output_eq' : (if 0 = (N : ℕ) - 1 - 0 then first_row.1 = output else True) := by
      split_ifs with h
      · rw [if_pos h] at output_eq
        exact equalityConstraint.soundness output_eq
    simp only [table_norm, and_true, Trace.lastRow, Trace.ForAllRowsWithPrevious]
=======
    rw [equalityConstraint.soundness] at input_eq output_eq
    simp only [table_norm, and_true, Trace.ForAllRowsWithPrevious]
>>>>>>> c7007dd7
    constructor
    · rw [input_eq']
      exact input_spec
    intro h_len
    rw [←h_len] at output_eq'
    simp only [zero_add, tsub_self, reduceIte] at output_eq'
    exact output_eq'

  case more curr next rest ih1 ih2 =>
    intro constraints
<<<<<<< HEAD
    simp only [table_norm, tableConstraints] at constraints ih1 ih2 ⊢
    simp only [List.size_toArray, List.length_nil, List.push_toArray,
      List.nil_append, List.length_cons, zero_add, List.cons_append, Nat.add_eq_zero, one_ne_zero,
      and_false, reduceIte, PNat.mk_coe] at constraints ih1 ih2 ⊢
    simp only [TableConstraintsHold.foldl.eq_1] at constraints
    simp only [TableConstraint.ConstraintsHoldOnWindow] at constraints
    simp only [
      TableConstraint.operations, TableContext.empty, TableConstraintsHold.foldl.eq_2, Trace.len,
      TableConstraintsHold.foldl.eq_3, TableConstraintsHold.foldl.eq_6] at constraints
    simp only [table_norm, tableConstraints, Nat.add_one_sub_one, tsub_zero, Nat.add_left_inj,
=======
    simp only [table_norm, List.size_toArray, List.length_nil, List.push_toArray,
      List.nil_append, List.length_cons, zero_add, List.cons_append, Nat.add_eq_zero, one_ne_zero,
      and_false, reduceIte, tsub_zero,
>>>>>>> c7007dd7
      Nat.reduceAdd, true_and, Trace.ForAllRowsWithPrevious] at constraints ih1 ih2 ⊢
    rcases constraints with ⟨ constraints, new_constraint, output_eq, h_rest ⟩
    specialize ih2 h_rest
    have spec_previous : table.Spec input (traceInputs ⟨rest, rfl⟩) rest.len (traceInputs_length ⟨rest, rfl⟩) curr.1 := by
      simp [ih2]
    simp only [ih2, and_self, and_true]
    clear ih1 ih2
    set env' := windowEnv table.inductiveConstraint ⟨<+> +> curr +> next, _⟩ (env 0 (rest.len + 1))
    simp only [table_norm, circuit_norm, inductiveConstraint] at constraints
    obtain ⟨ main_constraints, return_eq ⟩ := constraints
    have h_env' : env' = windowEnv table.inductiveConstraint ⟨<+> +> curr +> next, _⟩ (env 0 (rest.len + 1)) := rfl
    simp only [windowEnv, table_assignment_norm, inductiveConstraint, circuit_norm] at h_env'
    simp only [zero_add, Nat.add_zero, Fin.isValue, PNat.val_ofNat, Nat.reduceAdd, Nat.add_one_sub_one,
      CellAssignment.assignmentFromCircuit_offset, CellAssignment.assignmentFromCircuit_vars] at h_env'
    set curr_var : Var State F × Var Input F := varFromOffset (ProvablePair State Input) 0
    set s := size State
    set x := size Input
    set main_ops : Operations (emptyPropertySet F) := (table.step (varFromOffset State 0) (varFromOffset Input s) (s + x)).2
    set t := main_ops.localLength

    have h_env_input_1 i (hi : i < s) : (toElements curr.1)[i] = env'.get i := by
      have hi' : i < s + x + t + (s + x) := by linarith
      have hi'' : i < 0 + (s + x) := by linarith
      have hi''' : i < 0 + (s + x) + t := by linarith
      rw [h_env']
      simp +arith only [main_ops, s, t, x, hi, hi', hi'', hi''', table_assignment_norm, circuit_norm, reduceDIte,
        CellAssignment.assignmentFromCircuit_offset,
        Vector.mapRange_zero, Vector.empty_append, Vector.append_empty, Vector.getElem_append]

    have h_env_input_2 i (hi : i < x) : (toElements curr.2)[i] = env'.get (i + s) := by
      have hi' : i + s < s + x + t + (s + x) := by linarith
      have hi'' : i + s < 0 + (s + x) := by linarith
      have hi''' : i + s < 0 + (s + x) + t := by linarith
      rw [h_env']
      simp +arith only [main_ops, s, t, x, hi', hi'', hi''', table_assignment_norm, circuit_norm, reduceDIte,
        CellAssignment.assignmentFromCircuit_offset,
        Vector.mapRange_zero, Vector.empty_append, Vector.append_empty, Vector.getElem_append]
      congr; omega

    have h_env_output i (hi : i < s) : (toElements next.1)[i] = env'.get (i + (s + x) + t) := by
      have hi' : i + (s + x) + t < s + x + t + (s + x) := by linarith
      have hi'' : ¬(i + (s + x) + t < 0 + (s + x)) := by linarith
      have hi''' : ¬(i + (s + x) + t < 0 + (s + x) + t) := by linarith
      rw [h_env']
      simp +arith only [main_ops, hi', s, t, x, table_assignment_norm, circuit_norm, reduceDIte,
        CellAssignment.assignmentFromCircuit_offset,
        Vector.mapRange_zero, Vector.empty_append, Vector.append_empty, Vector.getElem_append]
      simp +arith [hi, s, add_assoc]
    clear h_env'

    have input_eq_1 : eval env' curr_var.1 = curr.1 := by
      rw [ProvableType.ext_iff]
      intro i hi
      simp only [curr_var, varFromOffset_pair]
      rw [h_env_input_1 i hi]
      simp only [ProvableType.eval_varFromOffset,
        ProvableType.toElements_fromElements, Vector.getElem_mapRange, zero_add]

    have input_eq_2 : eval env' curr_var.2 = curr.2 := by
      rw [ProvableType.ext_iff]
      intro i hi
      simp only [curr_var, varFromOffset_pair]
      rw [h_env_input_2 i hi]
      simp only [s, ProvableType.eval_varFromOffset,
        ProvableType.toElements_fromElements, Vector.getElem_mapRange, zero_add]
      ac_rfl

    have next_eq : eval env' (varFromOffset State (size State + size Input + main_ops.localLength)) = next.1 := by
      rw [ProvableType.ext_iff]
      intro i hi
      rw [h_env_output i hi, ProvableType.eval_varFromOffset,
        ProvableType.toElements_fromElements, Vector.getElem_mapRange]
      simp only [t, s, x]
      ac_rfl

    simp only [x] at main_constraints
    have constraints : Circuit.ConstraintsHold.Soundness
        env' (emptyYields F) (emptyChecked F) ((table.step curr_var.1 curr_var.2).operations (size State + size Input)) := by
      simp only [curr_var, varFromOffset_pair]
      exact main_constraints

    let xs := traceInputs ⟨ rest, rfl ⟩
    have xs_len := traceInputs_length ⟨ rest, rfl ⟩
    have xs_concat : traceInputs ⟨rest +> curr, rfl⟩ = xs.concat curr.2 := by
      simp only [traceInputs, xs, Trace.toList, List.map_concat]

    have h_soundness := table.soundness input rest.len env' curr_var.1 curr_var.2 curr.1 curr.2 xs xs_len
      ⟨ input_eq_1, input_eq_2 ⟩ constraints spec_previous
    simp only [curr_var, varFromOffset_pair] at h_soundness
    simp only [s, x, t, main_ops] at *
    simp +arith only at return_eq h_soundness
    rw [←return_eq.2, next_eq] at h_soundness
    simp only [xs_concat]
    use h_soundness

    intro h_len
    rw [←h_len] at output_eq
<<<<<<< HEAD
    simp only [add_tsub_cancel_right, Nat.add_left_inj, reduceIte] at output_eq
    exact equalityConstraint.soundness output_eq
=======
    simp only [add_tsub_cancel_right, reduceIte] at output_eq
    exact output_eq
>>>>>>> c7007dd7

theorem table_soundness (table : InductiveTable F State Input) (input output : State F)
  (N : ℕ+) (trace : TraceOfLength F (ProvablePair State Input) N) (env : ℕ → ℕ → Environment F) :
  table.Spec input [] 0 rfl input → TableConstraintsHold (table.tableConstraints input output) trace env →
    table.Spec input (traceInputs trace.tail) (N-1) (traceInputs_length trace.tail) output := by
  intro h_input h_constraints
  have ⟨ h_spec, h_output ⟩ := table_soundness_aux table input output N trace env h_input h_constraints
  rw [←h_output]
  exact TraceOfLength.lastRow_of_forAllWithPrevious trace h_spec

def toFormal (table : InductiveTable F State Input) (input output : State F) : FormalTable F (ProvablePair State Input) where
  constraints := table.tableConstraints input output
  Assumption N := N > 0 ∧ table.Spec input [] 0 rfl input
  Spec {N} trace := table.Spec input (traceInputs trace.tail) (N-1) (traceInputs_length trace.tail) output

  soundness N trace env assumption constraints :=
    table.table_soundness input output ⟨N, assumption.left⟩ trace env assumption.right constraints

  offset_consistent := by
    simp +arith [List.Forall, tableConstraints, inductiveConstraint, equalityConstraint,
      table_assignment_norm, circuit_norm, CellAssignment.assignmentFromCircuit_offset]

end InductiveTable<|MERGE_RESOLUTION|>--- conflicted
+++ resolved
@@ -170,17 +170,12 @@
       List.size_toArray, List.length_nil, List.push_toArray, List.nil_append,
       List.length_cons, zero_add, List.cons_append, reduceIte, and_true] at constraints
     obtain ⟨ input_eq, output_eq ⟩ := constraints
-<<<<<<< HEAD
     have input_eq' := equalityConstraint.soundness input_eq
     have output_eq' : (if 0 = (N : ℕ) - 1 - 0 then first_row.1 = output else True) := by
       split_ifs with h
       · rw [if_pos h] at output_eq
         exact equalityConstraint.soundness output_eq
-    simp only [table_norm, and_true, Trace.lastRow, Trace.ForAllRowsWithPrevious]
-=======
-    rw [equalityConstraint.soundness] at input_eq output_eq
     simp only [table_norm, and_true, Trace.ForAllRowsWithPrevious]
->>>>>>> c7007dd7
     constructor
     · rw [input_eq']
       exact input_spec
@@ -191,23 +186,16 @@
 
   case more curr next rest ih1 ih2 =>
     intro constraints
-<<<<<<< HEAD
-    simp only [table_norm, tableConstraints] at constraints ih1 ih2 ⊢
-    simp only [List.size_toArray, List.length_nil, List.push_toArray,
-      List.nil_append, List.length_cons, zero_add, List.cons_append, Nat.add_eq_zero, one_ne_zero,
-      and_false, reduceIte, PNat.mk_coe] at constraints ih1 ih2 ⊢
+    simp only [table_norm] at constraints ih1 ih2 ⊢
+    simp only [List.size_toArray, List.length_nil, List.push_toArray, List.nil_append,
+      List.length_cons, zero_add, List.cons_append] at constraints ih1 ih2 ⊢
     simp only [TableConstraintsHold.foldl.eq_1] at constraints
     simp only [TableConstraint.ConstraintsHoldOnWindow] at constraints
     simp only [
       TableConstraint.operations, TableContext.empty, TableConstraintsHold.foldl.eq_2, Trace.len,
       TableConstraintsHold.foldl.eq_3, TableConstraintsHold.foldl.eq_6] at constraints
-    simp only [table_norm, tableConstraints, Nat.add_one_sub_one, tsub_zero, Nat.add_left_inj,
-=======
-    simp only [table_norm, List.size_toArray, List.length_nil, List.push_toArray,
-      List.nil_append, List.length_cons, zero_add, List.cons_append, Nat.add_eq_zero, one_ne_zero,
-      and_false, reduceIte, tsub_zero,
->>>>>>> c7007dd7
-      Nat.reduceAdd, true_and, Trace.ForAllRowsWithPrevious] at constraints ih1 ih2 ⊢
+    simp only [table_norm, tsub_zero, Nat.reduceAdd,
+      Trace.ForAllRowsWithPrevious] at constraints ih1 ih2 ⊢
     rcases constraints with ⟨ constraints, new_constraint, output_eq, h_rest ⟩
     specialize ih2 h_rest
     have spec_previous : table.Spec input (traceInputs ⟨rest, rfl⟩) rest.len (traceInputs_length ⟨rest, rfl⟩) curr.1 := by
@@ -304,13 +292,8 @@
 
     intro h_len
     rw [←h_len] at output_eq
-<<<<<<< HEAD
-    simp only [add_tsub_cancel_right, Nat.add_left_inj, reduceIte] at output_eq
+    simp only [add_tsub_cancel_right, reduceIte] at output_eq
     exact equalityConstraint.soundness output_eq
-=======
-    simp only [add_tsub_cancel_right, reduceIte] at output_eq
-    exact output_eq
->>>>>>> c7007dd7
 
 theorem table_soundness (table : InductiveTable F State Input) (input output : State F)
   (N : ℕ+) (trace : TraceOfLength F (ProvablePair State Input) N) (env : ℕ → ℕ → Environment F) :
