import Mathlib.Algebra.Field.Basic
import Mathlib.Data.ZMod.Basic
import Clean.Utils.Primes
import Clean.Utils.Vector
import Clean.Circuit.Basic
import Clean.Circuit.SubCircuit
import Clean.Circuit.Expression
import Clean.Circuit.Provable
import Clean.Utils.Field
import Clean.Table.SimpTable

/--
  A row is an instance of a structured elements structure, which has exactly size M.
-/
structure Row (M : ℕ+) (F : Type) (S : Type -> Type) [StructuredElements S F] where
  elems : S F
  size_h : StructuredElements.size S F = M


def Row.get {M : ℕ+} {F : Type} {S : Type -> Type} [StructuredElements S F] (row : Row M F S) (i : Fin M) : F :=
  let elems := StructuredElements.to_elements row.elems
  by rw [row.size_h] at elems; exact elems.get i


/--
  A trace is an inductive list of rows. It can be viewed as a structured
  environment that maps cells to field elements.
-/
inductive Trace (M : ℕ+) (F : Type)  (S : Type -> Type) [StructuredElements S F] :=
  /-- An empty trace -/
  | empty : Trace M F S
  /-- Add a row to the end of the trace -/
  | cons (rest: Trace M F S) (row: Row M F S) : Trace M F S

@[inherit_doc] notation:67 "<+>" => Trace.empty
@[inherit_doc] infixl:67 " +> " => Trace.cons

namespace Trace
/--
  The length of a trace is the number of rows it contains.
-/
<<<<<<< HEAD
@[simp]
def len {M : ℕ+} {F : Type} {S : Type -> Type} [StructuredElements S F] : Trace M F S -> ℕ
=======
@[table_norm]
def len {M : ℕ+} {F : Type} : Trace M F -> ℕ
>>>>>>> c4b99139
  | <+> => 0
  | rest +> _ => Nat.succ rest.len

/--
  Induction principle that applies for every row in the trace, where the inductive step takes into
  acount the previous two rows.
-/
def everyRowTwoRowsInduction {M : ℕ+} {F : Type}
    {S : Type -> Type} [StructuredElements S F] {P : Trace M F S → Sort*}
    (zero : P (<+>))
    (one : ∀ row : Row M F S, P (empty +> row))
    (more : ∀ curr next : Row M F S,
      ∀ rest : Trace M F S, P (rest) -> P (rest +> curr) → P (rest +> curr +> next))
    : ∀ trace, P trace
  | <+> => zero
  | <+> +> first => one first
  | rest +> curr +> _ => more _ _ _
    (everyRowTwoRowsInduction zero one more (rest))
    (everyRowTwoRowsInduction zero one more (rest +> curr))

lemma len_le_succ {M : ℕ+} {F : Type}
    {S : Type -> Type} [StructuredElements S F]
    (trace : Trace M F S) (row : Row M F S) : trace.len ≤ (trace +> row).len :=
  match trace with
  | <+> => by simp only [len, Nat.succ_eq_add_one, zero_add, zero_le]
  | (rest +> _) =>
    by simp only [len, Nat.succ_eq_add_one, le_add_iff_nonneg_right, zero_le]

lemma len_ge_succ_of_ge {M : ℕ+} {N : ℕ} {F : Type}
    {S : Type -> Type} [StructuredElements S F]
    (trace : Trace M F S) (row : Row M F S) (_h : trace.len ≥ N) : (trace +> row).len ≥ N :=
  match trace with
  | <+> => by
      simp only [len, ge_iff_le, nonpos_iff_eq_zero, Nat.succ_eq_add_one, zero_add] at *
      simp only [_h, zero_le]
  | (rest +> row) => by simp only [len, Nat.succ_eq_add_one, ge_iff_le] at *; linarith

/--
  This induction principle states that if a trace length is at leas two, then to prove a property
  about the whole trace, we can provide just a proof for the first two rows, and then a proof
  for the inductive step.
-/
def everyRowTwoRowsInduction' {M : ℕ+} {F : Type}
      {S : Type -> Type} [StructuredElements S F]
      {P : (t : Trace M F S) → t.len ≥ 2 → Sort*}
    (base : ∀ first second (h : (<+> +> first +> second).len ≥ 2), P (<+> +> first +> second) h)
    (more : ∀ curr next : Row M F S,
      ∀ (rest : Trace M F S) (h : rest.len ≥ 2),
        P rest h ->
        P (rest +> curr) (len_ge_succ_of_ge _ _ h) →
        P (rest +> curr +> next) (len_ge_succ_of_ge _ _ (len_ge_succ_of_ge _ _ h)))
    : ∀ (trace : Trace M F S) (h : trace.len ≥ 2), P trace h
  -- the cases where the trace is empty or has only one row are trivial,
  -- since the length is greater than 2
  | <+> => by intro h; contradiction
  | <+> +> first => by intro h; contradiction
  | <+> +> first +> second => fun h => base first second h
  | rest +> curr +> next =>
      let ih' := (everyRowTwoRowsInduction' base more (rest))
      let ih'' := (everyRowTwoRowsInduction' base more (rest +> curr))
      (Nat.lt_or_ge 2 rest.len).by_cases
        -- TODO: this definition should be similar to Nat.letRec
        (by sorry)
        (by sorry)

<<<<<<< HEAD
@[simp]
def getLeFromBottom {M :ℕ+} {F : Type}
      {S : Type -> Type} [StructuredElements S F]:
      (trace : Trace M F S) -> (row : Fin trace.len) -> (col : Fin M) -> F
  | _ +> currRow, ⟨0, _⟩, j => currRow.get j
=======
@[table_norm]
def getLeFromBottom {M :ℕ+} {F : Type}:
    (trace : Trace M F) -> (row : Fin trace.len) -> (col : Fin M) -> F
  | _ +> currRow, ⟨0, _⟩, j => currRow j
>>>>>>> c4b99139
  | rest +> _, ⟨i + 1, h⟩, j => getLeFromBottom rest ⟨i, Nat.le_of_succ_le_succ h⟩ j

end Trace


/--
  A trace of length M is a trace with exactly M rows.
-/
<<<<<<< HEAD
def TraceOfLength (F : Type) (S : Type -> Type) [StructuredElements S F]
  (M : ℕ+) (N : ℕ) : Type := { env : Trace M F S // env.len = N }

namespace TraceOfLength

@[simp]
def get {N: ℕ+} {M : ℕ} {F : Type}
    {S : Type -> Type} [StructuredElements S F]:
    (env : TraceOfLength F S N M) -> (i : Fin M) -> (j : Fin N) -> F
=======
@[table_norm]
def TraceOfLength (F : Type) (M : ℕ+) (N : ℕ) : Type := { env : Trace M F // env.len = N }

namespace TraceOfLength

@[table_norm]
def get {N: ℕ+} {M : ℕ} {F : Type} : (env : TraceOfLength F N M) -> (i : Fin M) -> (j : Fin N) -> F
>>>>>>> c4b99139
  | ⟨env, h⟩, i, j => env.getLeFromBottom ⟨
      M - 1 - i,
      by rw [h]; apply Nat.sub_one_sub_lt_of_lt; exact i.is_lt
    ⟩ j

/--
  Apply a proposition to every row in the trace
-/
<<<<<<< HEAD
@[simp]
def forAllRowsOfTrace {N: ℕ+} {M : ℕ} {F : Type}
    {S : Type -> Type} [StructuredElements S F]
    (trace : TraceOfLength F S N M) (prop : Row N F S -> Prop) : Prop :=
  inner trace.val prop
  where
  @[simp]
  inner : Trace N F S -> (Row N F S -> Prop) -> Prop
=======
@[table_norm]
def forAllRowsOfTrace {N: ℕ+} {M : ℕ} {F : Type} (trace : TraceOfLength F N M) (prop : Row N F -> Prop) : Prop :=
  inner trace.val prop
  where
  @[table_norm]
  inner : Trace N F -> (Row N F -> Prop) -> Prop
>>>>>>> c4b99139
    | <+>, _ => true
    | rest +> row, prop => prop row ∧ inner rest prop

/--
  Apply a proposition to every row in the trace except the last one
-/
<<<<<<< HEAD
@[simp]
def forAllRowsOfTraceExceptLast {N: ℕ+} {M : ℕ} {F : Type}
    {S : Type -> Type} [StructuredElements S F]
    (trace : TraceOfLength F S N M) (prop : Row N F S -> Prop) : Prop :=
  inner trace.val prop
  where
  inner : Trace N F S -> (Row N F S -> Prop) -> Prop
=======
@[table_norm]
def forAllRowsOfTraceExceptLast {N: ℕ+} {M : ℕ} {F : Type} (trace : TraceOfLength F N M) (prop : Row N F -> Prop) : Prop :=
  inner trace.val prop
  where
  @[table_norm]
  inner : Trace N F -> (Row N F -> Prop) -> Prop
>>>>>>> c4b99139
    | <+>, _ => true
    | <+> +> _, _ => true
    | rest +> curr +> _, prop => prop curr ∧ inner (rest +> curr) prop


/--
  Apply a proposition, which could be dependent on the row index, to every row of the trace
-/
<<<<<<< HEAD
@[simp]
def forAllRowsOfTraceWithIndex {N: ℕ+} {M : ℕ} {F : Type}
    {S : Type -> Type} [StructuredElements S F]
    (trace : TraceOfLength F S N M) (prop : Row N F S -> ℕ -> Prop) : Prop :=
  inner trace.val prop
  where
  @[simp]
  inner : Trace N F S -> (Row N F S -> ℕ -> Prop) -> Prop
=======
@[table_norm]
def forAllRowsOfTraceWithIndex {N: ℕ+} {M : ℕ} {F : Type} (trace : TraceOfLength F N M) (prop : Row N F -> ℕ -> Prop) : Prop :=
  inner trace.val prop
  where
  @[table_norm]
  inner : Trace N F -> (Row N F -> ℕ -> Prop) -> Prop
>>>>>>> c4b99139
    | <+>, _ => true
    | rest +> row, prop => (prop row rest.len) ∧ inner rest prop

end TraceOfLength

/--
  A cell offset is an offset in a table that points to a specific cell in a row.
  It is used to define a relative position in the trace.
  `W` is the size of the "vertical window", which means that we can reference at most
  `W` rows above the current row.
  To make sure that the vertical offset is bounded, it is represented as a `Fin W`.
-/
structure CellOffset (M W: ℕ+) where
  rowOffset: Fin W
  column: Fin M
deriving Repr

namespace CellOffset

def curr {M W : ℕ+} (j : Fin M) : CellOffset M W := ⟨0, j⟩
def next {M W: ℕ+} (j : Fin M) : CellOffset M W := ⟨1, j⟩

end CellOffset

/--
  Mapping from the index of a variable to a cell offset in the table.
-/
@[reducible]
def CellAssignment (M W: ℕ+) := ℕ -> CellOffset M W

/--
  Atomic operations for constructing a table constraint, which is a constraint applied to a window
  of rows in a table.
-/
inductive TableConstraintOperation (F : Type) [Field F] (M W : ℕ+) where
  /--
    Add some witnessed variable to the context
  -/
  | Witness : CellOffset M W -> (compute : Unit → F) -> TableConstraintOperation F M W

  /--
    Allocate a subcircuit in the trace
  -/
  | Allocate: {n: ℕ} → SubCircuit F n -> TableConstraintOperation F M W

  /--
    Assign a variable to a cell in the trace
  -/
  | Assign : Variable F -> CellOffset M W -> TableConstraintOperation F M W

/--
  Context of the TableConstraint that keeps track of the current state, this includes the underlying
  context of the gadgets, and the current assignment of the variables to the cells in the trace.
-/
structure TableContext (F : Type) (M W : ℕ+) where
  offset: ℕ
  assignment : CellAssignment M W

@[table_norm]
def TableContext.empty {F : Type} {M W : ℕ+} : TableContext F M W := ⟨
  0,
  -- TODO: is there a better way?
  fun _ => ⟨0, 0⟩
⟩

namespace TableConstraintOperation

@[table_norm]
def update_context {F : Type} {M W : ℕ+} [Field F] (ctx: TableContext F M W) : TableConstraintOperation F M W → TableContext F M W
  | Witness offset _ => {
      offset := ctx.offset + 1,
      assignment := fun x => if x = ctx.offset then offset else ctx.assignment x
    }
  | Allocate { ops, .. } => {
      offset := ctx.offset + FlatOperation.witness_length ops,
      assignment := ctx.assignment
    }
  | Assign v offset => {
      offset := ctx.offset,
      assignment := fun x => if x = v.index then offset else ctx.assignment x
    }

instance {F : Type} {M W : ℕ+} [Field F] [Repr F] : ToString (TableConstraintOperation F M W) where
  toString
    | Witness offset _ => "(Witness " ++ reprStr offset ++ ")"
    | Allocate {ops, ..} => "(Allocate " ++ reprStr ops ++ ")"
    | Assign v offset => "(Assign " ++ reprStr v ++ " " ++ reprStr offset ++ ")"

end TableConstraintOperation


@[table_norm]
def TableConstraint (F : Type) [Field F] (M W : ℕ+) (α : Type) :=
  TableContext F M W → (TableContext F M W × List (TableConstraintOperation F M W)) × α

namespace TableConstraint
instance (F : Type) [Field F] (M W : ℕ+): Monad (TableConstraint F M W) where
  pure a ctx := ((ctx, []), a)
  bind f g ctx :=
    let ((ctx', ops), a) := f ctx
    let ((ctx'', ops'), b) := g a ctx'
    ((ctx'', ops ++ ops'), b)


def as_table_operation {α: Type} {F : Type} {M W : ℕ+} [Field F]
  (f : TableContext F M W -> TableConstraintOperation F M W × α) : TableConstraint F M W α :=
  fun ctx =>
  let (op, a) := f ctx
  let ctx' := TableConstraintOperation.update_context ctx op
  ((ctx', [op]), a)

def operations {α : Type} {F : Type} {M W : ℕ+} [Field F] (table : TableConstraint F M W α):
    List (TableConstraintOperation F M W) :=
  let ((_, ops), _) := table TableContext.empty
  ops

def assignment {α : Type} {F : Type} {M W : ℕ+} [Field F] (table : TableConstraint F M W α):
    CellAssignment M W :=
  let ((ctx, _), _) := table TableContext.empty
  ctx.assignment

/--
  A table constraint holds on a window of rows if the constraints hold on a suitable environment.
  In particular, we construct the environment by taking directly the result of the assignment function
  so that every variable evaluate to the trace cell value which is assigned to
-/
@[table_norm]
def constraints_hold_on_window {F : Type} {M W : ℕ+} [Field F]
    {S : Type -> Type} [StructuredElements S F]
    (table : TableConstraint F M W Unit) (window: TraceOfLength F S M W) : Prop :=
  let ((ctx, ops), ()) := table TableContext.empty

  -- construct an env by simply taking the result of the assignment function
  let env : Environment F := ⟨ fun x =>
    match ctx.assignment x with
    | ⟨i, j⟩ => window.get i j
  ⟩

  -- then we fold over allocated sub-circuits
  -- lifting directly to the soundness of the sub-circuit
  foldl ops env
  where
  @[table_norm]
  foldl : List (TableConstraintOperation F M W) -> (env: Environment F) -> Prop
  | [], _ => true
  | op :: ops, env =>
    match op with
    | TableConstraintOperation.Allocate {soundness ..} => soundness env ∧ foldl ops env
    | _ => foldl ops env

def output {α : Type} {F : Type} {M W : ℕ+} [Field F] (table : TableConstraint F M W α) : α :=
  let ((_, _), a) := table TableContext.empty
  a

def witness_cell {F : Type} {M W : ℕ+} [Field F] (off : CellOffset M W) (compute : Unit → F): TableConstraint F M W (Variable F) :=
  as_table_operation fun ctx =>
  (TableConstraintOperation.Witness off compute, ⟨ ctx.offset ⟩)

def get_cell {F : Type} {M W : ℕ+} [Field F] (off : CellOffset M W): TableConstraint F M W (Variable F) :=
  as_table_operation fun ctx =>
  (TableConstraintOperation.Witness off (fun _ => 0), ⟨ ctx.offset ⟩)

<<<<<<< HEAD
/--
  Get a fresh variable for each cell in the current row, then cast the variables to the
  relevanto RowType structure, and return the row.
-/
@[simp]
def get_curr_row {F : Type} {M W : ℕ+} [Field F]
    (S : Type -> Type) [StructuredElements S (Expression F)]
    (h_size : StructuredElements.size S (Expression F) = M):
    TableConstraint F M W (S (Expression F)) := do
  let vars ← do
    let v := (Vector.finRange M)
    let vs := v.map (fun i => get_cell (F:=F) (CellOffset.curr i))
    vs.mapM
  let exprs : Vector (Expression F) M := vars.map (fun v => Expression.var v)
  return (by
    rw [←h_size] at exprs
    exact StructuredElements.from_elements exprs)

@[simp]
=======
>>>>>>> c4b99139
def subcircuit
    {F : Type} {M W : ℕ+} [Field F]
    {α β : TypePair} [ProvableType F β] [ProvableType F α]
    (circuit: FormalCircuit F β α) (b: β.var) : TableConstraint F M W α.var :=
  as_table_operation fun ctx =>
  let ⟨ a, subcircuit ⟩ := Circuit.formal_circuit_to_subcircuit ctx.offset circuit b
  (TableConstraintOperation.Allocate subcircuit, a)

def assertion
    {F : Type} {M W : ℕ+} [Field F]
    {β : TypePair} [ProvableType F β]
    (circuit: FormalAssertion F β) (b: β.var) : TableConstraint F M W Unit :=
  as_table_operation fun ctx =>
    let subcircuit := Circuit.formal_assertion_to_subcircuit ctx.offset circuit b
    (TableConstraintOperation.Allocate subcircuit, ())

def assign {F : Type} {M W : ℕ+} [Field F] (v: Variable F) (off : CellOffset M W) : TableConstraint F M W Unit :=
  as_table_operation fun _ =>
  (TableConstraintOperation.Assign v off, ())

end TableConstraint


@[reducible]
def SingleRowConstraint (F : Type) [Field F] (M : ℕ+) := TableConstraint F M 1 Unit

@[reducible]
def TwoRowsConstraint (F : Type) [Field F] (M : ℕ+) := TableConstraint F M 2 Unit

inductive TableOperation (F : Type) [Field F] (M : ℕ+) where
  /--
    A `Boundary` constraint is a constraint that is applied only to a specific row
  -/
  | Boundary: ℕ -> SingleRowConstraint F M -> TableOperation F M

  /--
    An `EveryRow` constraint is a constraint that is applied to every row.
    It can only reference cells on the same row
  -/
  | EveryRow: SingleRowConstraint F M -> TableOperation F M

  /--
    An `EveryRowExceptLast` constraint is a constraint that is applied to every row except the last.
    It can reference cells from the current row, or the next row
  -/
  | EveryRowExceptLast: TwoRowsConstraint F M -> TableOperation F M


/--
  The constraints hold over a trace if the hold individually in a suitable environment, where the
  environment is derived from the `CellAssignment` functions. Intuitively, if a variable `x`
  is assigned to a field element in the trace `y: F` using a `CellAssignment` function, then ` env x = y`
-/
@[table_norm]
def table_constraints_hold
    {F : Type} [Field F] {M : ℕ+} {N : ℕ}
    {S : Type -> Type} [StructuredElements S F]
    (constraints : List (TableOperation F M)) (trace: TraceOfLength F S M N) : Prop :=
  foldl constraints trace.val constraints
  where
  /--
    The foldl function applies the constraints to the trace inductively on the trace

    We want to write something like:
    ```
    for row in trace:
      for constraint in constraints:
        apply constraint to row
    ```
    in this exact order, so that the row-inductive structure is at the top-level.

    We do double induction: first on the trace, then on the constraints: we apply every constraint to the current row, and
    then recurse on the rest of the trace.
    `cs` is the list of constraints that we have to apply and it is never changed during the induction
    `cs_iterator` is walked inductively for every row.
    Once the `cs_iterator` is empty, we start again on the rest of the trace with the initial constraints `cs`
  -/
<<<<<<< HEAD
  @[simp]
  foldl (cs : List (TableOperation F M)) : Trace M F S -> (cs_iterator: List (TableOperation F M)) -> Prop
=======
  @[table_norm]
  foldl (cs : List (TableOperation F M)) : Trace M F -> (cs_iterator: List (TableOperation F M)) -> Prop
>>>>>>> c4b99139
    -- if the trace has at least two rows and the constraint is a "every row except last" constraint, we apply the constraint
    | trace +> curr +> next, (TableOperation.EveryRowExceptLast constraint)::rest =>
        let others := foldl cs (trace +> curr +> next) rest
        let window : TraceOfLength F S M 2 := ⟨<+> +> curr +> next, rfl ⟩
        constraint.constraints_hold_on_window window ∧ others

    -- if the trace has at least one row and the constraint is a boundary constraint, we apply the constraint if the
    -- index is the same as the length of the remaining trace
    | trace +> row, (TableOperation.Boundary idx constraint)::rest =>
        let others := foldl cs (trace +> row) rest
        let window : TraceOfLength F S M 1 := ⟨<+> +> row, rfl⟩
        if trace.len = idx then constraint.constraints_hold_on_window window ∧ others else others

    -- if the trace has at least one row and the constraint is a "every row" constraint, we apply the constraint
    | trace +> row, (TableOperation.EveryRow constraint)::rest =>
        let others := foldl cs (trace +> row) rest
        let window : TraceOfLength F S M 1 := ⟨<+> +> row, rfl⟩
        constraint.constraints_hold_on_window window ∧ others

    -- if the trace has not enough rows for the "every row except last" constraint, we skip the constraint
    -- TODO: this is fine if the trace length M is >= 2, but we should check this somehow
    | trace, (TableOperation.EveryRowExceptLast _)::rest =>
        foldl cs trace rest

    -- if the cs_iterator is empty, we start again with the initial constraints on the next row
    | trace +> _, [] =>
        foldl cs trace cs

    -- if the trace is empty, we are done
    | <+>, _ => True


structure FormalTable {F : Type} [Field F] {S : Type -> Type} [StructuredElements S F] where
  -- number of columns
  M : ℕ+

  -- list of constraints that are applied over the table
  constraints : List (TableOperation F M)

  -- assumptions for the table
  assumptions {N : ℕ} : TraceOfLength F S M N -> Prop

  -- specification for the table
  spec {N : ℕ} : TraceOfLength F S M N -> Prop

  -- the soundness states that if the assumptions hold, then
  -- the constraints hold implies that the spec holds
  soundness :
    ∀ (N : ℕ) (trace: TraceOfLength F S M N),
    assumptions trace ->
    table_constraints_hold constraints trace ->
    spec trace<|MERGE_RESOLUTION|>--- conflicted
+++ resolved
@@ -7,7 +7,6 @@
 import Clean.Circuit.Expression
 import Clean.Circuit.Provable
 import Clean.Utils.Field
-import Clean.Table.SimpTable
 
 /--
   A row is an instance of a structured elements structure, which has exactly size M.
@@ -39,13 +38,8 @@
 /--
   The length of a trace is the number of rows it contains.
 -/
-<<<<<<< HEAD
-@[simp]
-def len {M : ℕ+} {F : Type} {S : Type -> Type} [StructuredElements S F] : Trace M F S -> ℕ
-=======
 @[table_norm]
 def len {M : ℕ+} {F : Type} : Trace M F -> ℕ
->>>>>>> c4b99139
   | <+> => 0
   | rest +> _ => Nat.succ rest.len
 
@@ -111,18 +105,11 @@
         (by sorry)
         (by sorry)
 
-<<<<<<< HEAD
 @[simp]
 def getLeFromBottom {M :ℕ+} {F : Type}
       {S : Type -> Type} [StructuredElements S F]:
       (trace : Trace M F S) -> (row : Fin trace.len) -> (col : Fin M) -> F
   | _ +> currRow, ⟨0, _⟩, j => currRow.get j
-=======
-@[table_norm]
-def getLeFromBottom {M :ℕ+} {F : Type}:
-    (trace : Trace M F) -> (row : Fin trace.len) -> (col : Fin M) -> F
-  | _ +> currRow, ⟨0, _⟩, j => currRow j
->>>>>>> c4b99139
   | rest +> _, ⟨i + 1, h⟩, j => getLeFromBottom rest ⟨i, Nat.le_of_succ_le_succ h⟩ j
 
 end Trace
@@ -131,7 +118,6 @@
 /--
   A trace of length M is a trace with exactly M rows.
 -/
-<<<<<<< HEAD
 def TraceOfLength (F : Type) (S : Type -> Type) [StructuredElements S F]
   (M : ℕ+) (N : ℕ) : Type := { env : Trace M F S // env.len = N }
 
@@ -141,15 +127,6 @@
 def get {N: ℕ+} {M : ℕ} {F : Type}
     {S : Type -> Type} [StructuredElements S F]:
     (env : TraceOfLength F S N M) -> (i : Fin M) -> (j : Fin N) -> F
-=======
-@[table_norm]
-def TraceOfLength (F : Type) (M : ℕ+) (N : ℕ) : Type := { env : Trace M F // env.len = N }
-
-namespace TraceOfLength
-
-@[table_norm]
-def get {N: ℕ+} {M : ℕ} {F : Type} : (env : TraceOfLength F N M) -> (i : Fin M) -> (j : Fin N) -> F
->>>>>>> c4b99139
   | ⟨env, h⟩, i, j => env.getLeFromBottom ⟨
       M - 1 - i,
       by rw [h]; apply Nat.sub_one_sub_lt_of_lt; exact i.is_lt
@@ -158,7 +135,6 @@
 /--
   Apply a proposition to every row in the trace
 -/
-<<<<<<< HEAD
 @[simp]
 def forAllRowsOfTrace {N: ℕ+} {M : ℕ} {F : Type}
     {S : Type -> Type} [StructuredElements S F]
@@ -167,21 +143,12 @@
   where
   @[simp]
   inner : Trace N F S -> (Row N F S -> Prop) -> Prop
-=======
-@[table_norm]
-def forAllRowsOfTrace {N: ℕ+} {M : ℕ} {F : Type} (trace : TraceOfLength F N M) (prop : Row N F -> Prop) : Prop :=
-  inner trace.val prop
-  where
-  @[table_norm]
-  inner : Trace N F -> (Row N F -> Prop) -> Prop
->>>>>>> c4b99139
     | <+>, _ => true
     | rest +> row, prop => prop row ∧ inner rest prop
 
 /--
   Apply a proposition to every row in the trace except the last one
 -/
-<<<<<<< HEAD
 @[simp]
 def forAllRowsOfTraceExceptLast {N: ℕ+} {M : ℕ} {F : Type}
     {S : Type -> Type} [StructuredElements S F]
@@ -189,14 +156,6 @@
   inner trace.val prop
   where
   inner : Trace N F S -> (Row N F S -> Prop) -> Prop
-=======
-@[table_norm]
-def forAllRowsOfTraceExceptLast {N: ℕ+} {M : ℕ} {F : Type} (trace : TraceOfLength F N M) (prop : Row N F -> Prop) : Prop :=
-  inner trace.val prop
-  where
-  @[table_norm]
-  inner : Trace N F -> (Row N F -> Prop) -> Prop
->>>>>>> c4b99139
     | <+>, _ => true
     | <+> +> _, _ => true
     | rest +> curr +> _, prop => prop curr ∧ inner (rest +> curr) prop
@@ -205,7 +164,6 @@
 /--
   Apply a proposition, which could be dependent on the row index, to every row of the trace
 -/
-<<<<<<< HEAD
 @[simp]
 def forAllRowsOfTraceWithIndex {N: ℕ+} {M : ℕ} {F : Type}
     {S : Type -> Type} [StructuredElements S F]
@@ -214,14 +172,6 @@
   where
   @[simp]
   inner : Trace N F S -> (Row N F S -> ℕ -> Prop) -> Prop
-=======
-@[table_norm]
-def forAllRowsOfTraceWithIndex {N: ℕ+} {M : ℕ} {F : Type} (trace : TraceOfLength F N M) (prop : Row N F -> ℕ -> Prop) : Prop :=
-  inner trace.val prop
-  where
-  @[table_norm]
-  inner : Trace N F -> (Row N F -> ℕ -> Prop) -> Prop
->>>>>>> c4b99139
     | <+>, _ => true
     | rest +> row, prop => (prop row rest.len) ∧ inner rest prop
 
@@ -382,9 +332,9 @@
 
 def get_cell {F : Type} {M W : ℕ+} [Field F] (off : CellOffset M W): TableConstraint F M W (Variable F) :=
   as_table_operation fun ctx =>
-  (TableConstraintOperation.Witness off (fun _ => 0), ⟨ ctx.offset ⟩)
-
-<<<<<<< HEAD
+  -- TODO: how to handle multiple withenss functions?
+  (TableConstraintOperation.Witness off (fun _ => 0), ⟨ ctx.subContext.offset, (fun _ => 0) ⟩)
+
 /--
   Get a fresh variable for each cell in the current row, then cast the variables to the
   relevanto RowType structure, and return the row.
@@ -403,9 +353,6 @@
     rw [←h_size] at exprs
     exact StructuredElements.from_elements exprs)
 
-@[simp]
-=======
->>>>>>> c4b99139
 def subcircuit
     {F : Type} {M W : ℕ+} [Field F]
     {α β : TypePair} [ProvableType F β] [ProvableType F α]
@@ -483,13 +430,8 @@
     `cs_iterator` is walked inductively for every row.
     Once the `cs_iterator` is empty, we start again on the rest of the trace with the initial constraints `cs`
   -/
-<<<<<<< HEAD
   @[simp]
   foldl (cs : List (TableOperation F M)) : Trace M F S -> (cs_iterator: List (TableOperation F M)) -> Prop
-=======
-  @[table_norm]
-  foldl (cs : List (TableOperation F M)) : Trace M F -> (cs_iterator: List (TableOperation F M)) -> Prop
->>>>>>> c4b99139
     -- if the trace has at least two rows and the constraint is a "every row except last" constraint, we apply the constraint
     | trace +> curr +> next, (TableOperation.EveryRowExceptLast constraint)::rest =>
         let others := foldl cs (trace +> curr +> next) rest
