import Mathlib.Algebra.Field.Basic
import Mathlib.Data.ZMod.Basic
import Clean.Utils.Primes
import Clean.Utils.Vector
import Clean.Circuit.Basic
import Clean.Circuit.Subcircuit
import Clean.Circuit.Expression
import Clean.Circuit.Provable
import Clean.Utils.Field
import Clean.Table.SimpTable

/--
  A row is StructuredElement that contains field elements.
-/
@[reducible]
def Row (F : Type) (S : Type → Type) [ProvableType S] := S F

variable {F : Type} {S : Type → Type} [ProvableType S]

@[table_norm, table_assignment_norm]
def Row.get (row : Row F S) (i : Fin (size S)) : F :=
  let elems := toElements row
  elems.get i

/--
  A trace is an inductive list of rows. It can be viewed as a structured
  environment that maps cells to field elements.
-/
inductive Trace (F : Type) (S : Type → Type) [ProvableType S] where
  /-- An empty trace -/
  | empty : Trace F S
  /-- Add a row to the end of the trace -/
  | cons (rest: Trace F S) (row: Row F S) : Trace F S

@[inherit_doc] notation:67 "<+>" => Trace.empty
@[inherit_doc] infixl:67 " +> " => Trace.cons

namespace Trace
/--
  The length of a trace is the number of rows it contains.
-/
@[table_norm, table_assignment_norm]
def len : Trace F S → ℕ
  | <+> => 0
  | rest +> _ => rest.len + 1

/--
  Get the row at a specific index in the trace, starting from the bottom of the trace
-/
@[table_assignment_norm]
def getLeFromBottom :
    (trace : Trace F S) → (row : Fin trace.len) → (col : Fin (size S)) → F
  | _ +> currRow, ⟨0, _⟩, j => currRow.get j
  | rest +> _, ⟨i + 1, h⟩, j => getLeFromBottom rest ⟨i, Nat.le_of_succ_le_succ h⟩ j

@[table_norm]
def lastRow : (trace : Trace F S) → (hlen : trace.len > 0) → S F
  | <+>, h  => nomatch h
  | _ +> row, _ => row

def tail : Trace F S → Trace F S
  | <+>  => <+>
  | rest +> _ => rest

lemma tail_len : (trace : Trace F S) → trace.tail.len = trace.len - 1
  | <+>  => rfl
  | rest +> _ => by rw [tail, len, Nat.succ_sub_one]

@[table_norm]
def ForAllRowsOfTraceWithIndex
    (trace : Trace F S) (prop : Row F S → ℕ → Prop) : Prop :=
  inner trace prop
  where
  @[table_norm]
  inner : Trace F S → (Row F S → ℕ → Prop) → Prop
    | <+>, _ => true
    | rest +> row, prop => (prop row rest.len) ∧ inner rest prop

/-- variant where the condition receives the entire previous trace instead of just the length -/
def ForAllRowsWithPrevious  : Trace F S → (Row F S → Trace F S → Prop) → Prop
  | <+>, _ => true
  | rest +> row, prop => (prop row rest) ∧ ForAllRowsWithPrevious rest prop

def toList : Trace F S → List (Row F S)
  | <+> => []
  | rest +> row => rest.toList.concat row

lemma toList_length : (trace : Trace F S) → trace.toList.length = trace.len
  | <+> => rfl
  | rest +> _ => by
    rw [toList, List.length_concat, len, Nat.succ_inj]
    exact rest.toList_length

end Trace


/--
  A trace of length N is a trace with exactly N rows.
-/
def TraceOfLength (F : Type) (S : Type → Type) [ProvableType S] (N : ℕ) : Type :=
  { env : Trace F S // env.len = N }

namespace TraceOfLength

/--
  Get the row at a specific index in the trace, starting from the top
-/
@[table_assignment_norm]
def get {M : ℕ} :
    (env : TraceOfLength F S M) → (i : Fin M) → (j : Fin (size S)) → F
  | ⟨env, h⟩, i, j => env.getLeFromBottom ⟨
      M - 1 - i,
      by rw [h]; apply Nat.sub_one_sub_lt_of_lt; exact i.is_lt
    ⟩ j

@[table_norm]
def lastRow {M : ℕ+} (trace : TraceOfLength F S M) : S F :=
  trace.val.lastRow (by rw [trace.property]; exact M.pos)

def tail {M : ℕ} (trace : TraceOfLength F S M) : TraceOfLength F S (M - 1) :=
  ⟨ trace.val.tail, by rw [trace.val.tail_len, trace.prop] ⟩

/--
  Apply a proposition to every row in the trace
-/
@[table_norm]
def ForAllRowsOfTrace {N : ℕ}
    (trace : TraceOfLength F S N) (prop : Row F S → Prop) : Prop :=
  inner trace.val prop
  where
  @[table_norm]
  inner : Trace F S → (Row F S → Prop) → Prop
    | <+>, _ => true
    | rest +> row, prop => prop row ∧ inner rest prop

/--
  Apply a proposition to every row in the trace except the last one
-/
@[table_norm]
def ForAllRowsOfTraceExceptLast {N : ℕ}
    (trace : TraceOfLength F S N) (prop : Row F S → Prop) : Prop :=
  inner trace.val prop
  where
  inner : Trace F S → (Row F S → Prop) → Prop
    | <+>, _ => true
    | <+> +> _, _ => true
    | rest +> curr +> _, prop => prop curr ∧ inner (rest +> curr) prop

/--
  Apply a proposition, which could be dependent on the row index, to every row of the trace
-/
@[table_norm]
def ForAllRowsOfTraceWithIndex {N : ℕ}
    (trace : TraceOfLength F S N) (prop : Row F S → ℕ → Prop) : Prop :=
  trace.val.ForAllRowsOfTraceWithIndex prop

def ForAllRowsWithPrevious {N : ℕ}
    (trace : TraceOfLength F S N) (prop : Row F S → (i : ℕ) → TraceOfLength F S i → Prop) : Prop :=
  trace.val.ForAllRowsWithPrevious fun row rest => prop row rest.len ⟨ rest, rfl ⟩

def toList {N : ℕ} (trace : TraceOfLength F S N) : List.Vector (Row F S) N :=
  ⟨ trace.val.toList, by rw [trace.val.toList_length, trace.prop] ⟩

def take : {N : ℕ} → TraceOfLength F S N → (i : Fin (N + 1)) → TraceOfLength F S i
  | 0, ⟨ <+>, h0 ⟩, i => ⟨ <+>, i.val_eq_zero.symm ▸ rfl ⟩
  | N + 1, ⟨ rest +> row, h ⟩, ⟨ i, hi ⟩ =>
    if hi' : i = N + 1 then
      -- if `i` is the full length, we return the whole trace
      ⟨ rest +> row, hi' ▸ h ⟩
    else
      take ⟨ rest, Nat.succ_inj.mp h ⟩ ⟨ i, by omega ⟩

end TraceOfLength
variable {W: ℕ+} {α: Type}

/--
  A cell offset is an offset in a table that points to a specific cell in a row.
  It is used to define a relative position in the trace.
  `W` is the size of the "vertical window", which means that we can reference at most
  `W` rows above the current row.
  To make sure that the vertical offset is bounded, it is represented as a `Fin W`.
-/
structure CellOffset (W: ℕ+) (S : Type → Type) [ProvableType S]  where
  row: Fin W
  column: Fin (size S)

instance : Repr (CellOffset W S) where
  reprPrec off _ := "⟨" ++ reprStr off.row ++ ", " ++ reprStr off.column ++ "⟩"

namespace CellOffset

/--
  Current row offset
-/
@[table_assignment_norm]
def curr {W : ℕ+} (j : Fin (size S)) :  CellOffset W S := ⟨0, j⟩

/--
  Next row offset
-/
@[table_assignment_norm]
def next {W : ℕ+} (j : Fin (size S)) :  CellOffset W S := ⟨1, j⟩

end CellOffset

inductive Cell (W: ℕ+) (S : Type → Type) [ProvableType S] where
  | input : CellOffset W S → Cell W S
  | aux : ℕ → Cell W S

instance : Repr (Cell W S) where
  reprPrec cell _ := match cell with
    | .input off => ".input " ++ reprStr off
    | .aux i => ".aux " ++ reprStr i

/--
Mapping between cell offsets in the table and variable indices.

The mapping must maintain the invariant that each variable is assigned to at most one cell.
On the other hand, a cell can be assigned zero, one or more variables.
-/
structure CellAssignment (W: ℕ+) (S : Type → Type) [ProvableType S] where
  offset : ℕ -- number of variables
  aux_length : ℕ -- maximum number of auxiliary cells (i.e. those not part of the input/output layout)

  /-- every variable is assigned to exactly one cell in the trace -/
  vars : Vector (Cell W S) offset

namespace CellAssignment
instance : Repr (CellAssignment W S) where
  reprPrec := fun { offset, aux_length, vars } _ =>
    "{ offset := " ++ reprStr offset ++ ", aux_length := " ++ reprStr aux_length ++ ", vars := " ++ reprStr vars ++ "}"

@[table_assignment_norm, reducible]
def empty (W: ℕ+) : CellAssignment W S where
  offset := 0
  aux_length := 0
  vars := #v[]

@[table_assignment_norm]
def pushVarAux (assignment: CellAssignment W S) : CellAssignment W S where
  offset := assignment.offset + 1
  aux_length := assignment.aux_length + 1
  vars := assignment.vars.push (.aux assignment.aux_length)

@[table_assignment_norm]
def pushVarsAux (assignment: CellAssignment W S) (n : ℕ) : CellAssignment W S where
  offset := assignment.offset + n
  aux_length := assignment.aux_length + n
  vars := assignment.vars ++ (.mapRange n fun i => .aux (assignment.aux_length + i) : Vector (Cell W S) n)

@[table_assignment_norm]
def pushVarInput (assignment: CellAssignment W S) (off: CellOffset W S) : CellAssignment W S where
  offset := assignment.offset + 1
  aux_length := assignment.aux_length
  vars := assignment.vars.push (.input off)

@[table_assignment_norm]
def pushRow (assignment: CellAssignment W S) (row: Fin W) : CellAssignment W S :=
  let row_vars : Vector (Cell W S) (size S) := .mapFinRange _ fun col => .input ⟨ row, col ⟩
  {
    offset := assignment.offset + size S
    aux_length := assignment.aux_length
    vars := assignment.vars ++ row_vars
  }

@[table_assignment_norm]
def setVarInput (assignment: CellAssignment W S) (off: CellOffset W S) (var: ℕ) : CellAssignment W S :=
  let vars := assignment.vars.set? var (.input off)
  -- note that we don't change the `aux_length` and the indices of existing aux variables.
  -- that would unnecessarily complicate reasoning about the assignment
  { assignment with vars }

/--
  The number of auxiliary cells in the final assignment
-/
def numAux (assignment: CellAssignment W S) : ℕ :=
  assignment.vars.foldl (fun acc cell =>
    match cell with
    | .input _ => acc
    | .aux _ => acc + 1
  ) 0

end CellAssignment

/--
  Context of the TableConstraint that keeps track of the current state, this includes the underlying
  offset, and the current assignment of the variables to the cells in the trace.
-/
structure TableContext (W: ℕ+) (S : Type → Type) (F : Type) [Field F] [ProvableType S] where
  circuit : Operations F
  assignment : CellAssignment W S
deriving Repr

variable [Field F] {α : Type}

namespace TableContext
@[reducible, table_norm, table_assignment_norm]
def empty : TableContext W S F where
  circuit := []
  assignment := .empty W

@[reducible, table_norm, table_assignment_norm]
def offset (table : TableContext W S F) : ℕ := table.circuit.localLength
end TableContext

@[reducible, table_norm, table_assignment_norm]
def TableConstraint (W: ℕ+) (S : Type → Type) (F : Type) [Field F] [ProvableType S] :=
  StateM (TableContext W S F)

@[table_norm, table_assignment_norm]
theorem bind_def {β : Type} (f : TableConstraint W S F α) (g : α → TableConstraint W S F β) :
  (f >>= g) = fun ctx =>
    let (a, ctx') := f ctx
    g a ctx' := rfl

instance [Repr F] : Repr (TableConstraint W S F α) where
  reprPrec table _ := reprStr (table .empty).2

@[table_assignment_norm]
def assignmentFromCircuit (as: CellAssignment W S) : Operations F → CellAssignment W S
  | [] => as
  | .witness m _ :: ops => assignmentFromCircuit (as.pushVarsAux m) ops
  | .assert _ :: ops => assignmentFromCircuit as ops
  | .lookup _ :: ops => assignmentFromCircuit as ops
  | .subcircuit s :: ops => assignmentFromCircuit (as.pushVarsAux s.localLength) ops

-- alternative, simpler definition, but makes it harder for lean to check defeq `(windowEnv ..).get i = ..`
def assignmentFromCircuit' (as: CellAssignment W S) (ops : Operations F) : CellAssignment W S where
  offset := as.offset + ops.localLength
  aux_length := as.aux_length + ops.localLength
  vars := as.vars ++ (.mapRange _ fun i => .aux (as.aux_length + i) : Vector (Cell W S) _)

/--
A `MonadLift` instance from `Circuit` to `TableConstraint` means that we can just use
all circuit operations inside a table constraint.
-/
@[reducible, table_norm, table_assignment_norm]
instance : MonadLift (Circuit F) (TableConstraint W S F) where
  monadLift circuit ctx :=
    let (a, ops) := circuit ctx.circuit.localLength
    (a, {
      circuit := ctx.circuit ++ ops,
      assignment := assignmentFromCircuit ctx.assignment ops
    })

namespace TableConstraint
@[reducible, table_norm, table_assignment_norm]
def finalOffset (table : TableConstraint W S F α) : ℕ :=
  table .empty |>.snd.circuit.localLength

@[table_norm]
def operations (table : TableConstraint W S F α) : Operations F :=
  table .empty |>.snd.circuit

@[table_assignment_norm]
def finalAssignment (table : TableConstraint W S F α) : CellAssignment W S :=
  table .empty |>.snd.assignment

@[table_assignment_norm]
def OffsetConsistent (table : TableConstraint W S F α) : Prop :=
  table.finalOffset = table.finalAssignment.offset

-- construct an env by taking the result of the assignment function for input/output cells,
-- and allowing arbitrary values for aux cells and invalid variables
def windowEnv (table : TableConstraint W S F Unit)
  (window: TraceOfLength F S W) (aux_env : Environment F) : Environment F :=
  let assignment := table.finalAssignment
  .mk fun i =>
    if hi : i < assignment.offset then
      match assignment.vars[i] with
      | .input ⟨i, j⟩ => window.get i j
      | .aux k => aux_env.get k
    else aux_env.get (i + assignment.aux_length)

/--
  A table constraint holds on a window of rows if the constraints hold on a suitable environment.
  In particular, we construct the environment by taking directly the result of the assignment function
  so that every variable evaluate to the trace cell value which is assigned to
-/
@[table_norm]
def ConstraintsHoldOnWindow (table : TableConstraint W S F Unit)
  (window: TraceOfLength F S W) (aux_env : Environment F) : Prop :=
  let env := windowEnv table window aux_env
  Circuit.ConstraintsHold.Soundness env table.operations

@[table_norm]
def output {α: Type} (table : TableConstraint W S F α) : α :=
  table .empty |>.fst

/--
  Get a fresh variable for each cell in a given row
-/
@[table_norm, table_assignment_norm]
def getRow (row : Fin W) : TableConstraint W S F (Var S F) :=
  modifyGet fun ctx =>
    let ctx' : TableContext W S F := {
      circuit := ctx.circuit ++ [.witness (size S) fun env => .mapRange _ fun i => env.get (ctx.offset + i)],
      assignment := ctx.assignment.pushRow row
    }
    (varFromOffset S ctx.offset, ctx')

/--
  Get a fresh variable for each cell in the current row
-/
@[table_norm, table_assignment_norm]
def getCurrRow : TableConstraint W S F (Var S F) := getRow 0

/--
  Get a fresh variable for each cell in the next row
-/
@[table_norm, table_assignment_norm]
def getNextRow : TableConstraint W S F (Var S F) := getRow 1

@[table_norm, table_assignment_norm]
def assignVar (off : CellOffset W S) (v : Variable F) : TableConstraint W S F Unit :=
  modify fun ctx =>
    let assignment := ctx.assignment.setVarInput off v.index
    { ctx with assignment }

@[table_norm, table_assignment_norm]
def assign (off : CellOffset W S) : Expression F → TableConstraint W S F Unit
  -- a variable is assigned directly
  | .var v => assignVar off v
  -- a composed expression or constant is first stored in a new variable, which is assigned
  | x => do
    let new_var ← witnessVar x.eval
    assertZero (x - var new_var)
    assignVar off new_var

@[table_norm, table_assignment_norm]
def assignCurrRow {W: ℕ+} (curr : Var S F) : TableConstraint W S F Unit :=
  let vars := toVars curr
  forM (List.finRange (size S)) fun i =>
    assign (.curr i) (vars.get i)

@[table_norm, table_assignment_norm]
def assignNextRow {W: ℕ+} (next : Var S F) : TableConstraint W S F Unit :=
  let vars := toVars next
  forM (List.finRange (size S)) fun i =>
    assign (.next i) (vars.get i)
end TableConstraint

export TableConstraint (windowEnv getCurrRow getNextRow assignVar assign assignNextRow assignCurrRow)

@[reducible]
def SingleRowConstraint (S : Type → Type) (F : Type) [Field F] [ProvableType S] := TableConstraint 1 S F Unit

@[reducible]
def TwoRowsConstraint (S : Type → Type) (F : Type) [Field F] [ProvableType S] := TableConstraint 2 S F Unit

-- specify a row, either counting from the start or from the end of the trace.
inductive RowIndex where
  | fromStart : ℕ → RowIndex
  | fromEnd : ℕ → RowIndex

inductive TableOperation (S : Type → Type) (F : Type) [Field F] [ProvableType S] where
  /--
    A `Boundary` constraint is a constraint that is applied only to a specific row
  -/
  | boundary: RowIndex → SingleRowConstraint S F → TableOperation S F

  /--
    An `EveryRow` constraint is a constraint that is applied to every row.
    It can only reference cells on the same row
  -/
  | everyRow: SingleRowConstraint S F → TableOperation S F

  /--
    An `EveryRowExceptLast` constraint is a constraint that is applied to every row except the last.
    It can reference cells from the current row, or the next row.

    Note that this will not apply any constraints to a trace of length one.
  -/
  | everyRowExceptLast: TwoRowsConstraint S F → TableOperation S F

instance : Repr RowIndex where
  reprPrec
    | .fromStart i, _ => reprStr (i : ℤ)
    | .fromEnd i, _ => reprStr (-i-1 : ℤ)

instance [Repr F] : Repr (TableOperation S F) where
  reprPrec op _ := match op with
    | .boundary i c => "boundary " ++ reprStr i ++ " " ++ reprStr c
    | .everyRow c => "everyRow " ++ reprStr c
    | .everyRowExceptLast c => "everyRowExceptLast " ++ reprStr c

export TableOperation (boundary everyRow everyRowExceptLast)

/--
  The constraints hold over a trace if the hold individually in a suitable environment, where the
  environment is derived from the `CellAssignment` functions. Intuitively, if a variable `x`
  is assigned to a field element in the trace `y: F` using a `CellAssignment` function, then ` env x = y`
-/
@[table_norm]
def TableConstraintsHold {N : ℕ} (constraints : List (TableOperation S F))
  (trace: TraceOfLength F S N) (env: ℕ → ℕ → Environment F) : Prop :=
  let constraints_and_envs := constraints.mapIdx (fun i cs => (cs, env i))
  foldl N constraints_and_envs trace.val constraints_and_envs
  where
  /--
    The foldl function applies the constraints to the trace inductively on the trace

    We want to write something like:
    ```
    for row in trace:
      for constraint in constraints:
        apply constraint to row
    ```
    in this exact order, so that the row-inductive structure is at the top-level.

    We do double induction: first on the trace, then on the constraints: we apply every constraint to the current row, and
    then recurse on the rest of the trace.
    `cs` is the list of constraints that we have to apply and it is never changed during the induction
    `cs_iterator` is walked inductively for every row.
    Once the `cs_iterator` is empty, we start again on the rest of the trace with the initial constraints `cs`
  -/
  @[table_norm]
  foldl (N : ℕ) (cs : List (TableOperation S F × (ℕ → (Environment F)))) :
    Trace F S → (cs_iterator: List (TableOperation S F × (ℕ → (Environment F)))) → Prop
    -- if the trace has at least two rows and the constraint is a "every row except last" constraint, we apply the constraint
    | trace +> curr +> next, (⟨.everyRowExceptLast constraint, env⟩)::rest =>
        let others := foldl N cs (trace +> curr +> next) rest
        let window : TraceOfLength F S 2 := ⟨<+> +> curr +> next, rfl ⟩
        constraint.ConstraintsHoldOnWindow window (env (trace.len + 1)) ∧ others

    -- if the trace has at least one row and the constraint is a boundary constraint, we apply the constraint if the
    -- index is the same as the length of the remaining trace
    | trace +> row, (⟨.boundary idx constraint, env⟩)::rest =>
        let others := foldl N cs (trace +> row) rest
        let window : TraceOfLength F S 1 := ⟨<+> +> row, rfl⟩
        let targetIdx := match idx with
          | .fromStart i => i
          | .fromEnd i => N - 1 - i
        (if trace.len = targetIdx then constraint.ConstraintsHoldOnWindow window (env trace.len) else True) ∧ others

    -- if the trace has at least one row and the constraint is a "every row" constraint, we apply the constraint
    | trace +> row, (⟨.everyRow constraint, env⟩)::rest =>
        let others := foldl N cs (trace +> row) rest
        let window : TraceOfLength F S 1 := ⟨<+> +> row, rfl⟩
        constraint.ConstraintsHoldOnWindow window (env trace.len) ∧ others

    -- if the trace has not enough rows for the "every row except last" constraint, we skip the constraint
    | trace, (⟨.everyRowExceptLast _, _⟩)::rest =>
        foldl N cs trace rest

    -- if the cs_iterator is empty, we start again with the initial constraints on the next row
    | trace +> _, [] =>
        foldl N cs trace cs

    -- if the trace is empty, we are done
    | <+>, _ => True


structure FormalTable (F : Type) [Field F] (S : Type → Type) [ProvableType S] where
  /-- list of constraints that are applied over the table -/
  constraints : List (TableOperation S F)

  /-- optional assumption on the table length -/
  assumption : ℕ → Prop := fun _ => True

  /-- specification for the table -/
  Spec {N : ℕ} : TraceOfLength F S N → Prop

  /-- the soundness states that if the assumptions hold, then
      the constraints hold implies that the spec holds. -/
  soundness :
    ∀ (N : ℕ) (trace: TraceOfLength F S N) (env: ℕ → ℕ → Environment F),
    assumption N →
<<<<<<< HEAD
    table_constraintsHold constraints trace env →
    Spec trace
=======
    TableConstraintsHold constraints trace env →
    spec trace
>>>>>>> 0bc7ed77

  /-- this property tells us that that the number of variables contained in the `assignment` of each
      constraint is consistent with the number of variables introduced in the circuit. -/
  offset_consistent :
    constraints.Forall fun cs =>
      match cs with
      | .boundary _ constraint => constraint.OffsetConsistent
      | .everyRow constraint => constraint.OffsetConsistent
      | .everyRowExceptLast constraint => constraint.OffsetConsistent
    := by repeat constructor

def FormalTable.statement (table : FormalTable F S) (N : ℕ) (trace: TraceOfLength F S N) : Prop :=
  table.assumption N → table.Spec trace

-- add some important lemmas to simp sets
attribute [table_norm] List.mapIdx List.mapIdx.go
attribute [table_norm low] size fromElements toElements toVars fromVars
attribute [table_assignment_norm low] toElements
attribute [table_norm] Circuit.ConstraintsHold.Soundness

attribute [table_norm, table_assignment_norm] Vector.set? List.set_cons_succ List.set_cons_zero

attribute [table_norm, table_assignment_norm] liftM monadLift
attribute [table_norm, table_assignment_norm] StateT.bind
attribute [table_norm, table_assignment_norm] modify modifyGet MonadStateOf.modifyGet StateT.modifyGet

-- simp lemma to simplify updated circuit after an assignment
@[table_norm, table_assignment_norm]
theorem TableConstraint.assignVar_circuit : ∀ ctx (off : CellOffset W S) (v : Variable F),
  (assignVar off v ctx).snd.circuit = ctx.circuit := by intros; rfl

/--
Tactic script to unfold `assignCurrRow` and `assignNextRow` in a `TableConstraint`.

TODO this is fairly useless without support for `at h` syntax
-/
syntax "simp_assign_row" : tactic
macro_rules
  | `(tactic|simp_assign_row) =>
    `(tactic|(
    simp only [assignCurrRow, assignNextRow, size]
    rw [List.finRange, List.ofFn]
    repeat rw [Fin.foldr_succ]
    rw [Fin.foldr_zero]
    repeat rw [List.forM_cons]
    rw [List.forM_nil, bind_pure_unit]
    simp only [seval, toVars, toElements, Vector.get, Fin.cast_eq_self, Fin.val_zero, Fin.val_one, Fin.isValue,
      List.getElem_toArray, List.getElem_cons_zero, List.getElem_cons_succ, Fin.succ_zero_eq_one]))<|MERGE_RESOLUTION|>--- conflicted
+++ resolved
@@ -566,13 +566,8 @@
   soundness :
     ∀ (N : ℕ) (trace: TraceOfLength F S N) (env: ℕ → ℕ → Environment F),
     assumption N →
-<<<<<<< HEAD
-    table_constraintsHold constraints trace env →
+    TableConstraintsHold constraints trace env →
     Spec trace
-=======
-    TableConstraintsHold constraints trace env →
-    spec trace
->>>>>>> 0bc7ed77
 
   /-- this property tells us that that the number of variables contained in the `assignment` of each
       constraint is consistent with the number of variables introduced in the circuit. -/
