import Mathlib.Algebra.Field.Basic
import Mathlib.Data.ZMod.Basic
import Clean.Utils.Primes
import Clean.Utils.Vector
import Clean.Circuit.Basic
import Clean.Circuit.SubCircuit
import Clean.Circuit.Expression
import Clean.Circuit.Provable
import Clean.Utils.Field
import Clean.Table.SimpTable

/--
  A row is StructuredElement that contains field elements.
-/
@[reducible]
def Row (F : Type) (S : Type -> Type) [StructuredElements S F] := S F

@[table_norm]
def Row.get {F : Type} {S : Type -> Type} [struct: StructuredElements S F] (row : Row F S) (i : Fin struct.size) : F :=
  let elems := StructuredElements.to_elements row
  elems.get i

/--
  A trace is an inductive list of rows. It can be viewed as a structured
  environment that maps cells to field elements.
-/
inductive Trace (F : Type) (S : Type -> Type) [StructuredElements S F] :=
  /-- An empty trace -/
  | empty : Trace F S
  /-- Add a row to the end of the trace -/
  | cons (rest: Trace F S) (row: Row F S) : Trace F S

@[inherit_doc] notation:67 "<+>" => Trace.empty
@[inherit_doc] infixl:67 " +> " => Trace.cons

namespace Trace
/--
  The length of a trace is the number of rows it contains.
-/
@[table_norm]
def len {F : Type} {S : Type -> Type} [StructuredElements S F] : Trace F S -> ℕ
  | <+> => 0
  | rest +> _ => Nat.succ rest.len

/--
  Induction principle that applies for every row in the trace, where the inductive step takes into
  acount the previous two rows.
-/
def everyRowTwoRowsInduction {F : Type}
    {S : Type -> Type} [StructuredElements S F] {P : Trace F S → Sort*}
    (zero : P (<+>))
    (one : ∀ row : Row F S, P (empty +> row))
    (more : ∀ curr next : Row F S,
      ∀ rest : Trace F S, P (rest) -> P (rest +> curr) → P (rest +> curr +> next))
    : ∀ trace, P trace
  | <+> => zero
  | <+> +> first => one first
  | rest +> curr +> _ => more _ _ _
    (everyRowTwoRowsInduction zero one more (rest))
    (everyRowTwoRowsInduction zero one more (rest +> curr))

lemma len_le_succ {F : Type}
    {S : Type -> Type} [StructuredElements S F]
    (trace : Trace F S) (row : Row F S) : trace.len ≤ (trace +> row).len :=
  match trace with
  | <+> => by simp only [len, Nat.succ_eq_add_one, zero_add, zero_le]
  | (rest +> _) =>
    by simp only [len, Nat.succ_eq_add_one, le_add_iff_nonneg_right, zero_le]

lemma len_ge_succ_of_ge {N : ℕ} {F : Type}
    {S : Type -> Type} [StructuredElements S F]
    (trace : Trace F S) (row : Row F S) (_h : trace.len ≥ N) : (trace +> row).len ≥ N :=
  match trace with
  | <+> => by
      simp only [len, ge_iff_le, nonpos_iff_eq_zero, Nat.succ_eq_add_one, zero_add] at *
      simp only [_h, zero_le]
  | (rest +> row) => by simp only [len, Nat.succ_eq_add_one, ge_iff_le] at *; linarith

/--
  This induction principle states that if a trace length is at leas two, then to prove a property
  about the whole trace, we can provide just a proof for the first two rows, and then a proof
  for the inductive step.
-/
def everyRowTwoRowsInduction' {F : Type}
      {S : Type -> Type} [StructuredElements S F]
      {P : (t : Trace F S) → t.len ≥ 2 → Sort*}
    (base : ∀ first second (h : (<+> +> first +> second).len ≥ 2), P (<+> +> first +> second) h)
    (more : ∀ curr next : Row F S,
      ∀ (rest : Trace F S) (h : rest.len ≥ 2),
        P rest h ->
        P (rest +> curr) (len_ge_succ_of_ge _ _ h) →
        P (rest +> curr +> next) (len_ge_succ_of_ge _ _ (len_ge_succ_of_ge _ _ h)))
    : ∀ (trace : Trace F S) (h : trace.len ≥ 2), P trace h
  -- the cases where the trace is empty or has only one row are trivial,
  -- since the length is greater than 2
  | <+> => by intro h; contradiction
  | <+> +> first => by intro h; contradiction
  | <+> +> first +> second => fun h => base first second h
  | rest +> curr +> next =>
      let ih' := (everyRowTwoRowsInduction' base more (rest))
      let ih'' := (everyRowTwoRowsInduction' base more (rest +> curr))
      (Nat.lt_or_ge 2 rest.len).by_cases
        -- TODO: this definition should be similar to Nat.letRec
        (by sorry)
        (by sorry)

/--
  Get the row at a specific index in the trace, starting from the bottom of the trace
-/
@[table_norm]
def getLeFromBottom {F : Type}
    {S : Type -> Type} [struct: StructuredElements S F]:
    (trace : Trace F S) -> (row : Fin trace.len) -> (col : Fin struct.size) -> F
  | _ +> currRow, ⟨0, _⟩, j => currRow.get j
  | rest +> _, ⟨i + 1, h⟩, j => getLeFromBottom rest ⟨i, Nat.le_of_succ_le_succ h⟩ j

end Trace


/--
  A trace of length N is a trace with exactly N rows.
-/
def TraceOfLength (F : Type) (S : Type -> Type) [StructuredElements S F] (N : ℕ) : Type :=
  { env : Trace F S // env.len = N }

namespace TraceOfLength

/--
  Get the row at a specific index in the trace, starting from the top
-/
@[table_norm]
def get {N: ℕ+} {M : ℕ} {F : Type}
    {S : Type -> Type} [StructuredElements S F]:
    (env : TraceOfLength F S M) -> (i : Fin M) -> (j : Fin N) -> F
  | ⟨env, h⟩, i, j => env.getLeFromBottom ⟨
      M - 1 - i,
      by rw [h]; apply Nat.sub_one_sub_lt_of_lt; exact i.is_lt
    ⟩ j

/--
  Apply a proposition to every row in the trace
-/
@[table_norm]
def forAllRowsOfTrace {N : ℕ} {F : Type}
    {S : Type -> Type} [StructuredElements S F]
    (trace : TraceOfLength F S N) (prop : Row F S -> Prop) : Prop :=
  inner trace.val prop
  where
  @[table_norm]
  inner : Trace F S -> (Row F S -> Prop) -> Prop
    | <+>, _ => true
    | rest +> row, prop => prop row ∧ inner rest prop

/--
  Apply a proposition to every row in the trace except the last one
-/
@[table_norm]
def forAllRowsOfTraceExceptLast {N : ℕ} {F : Type}
    {S : Type -> Type} [StructuredElements S F]
    (trace : TraceOfLength F S N) (prop : Row F S -> Prop) : Prop :=
  inner trace.val prop
  where
  inner : Trace F S -> (Row F S -> Prop) -> Prop
    | <+>, _ => true
    | <+> +> _, _ => true
    | rest +> curr +> _, prop => prop curr ∧ inner (rest +> curr) prop


/--
  Apply a proposition, which could be dependent on the row index, to every row of the trace
-/
@[table_norm]
def forAllRowsOfTraceWithIndex {N : ℕ} {F : Type}
    {S : Type -> Type} [StructuredElements S F]
    (trace : TraceOfLength F S N) (prop : Row F S -> ℕ -> Prop) : Prop :=
  inner trace.val prop
  where
  @[table_norm]
  inner : Trace F S -> (Row F S -> ℕ -> Prop) -> Prop
    | <+>, _ => true
    | rest +> row, prop => (prop row rest.len) ∧ inner rest prop

end TraceOfLength

/--
  A cell offset is an offset in a table that points to a specific cell in a row.
  It is used to define a relative position in the trace.
  `W` is the size of the "vertical window", which means that we can reference at most
  `W` rows above the current row.
  To make sure that the vertical offset is bounded, it is represented as a `Fin W`.
-/
structure CellOffset (W: ℕ+) (S : Type -> Type) (F : Type) [struct: StructuredElements S F]  where
  rowOffset: Fin W
  column: Fin (struct.size)
deriving Repr

namespace CellOffset

/--
  Current row offset
-/
@[table_norm]
def curr {W : ℕ+} {F : Type} {S : Type -> Type} [struct: StructuredElements S F] (j : Fin (struct.size)) :  CellOffset W S F := ⟨0, j⟩

/--
  Next row offset
-/
@[table_norm]
def next {W : ℕ+} {F : Type} {S : Type -> Type} [struct: StructuredElements S F] (j : Fin (struct.size)) :  CellOffset W S F := ⟨1, j⟩

end CellOffset

/--
  Mapping from the index of a variable to a cell offset in the table.
-/
@[reducible]
def CellAssignment (W: ℕ+) (S : Type -> Type) (F : Type) [StructuredElements S F] := ℕ -> CellOffset W S F

/--
  Atomic operations for constructing a table constraint, which is a constraint applied to a window
  of rows in a table.
-/
inductive TableConstraintOperation (W : ℕ+) (S : Type -> Type)  (F : Type) [Field F] [struct: StructuredElements S F] where
  /--
    Add some witnessed variable to the context
  -/
  | Witness : CellOffset W S F -> (compute : Unit → F) -> TableConstraintOperation W S F

  /--
    Witness a fresh variable for each cell in the row at some offset `off` in the trace
  -/
  | GetRow : (off : Fin W) -> TableConstraintOperation W S F

  /--
    Allocate a subcircuit in the trace
  -/
  | Allocate: {n: ℕ} → SubCircuit F n -> TableConstraintOperation W S F

  /--
    Assign a variable to a cell in the trace
  -/
  | Assign : Variable F -> CellOffset W S F -> TableConstraintOperation W S F

/--
  Context of the TableConstraint that keeps track of the current state, this includes the underlying
  offset, and the current assignment of the variables to the cells in the trace.
-/
structure TableContext (W: ℕ+) (S : Type -> Type)  (F : Type) [Field F] [struct: StructuredElements S F] where
  offset: ℕ
  assignment : CellAssignment W S F

/--
  An empty context has offset zero, and all variables are assigned by default to the first cell
-/
@[reducible]
def TableContext.empty {W: ℕ+} {S : Type -> Type}  {F : Type} [Field F] [StructuredElements S F] : TableContext W S F := ⟨
  0,
  -- TODO: is there a better way?
  fun _ => ⟨0, 0⟩
⟩

namespace TableConstraintOperation

/--
  Returns the updated table context after applying the table operation
-/
@[table_norm]
def update_context {W: ℕ+} {S : Type -> Type}  {F : Type} [Field F] [struct: StructuredElements S F] (ctx: TableContext W S F) :
    TableConstraintOperation W S F → TableContext W S F
  /-
    Witnessing a fresh variable for a table offets just increments the offset and add the mapping
    from the variable index to the cell offset in the assignment mapping
  -/
  | Witness offset _ => {
      offset := ctx.offset + 1,
      assignment := fun x => if x = ctx.offset then offset else ctx.assignment x
    }

  /-
    Getting a row is equivalent to witnessing a fresh variable for each cell in the row
  -/
  | GetRow off => {
      offset := ctx.offset + struct.size,
      assignment := fun x => if x >= ctx.offset && x < ctx.offset+struct.size then ⟨off, x-ctx.offset⟩ else ctx.assignment x
    }

  /-
    Allocation of a sub-circuit moves the context offset by the witness length of the sub-circuit
  -/
  | Allocate { ops, .. } => {
      offset := ctx.offset + FlatOperation.witness_length ops,
      assignment := ctx.assignment
    }

  /-
    Assigning a variable to a cell in the trace just updates the assignment mapping
  -/
  | Assign v offset => {
      offset := ctx.offset,
      assignment := fun x => if x = v.index then offset else ctx.assignment x
    }

instance {W: ℕ+} {S : Type -> Type}  {F : Type} [Field F] [StructuredElements S F] [Repr F] :
    ToString (TableConstraintOperation W S F) where
  toString
    | Witness offset _ => "(Witness " ++ reprStr offset ++ ")"
    | GetRow off => "(GetRow " ++ reprStr off ++ ")"
    | Allocate {ops, ..} => "(Allocate " ++ reprStr ops ++ ")"
    | Assign v offset => "(Assign " ++ reprStr v ++ " " ++ reprStr offset ++ ")"

end TableConstraintOperation


@[table_norm]
def TableConstraint (W: ℕ+) (S : Type -> Type)  (F : Type) [Field F] [StructuredElements S F] (α : Type) :=
  TableContext W S F → (TableContext W S F × List (TableConstraintOperation W S F)) × α

namespace TableConstraint
instance (W: ℕ+) (S : Type -> Type)  (F : Type) [Field F] [StructuredElements S F] : Monad (TableConstraint W S F) where
  pure a ctx := ((ctx, []), a)
  bind f g ctx :=
    let ((ctx', ops), a) := f ctx
    let ((ctx'', ops'), b) := g a ctx'
    ((ctx'', ops ++ ops'), b)

@[table_norm]
def as_table_operation {α: Type} {W: ℕ+} {S : Type -> Type} {F : Type} [Field F] [StructuredElements S F]
  (f : TableContext W S F -> TableConstraintOperation W S F × α) : TableConstraint W S F α :=
  fun ctx =>
  let (op, a) := f ctx
  let ctx' := TableConstraintOperation.update_context ctx op
  ((ctx', [op]), a)

def operations {α: Type} {W: ℕ+} {S : Type -> Type} {F : Type} [Field F] [StructuredElements S F] (table : TableConstraint W S F α):
    List (TableConstraintOperation W S F) :=
  let ((_, ops), _) := table TableContext.empty
  ops

def assignment {α: Type} {W: ℕ+} {S : Type -> Type} {F : Type} [Field F] [StructuredElements S F] (table : TableConstraint W S F α):
    CellAssignment W S F :=
  let ((ctx, _), _) := table TableContext.empty
  ctx.assignment

/--
  A table constraint holds on a window of rows if the constraints hold on a suitable environment.
  In particular, we construct the environment by taking directly the result of the assignment function
  so that every variable evaluate to the trace cell value which is assigned to
-/
@[table_norm]
def constraints_hold_on_window {F : Type} {W : ℕ+} [Field F]
    {S : Type -> Type} [StructuredElements S F]
    (table : TableConstraint W S F Unit) (window: TraceOfLength F S W) : Prop :=
  let ((ctx, ops), ()) := table TableContext.empty

  -- construct an env by simply taking the result of the assignment function
  let env : Environment F := ⟨ fun x =>
    match ctx.assignment x with
    | ⟨i, j⟩ => window.get i j
  ⟩

  -- then we fold over allocated sub-circuits
  -- lifting directly to the soundness of the sub-circuit
  foldl ops env
  where
  @[table_norm]
  foldl : List (TableConstraintOperation W S F) -> (env: Environment F) -> Prop
  | [], _ => true
  | op :: ops, env =>
    match op with
    | TableConstraintOperation.Allocate {soundness ..} => soundness env ∧ foldl ops env
    | _ => foldl ops env

def output {α: Type} {W: ℕ+} {S : Type -> Type}  {F : Type} [Field F] [StructuredElements S F] (table : TableConstraint W S F α) : α :=
  let ((_, _), a) := table TableContext.empty
  a

def witness_cell {W: ℕ+} {S : Type -> Type}  {F : Type} [Field F] [StructuredElements S F]
    (off : CellOffset W S F) (compute : Unit → F): TableConstraint W S F (Variable F) :=
  as_table_operation fun ctx =>
  (TableConstraintOperation.Witness off compute, ⟨ ctx.offset ⟩)

def get_cell {W: ℕ+} {S : Type -> Type}  {F : Type} [Field F] [StructuredElements S F]
    (off : CellOffset W S F): TableConstraint W S F (Variable F) :=
  as_table_operation fun ctx =>
  (TableConstraintOperation.Witness off (fun _ => 0), ⟨ ctx.offset ⟩)

/--
  Get a fresh variable for each cell in the current row
-/
@[table_norm]
def get_curr_row {W: ℕ+} {S : Type -> Type} {F : Type} [Field F] [struct: StructuredElements S F] :
    TableConstraint W S F (Vector (Expression F) struct.size) :=
  as_table_operation fun ctx =>
  let vars := Vector.init (fun i => ⟨ctx.offset + i⟩)
  let exprs := vars.map (fun v => Expression.var v)
  (TableConstraintOperation.GetRow 0, exprs)

/--
  Get a fresh variable for each cell in the next row
-/
@[table_norm]
def get_next_row {W: ℕ+} {S : Type -> Type} {F : Type} [Field F] [struct: StructuredElements S F] :
    TableConstraint W S F (Vector (Expression F) struct.size) :=
  as_table_operation fun ctx =>
  let vars := Vector.init (fun i => ⟨ctx.offset + i⟩)
  let exprs := vars.map (fun v => Expression.var v)
  (TableConstraintOperation.GetRow 1, exprs)

def subcircuit
<<<<<<< HEAD
    {F : Type} {M W : ℕ+} [Field F]
    {α β : TypePair} [ProvableType β] [ProvableType α]
    (circuit: FormalCircuit F β α) (b: β.var F) : TableConstraint F M W (α.var F) :=
=======
    {W: ℕ+} {S : Type -> Type} {F : Type} [Field F] [StructuredElements S F]
    {α β : TypePair} [ProvableType F β] [ProvableType F α]
    (circuit: FormalCircuit F β α) (b: β.var) : TableConstraint W S F α.var :=
>>>>>>> 8fde1346
  as_table_operation fun ctx =>
  let ⟨ a, subcircuit ⟩ := Circuit.formal_circuit_to_subcircuit ctx.offset circuit b
  (TableConstraintOperation.Allocate subcircuit, a)

def assertion
<<<<<<< HEAD
    {F : Type} {M W : ℕ+} [Field F]
    {β : TypePair} [ProvableType β]
    (circuit: FormalAssertion F β) (b: β.var F) : TableConstraint F M W Unit :=
=======
    {W: ℕ+} {S : Type -> Type} {F : Type} [Field F] [StructuredElements S F]
    {β : TypePair} [ProvableType F β]
    (circuit: FormalAssertion F β) (b: β.var) : TableConstraint W S F Unit :=
>>>>>>> 8fde1346
  as_table_operation fun ctx =>
    let subcircuit := Circuit.formal_assertion_to_subcircuit ctx.offset circuit b
    (TableConstraintOperation.Allocate subcircuit, ())

def assign {W: ℕ+} {S : Type -> Type} {F : Type} [Field F] [StructuredElements S F]
    (v: Variable F) (off : CellOffset W S F) : TableConstraint W S F Unit :=
  as_table_operation fun _ =>
  (TableConstraintOperation.Assign v off, ())

end TableConstraint


@[reducible]
def SingleRowConstraint (S : Type -> Type) (F : Type) [Field F] [StructuredElements S F] := TableConstraint 1 S F Unit

@[reducible]
def TwoRowsConstraint (S : Type -> Type) (F : Type) [Field F] [StructuredElements S F] := TableConstraint 2 S F Unit

inductive TableOperation (S : Type -> Type) (F : Type) [Field F] [StructuredElements S F] where
  /--
    A `Boundary` constraint is a constraint that is applied only to a specific row
  -/
  | Boundary: ℕ -> SingleRowConstraint S F -> TableOperation S F

  /--
    An `EveryRow` constraint is a constraint that is applied to every row.
    It can only reference cells on the same row
  -/
  | EveryRow: SingleRowConstraint S F -> TableOperation S F

  /--
    An `EveryRowExceptLast` constraint is a constraint that is applied to every row except the last.
    It can reference cells from the current row, or the next row
  -/
  | EveryRowExceptLast: TwoRowsConstraint S F -> TableOperation S F


/--
  The constraints hold over a trace if the hold individually in a suitable environment, where the
  environment is derived from the `CellAssignment` functions. Intuitively, if a variable `x`
  is assigned to a field element in the trace `y: F` using a `CellAssignment` function, then ` env x = y`
-/
@[table_norm]
def table_constraints_hold {N : ℕ}
    {S : Type -> Type}  {F : Type} [Field F] [StructuredElements S F]
    (constraints : List (TableOperation S F)) (trace: TraceOfLength F S N) : Prop :=
  foldl constraints trace.val constraints
  where
  /--
    The foldl function applies the constraints to the trace inductively on the trace

    We want to write something like:
    ```
    for row in trace:
      for constraint in constraints:
        apply constraint to row
    ```
    in this exact order, so that the row-inductive structure is at the top-level.

    We do double induction: first on the trace, then on the constraints: we apply every constraint to the current row, and
    then recurse on the rest of the trace.
    `cs` is the list of constraints that we have to apply and it is never changed during the induction
    `cs_iterator` is walked inductively for every row.
    Once the `cs_iterator` is empty, we start again on the rest of the trace with the initial constraints `cs`
  -/
  @[table_norm]
  foldl (cs : List (TableOperation S F)) : Trace F S -> (cs_iterator: List (TableOperation S F)) -> Prop
    -- if the trace has at least two rows and the constraint is a "every row except last" constraint, we apply the constraint
    | trace +> curr +> next, (TableOperation.EveryRowExceptLast constraint)::rest =>
        let others := foldl cs (trace +> curr +> next) rest
        let window : TraceOfLength F S 2 := ⟨<+> +> curr +> next, rfl ⟩
        constraint.constraints_hold_on_window window ∧ others

    -- if the trace has at least one row and the constraint is a boundary constraint, we apply the constraint if the
    -- index is the same as the length of the remaining trace
    | trace +> row, (TableOperation.Boundary idx constraint)::rest =>
        let others := foldl cs (trace +> row) rest
        let window : TraceOfLength F S 1 := ⟨<+> +> row, rfl⟩
        if trace.len = idx then constraint.constraints_hold_on_window window ∧ others else others

    -- if the trace has at least one row and the constraint is a "every row" constraint, we apply the constraint
    | trace +> row, (TableOperation.EveryRow constraint)::rest =>
        let others := foldl cs (trace +> row) rest
        let window : TraceOfLength F S 1 := ⟨<+> +> row, rfl⟩
        constraint.constraints_hold_on_window window ∧ others

    -- if the trace has not enough rows for the "every row except last" constraint, we skip the constraint
    -- TODO: this is fine if the trace length M is >= 2, but we should check this somehow
    | trace, (TableOperation.EveryRowExceptLast _)::rest =>
        foldl cs trace rest

    -- if the cs_iterator is empty, we start again with the initial constraints on the next row
    | trace +> _, [] =>
        foldl cs trace cs

    -- if the trace is empty, we are done
    | <+>, _ => True


structure FormalTable (F : Type) [Field F] (S : Type -> Type) [struct: StructuredElements S F] where
  -- list of constraints that are applied over the table
  constraints : List (TableOperation S F)

  -- assumptions for the table
  assumptions {N : ℕ} : TraceOfLength F S N -> Prop

  -- specification for the table
  spec {N : ℕ} : TraceOfLength F S N -> Prop

  -- the soundness states that if the assumptions hold, then
  -- the constraints hold implies that the spec holds
  soundness :
    ∀ (N : ℕ) (trace: TraceOfLength F S N),
    assumptions trace ->
    table_constraints_hold constraints trace ->
    spec trace<|MERGE_RESOLUTION|>--- conflicted
+++ resolved
@@ -407,29 +407,17 @@
   (TableConstraintOperation.GetRow 1, exprs)
 
 def subcircuit
-<<<<<<< HEAD
-    {F : Type} {M W : ℕ+} [Field F]
+    {W: ℕ+} {S : Type -> Type} {F : Type} [Field F] [StructuredElements S F]
     {α β : TypePair} [ProvableType β] [ProvableType α]
-    (circuit: FormalCircuit F β α) (b: β.var F) : TableConstraint F M W (α.var F) :=
-=======
-    {W: ℕ+} {S : Type -> Type} {F : Type} [Field F] [StructuredElements S F]
-    {α β : TypePair} [ProvableType F β] [ProvableType F α]
-    (circuit: FormalCircuit F β α) (b: β.var) : TableConstraint W S F α.var :=
->>>>>>> 8fde1346
+    (circuit: FormalCircuit F β α) (b: β.var F) : TableConstraint W S F (α.var F) :=
   as_table_operation fun ctx =>
   let ⟨ a, subcircuit ⟩ := Circuit.formal_circuit_to_subcircuit ctx.offset circuit b
   (TableConstraintOperation.Allocate subcircuit, a)
 
 def assertion
-<<<<<<< HEAD
-    {F : Type} {M W : ℕ+} [Field F]
+    {W: ℕ+} {S : Type -> Type} {F : Type} [Field F] [StructuredElements S F]
     {β : TypePair} [ProvableType β]
-    (circuit: FormalAssertion F β) (b: β.var F) : TableConstraint F M W Unit :=
-=======
-    {W: ℕ+} {S : Type -> Type} {F : Type} [Field F] [StructuredElements S F]
-    {β : TypePair} [ProvableType F β]
-    (circuit: FormalAssertion F β) (b: β.var) : TableConstraint W S F Unit :=
->>>>>>> 8fde1346
+    (circuit: FormalAssertion F β) (b: β.var F) : TableConstraint W S F Unit :=
   as_table_operation fun ctx =>
     let subcircuit := Circuit.formal_assertion_to_subcircuit ctx.offset circuit b
     (TableConstraintOperation.Allocate subcircuit, ())
