import Clean.Utils.Vector
import Clean.Circuit.Basic
import Clean.Table.Basic
import Clean.Gadgets.Addition8.Addition8
import Clean.Gadgets.Equality.Field


/-
  8-bit Fibonacci inductive table definition. The i-th row of the table
  contains the values of the Fibonacci sequence at i and i+1, modulo 256.

  0        | 1
  ...
  fib(i)   | fib(i+1)
  fib(i+1) | fib(i+2)
  ...

-/
namespace Tables.Fibonacci8Table
variable {p : ℕ} [Fact p.Prime]
variable [p_large_enough: Fact (p > 512)]

/--
  inductive contraints that are applied every two rows of the trace.
-/
def fib_relation : TwoRowsConstraint (F p) 2 := do
  let x <- TableConstraint.get_cell (CellOffset.curr 0)
  let y <- TableConstraint.get_cell (CellOffset.curr 1)
  let z : Expression (F p) <- TableConstraint.subcircuit Gadgets.Addition8.circuit {x, y}

  if let var z := z then
    TableConstraint.assign z (CellOffset.next 1)

  let x_next <- TableConstraint.get_cell (CellOffset.next 0)
  TableConstraint.assertion Gadgets.Equality.Field.circuit ⟨y, x_next⟩

/--
  boundary constraints that are applied at the beginning of the trace.
  This is our "base case" for the Fibonacci sequence.
-/
def boundary_fib : SingleRowConstraint (F p) 2 := do
  let x <- TableConstraint.get_cell (CellOffset.curr 0)
  let y <- TableConstraint.get_cell (CellOffset.curr 1)
  TableConstraint.assertion Gadgets.Equality.Field.circuit ⟨x, 0⟩
  TableConstraint.assertion Gadgets.Equality.Field.circuit ⟨y, 1⟩

def fib_table : List (TableOperation (F p) 2) := [
  TableOperation.Boundary 0 boundary_fib,
  TableOperation.EveryRowExceptLast fib_relation,
]

def assumptions_fib {N : ℕ} (trace : TraceOfLength (F p) 2 N) : Prop :=
  N > 2 ∧
  trace.forAllRowsOfTrace (fun row => (row 1).val < 256)

def fib8 : ℕ -> ℕ
  | 0 => 0
  | 1 => 1
  | (n + 2) => (fib8 n + fib8 (n + 1)) % 256

def spec_fib {N : ℕ} (trace : TraceOfLength (F p) 2 N) : Prop :=
  trace.forAllRowsOfTraceWithIndex (λ row index =>
    ((row 0).val = fib8 index) ∧ ((row 1).val = fib8 (index + 1)))


lemma fib8_less_than_256 (n : ℕ) : fib8 n < 256 := by
  induction' n using Nat.twoStepInduction
  repeat {simp [fib8]}; apply Nat.mod_lt; simp

-- sadly, Lean times out when doing these in the middle of the proof below
-- TODO: we should have a better way to do this
lemma var1 : ((fib_relation (p:=p) { offset := 0, assignment := fun _ ↦ { rowOffset := 0, column := 0 } }).1.1.2 0).column = 0 := by rfl
lemma var2 : ((fib_relation (p:=p) { offset := 0, assignment := fun _ ↦ { rowOffset := 0, column := 0 } }).1.1.2 1).column = 1 := by rfl
lemma var3 : ((fib_relation (p:=p) { offset := 0, assignment := fun _ ↦ { rowOffset := 0, column := 0 } }).1.1.2 2).column = 1 := by rfl
lemma var4 : ((fib_relation (p:=p) { offset := 0, assignment := fun _ ↦ { rowOffset := 0, column := 0 } }).1.1.2 4).column = 0 := by rfl

-- heavy lifting to transform constraints into specs
-- this proof is quite heavy computationally to check for Lean, because of al the `simp` tactics,
-- but once this is checked and cached, the complete soundness proof is faster to check
lemma constraints_hold_lift (curr : Row 2 (F p)) (next : Row 2 (F p)) :
    TableConstraint.constraints_hold_on_window fib_relation ⟨<+> +> curr +> next, by simp [table_norm]⟩ →
    (ZMod.val (curr 0) < 256 → ZMod.val (curr 1) < 256 → ZMod.val (next 1) = (ZMod.val (curr 0) + ZMod.val (curr 1)) % 256) ∧ curr 1 = next 0
    := by
  intros h
  dsimp [fib_table, from_values, to_vars, circuit_norm, table_norm, Circuit.formal_assertion_to_subcircuit] at h
  rw [var1, var2, var3, var4] at h
  simp [Gadgets.Addition8.circuit, Gadgets.Addition8.assumptions, Gadgets.Addition8.spec] at h
<<<<<<< HEAD
  rw [var4] at h
  simp [Gadgets.Equality.Field.circuit, Gadgets.Equality.Field.spec] at h
=======
  simp only [Fin.isValue, Gadgets.Equality.circuit, Gadgets.Equality.spec, true_implies] at h
>>>>>>> c4b99139
  assumption

def formal_fib_table : FormalTable (F:=(F p)) := {
  M := 2,
  constraints := fib_table,
  assumptions := assumptions_fib,
  spec := spec_fib,
  soundness := by
    intro N trace
    simp only [assumptions_fib, gt_iff_lt, Fin.isValue, and_imp, Fin.isValue, fib_table, spec_fib, table_norm]

    intro _N_assumption

    induction' trace.val using Trace.everyRowTwoRowsInduction with first_row curr next rest _ ih2
    · simp [table_norm]
    · intro _
      simp [table_norm, fib_table]
      intros boundary1 boundary2
<<<<<<< HEAD
      simp [Circuit.formal_assertion_to_subcircuit, Gadgets.Equality.Field.circuit, Gadgets.Equality.Field.spec] at boundary1 boundary2
=======
      simp [Circuit.formal_assertion_to_subcircuit, Gadgets.Equality.circuit, Gadgets.Equality.spec,
        from_values, to_vars, circuit_norm
      ] at boundary1 boundary2
>>>>>>> c4b99139

      have var1 : ((boundary_fib (p:=p) { offset := 0, assignment := fun _ ↦ { rowOffset := 0, column := 0 } }).1.1.2 0).column = 0
        := by rfl
      have var2 : ((boundary_fib (p:=p) { offset := 0, assignment := fun _ ↦ { rowOffset := 0, column := 0 } }).1.1.2 1).column = 1
        := by rfl

      rw [var1] at boundary1
      rw [var2] at boundary2
      simp only [Fin.isValue, fib8, ZMod.val_eq_zero]
      simp only [Fin.isValue, boundary1, boundary2, true_and]
      apply ZMod.val_one
    · intro lookup_h
      simp only [TraceOfLength.forAllRowsOfTrace.inner, Fin.isValue] at lookup_h

      -- first of all, we prove the inductive part of the spec
      unfold TraceOfLength.forAllRowsOfTraceWithIndex.inner
      intros constraints_hold
      specialize ih2 lookup_h.right

      unfold table_constraints_hold.foldl at constraints_hold
      simp only [Trace.len, Nat.succ_ne_zero, ite_false] at constraints_hold
      unfold table_constraints_hold.foldl at constraints_hold
      unfold table_constraints_hold.foldl at constraints_hold
      simp only at constraints_hold
      specialize ih2 constraints_hold.right
      simp only [ih2]

      simp only [Fin.isValue] at ih2
      let ⟨curr_fib0, curr_fib1⟩ := ih2.left

      -- lift the constraints to specs
      let constraints_hold := constraints_hold_lift curr next constraints_hold.left
      have ⟨add_holds, eq_holds⟩ := constraints_hold

      -- and finally now we prove the actual relations, this is fortunately very easy
      -- now that we have the specs

      have lookup_first_col : (curr 0).val < 256 := by
        -- This is true also by induction, because we proved that
        -- curr 0 is exactly fib8 index, and fib8 is always less than 256
        rw [ih2.left.left]
        apply fib8_less_than_256

      specialize add_holds lookup_first_col lookup_h.right.left

      have spec1 : (next 0).val = fib8 (rest.len + 1) := by
        apply_fun ZMod.val at eq_holds
        rw [curr_fib1] at eq_holds
        exact eq_holds.symm

      have spec2 : (next 1).val = fib8 (rest.len + 2) := by
        simp only [Fin.isValue, fib8]
        rw [curr_fib0, curr_fib1] at add_holds
        assumption

      simp only [Fin.isValue, spec1, Trace.len, Nat.succ_eq_add_one, spec2, and_self]
}

end Tables.Fibonacci8Table<|MERGE_RESOLUTION|>--- conflicted
+++ resolved
@@ -85,12 +85,7 @@
   dsimp [fib_table, from_values, to_vars, circuit_norm, table_norm, Circuit.formal_assertion_to_subcircuit] at h
   rw [var1, var2, var3, var4] at h
   simp [Gadgets.Addition8.circuit, Gadgets.Addition8.assumptions, Gadgets.Addition8.spec] at h
-<<<<<<< HEAD
-  rw [var4] at h
-  simp [Gadgets.Equality.Field.circuit, Gadgets.Equality.Field.spec] at h
-=======
   simp only [Fin.isValue, Gadgets.Equality.circuit, Gadgets.Equality.spec, true_implies] at h
->>>>>>> c4b99139
   assumption
 
 def formal_fib_table : FormalTable (F:=(F p)) := {
@@ -109,13 +104,9 @@
     · intro _
       simp [table_norm, fib_table]
       intros boundary1 boundary2
-<<<<<<< HEAD
-      simp [Circuit.formal_assertion_to_subcircuit, Gadgets.Equality.Field.circuit, Gadgets.Equality.Field.spec] at boundary1 boundary2
-=======
       simp [Circuit.formal_assertion_to_subcircuit, Gadgets.Equality.circuit, Gadgets.Equality.spec,
         from_values, to_vars, circuit_norm
       ] at boundary1 boundary2
->>>>>>> c4b99139
 
       have var1 : ((boundary_fib (p:=p) { offset := 0, assignment := fun _ ↦ { rowOffset := 0, column := 0 } }).1.1.2 0).column = 0
         := by rfl
