import Clean.Utils.Vector
import Clean.Circuit.Basic
import Clean.Table.Theorems
import Clean.Gadgets.Addition32.Addition32
import Clean.Gadgets.Equality
import Clean.Types.U32

namespace Tables.Fibonacci32
variable {p : ℕ} [Fact p.Prime] [p_large_enough: Fact (p > 512)]

def fib32 : ℕ -> ℕ
  | 0 => 0
  | 1 => 1
  | (n + 2) => (fib32 n + fib32 (n + 1)) % 2^32

/--
  The row type for fib32 are two U32 values
-/
structure RowType (F : Type) where
  x: U32 F
  y: U32 F

instance : ProvableStruct RowType where
  components := [U32, U32]
  toComponents := fun { x, y } => .cons x (.cons y .nil)
  fromComponents := fun (.cons x (.cons y .nil)) => { x, y }
  combinedSize := 8 -- explicit size to enable casting indices to `Fin size`

@[reducible]
def nextRowOff : RowType (CellOffset 2 RowType) := {
  x := ⟨.next 0, .next 1, .next 2, .next 3⟩,
  y := ⟨.next 4, .next 5, .next 6, .next 7⟩
}

def assignU32 (offs : U32 (CellOffset 2 RowType)) (x : Var U32 (F p)) : TwoRowsConstraint RowType (F p) := do
  assign offs.x0 x.x0
  assign offs.x1 x.x1
  assign offs.x2 x.x2
  assign offs.x3 x.x3

/--
  inductive contraints that are applied every two rows of the trace.
-/
def recursiveRelation : TwoRowsConstraint RowType (F p) := do
  let curr ← TableConstraint.getCurrRow
  let next ← TableConstraint.getNextRow

  let z ← Gadgets.Addition32.circuit { x := curr.x, y := curr.y }

  assignU32 nextRowOff.y z
  curr.y === next.x

/--
  Boundary constraints that are applied at the beginning of the trace.
-/
def boundary : SingleRowConstraint RowType (F p) := do
  let row ← TableConstraint.getCurrRow
  row.x === (const (U32.fromByte 0))
  row.y === (const (U32.fromByte 1))

/--
  The fib32 table is composed of the boundary and recursive relation constraints.
-/
def fib32Table : List (TableOperation RowType (F p)) := [
  .boundary (.fromStart 0) boundary,
  .everyRowExceptLast recursiveRelation,
]

/--
  Specification for fibonacci32: for each row with index i
  - the first U32 value is the i-th fibonacci number
  - the second U32 value is the (i+1)-th fibonacci number
  - both U32 values are normalized
-/
def Spec {N : ℕ} (trace : TraceOfLength (F p) RowType N) : Prop :=
  trace.ForAllRowsOfTraceWithIndex fun row index =>
    (row.x.value = fib32 index) ∧
    (row.y.value = fib32 (index + 1)) ∧
    row.x.Normalized ∧ row.y.Normalized

/-
  First of all, we prove some lemmas about the mapping variables -> cell offsets
  for both boundary and recursive relation
  Those are too expensive to prove in-line, so we prove them here and use them later
-/

variable {α : Type}

-- assignment copied from eval:
-- #eval! (recursive_relation (p:=p_babybear)).finalAssignment.vars
lemma fib_assignment : (recursiveRelation (p:=p)).finalAssignment.vars =
   #v[.input ⟨0, 0⟩, .input ⟨0, 1⟩, .input ⟨0, 2⟩, .input ⟨0, 3⟩, .input ⟨0, 4⟩, .input ⟨0, 5⟩, .input ⟨0, 6⟩,
      .input ⟨0, 7⟩, .input ⟨1, 0⟩, .input ⟨1, 1⟩, .input ⟨1, 2⟩, .input ⟨1, 3⟩, .input ⟨1, 4⟩, .input ⟨1, 5⟩,
      .input ⟨1, 6⟩, .input ⟨1, 7⟩, .input ⟨1, 4⟩, .aux 1, .input ⟨1, 5⟩, .aux 3, .input ⟨1, 6⟩, .aux 5,
      .input ⟨1, 7⟩, .aux 7] := by
  dsimp only [table_assignment_norm, circuit_norm, recursiveRelation, Gadgets.Addition32.circuit, assignU32]
  simp only [circuit_norm, Vector.mapFinRange_succ, Vector.mapFinRange_zero,
    Vector.mapRange_zero, Vector.mapRange_succ]
  simp

lemma fib_vars (curr next : Row (F p) RowType) (aux_env : Environment (F p)) :
    let env := recursiveRelation.windowEnv ⟨<+> +> curr +> next, rfl⟩ aux_env;
    eval env (varFromOffset U32 0) = curr.x ∧
    eval env (varFromOffset U32 4) = curr.y ∧
    eval env (varFromOffset U32 8) = next.x ∧
    eval env (U32.mk (var ⟨16⟩) (var ⟨18⟩) (var ⟨20⟩) (var ⟨22⟩)) = next.y
  := by
  intro env
  dsimp only [env, windowEnv]
  have h_offset : (recursiveRelation (p:=p)).finalAssignment.offset = 24 := rfl
  simp only [h_offset]
  rw [fib_assignment]
  simp only [circuit_norm, explicit_provable_type, reduceDIte, Nat.reduceLT, Nat.reduceAdd]
  -- TODO it's annoying that we explicitly need the GetElem instance here
  simp only [Vector.instGetElemNatLt, Vector.get, Fin.cast_mk, PNat.val_ofNat,
    Fin.isValue, List.getElem_toArray, List.getElem_cons_zero, List.getElem_cons_succ]
  and_intros <;> rfl

/--
  Main lemma that shows that if the constraints hold over the two-row window,
  then the Spec of add32 and equality are satisfied
-/
lemma fib_constraints (curr next : Row (F p) RowType) (aux_env : Environment (F p)) (yielded : Set (NamedList (F p)))
  : recursiveRelation.ConstraintsHoldOnWindow ⟨<+> +> curr +> next, rfl⟩ aux_env yielded →
  curr.y = next.x ∧
  (curr.x.Normalized → curr.y.Normalized → next.y.value = (curr.x.value + curr.y.value) % 2^32 ∧ next.y.Normalized)
   := by
  simp only [table_norm]
  obtain ⟨ hcurr_x, hcurr_y, hnext_x, hnext_y ⟩ := fib_vars curr next aux_env
  set env := recursiveRelation.windowEnv  ⟨<+> +> curr +> next, rfl⟩ aux_env
  simp only [table_norm, circuit_norm, recursiveRelation,
    assignU32, Gadgets.Addition32.circuit]
  rintro ⟨ h_add, h_eq ⟩
  simp only [table_norm, circuit_norm, Nat.reduceAdd, zero_add] at h_add
  simp only [circuit_norm] at hnext_y
  rw [hcurr_x, hcurr_y, hnext_y] at h_add
  rw [hcurr_y, hnext_x] at h_eq
  clear hcurr_x hcurr_y hnext_x hnext_y
  constructor
  · exact h_eq
  rw [Gadgets.Addition32.Assumptions, Gadgets.Addition32.Spec] at h_add
  intro h_norm_x h_norm_y
  specialize h_add ⟨ h_norm_x, h_norm_y ⟩
  obtain ⟨ h_add_mod, h_norm_next_y ⟩ := h_add
  exact ⟨h_add_mod, h_norm_next_y⟩

lemma boundary_constraints (first_row : Row (F p) RowType) (aux_env : Environment (F p)) (yielded : Set (NamedList (F p))) :
  Circuit.ConstraintsHold.Soundness (windowEnv boundary ⟨<+> +> first_row, rfl⟩ aux_env) yielded boundary.operations →
  first_row.x.value = fib32 0 ∧ first_row.y.value = fib32 1 ∧ first_row.x.Normalized ∧ first_row.y.Normalized
  := by
  set env := boundary.windowEnv ⟨<+> +> first_row, rfl⟩ aux_env
  simp only [table_norm, boundary, circuit_norm]
  simp only [and_imp]
  have hx : eval env (varFromOffset U32 0) = first_row.x := rfl
  have hy : eval env (varFromOffset U32 4) = first_row.y := rfl
  rw [hx, hy]
  clear hx hy
  intro x_zero y_one
  rw [x_zero, y_one]
  simp only [U32.fromByte_normalized, U32.fromByte_value, fib32]
  trivial

/--
  Definition of the formal table for fibonacci32
-/
def formalFib32Table : FormalTable (F p) RowType := {
  constraints := fib32Table,
  Spec := Spec,

  soundness := by
    intro N trace envs _
    simp only [fib32Table, Spec]
    rw [TraceOfLength.ForAllRowsOfTraceWithIndex, Trace.ForAllRowsOfTraceWithIndex, TableConstraintsHold]

    /-
      We prove the soundness of the table by induction on the trace.
    -/
    induction trace.val using Trace.every_row_two_rows_induction with
    -- base case 1
    | zero => simp [table_norm]

    -- base case 2
<<<<<<< HEAD
    · simp [table_norm]
      apply boundary_constraints first_row (envs 0 0) _
=======
    | one first_row =>
      simp [table_norm]
      apply boundary_constraints first_row (envs 0 0)
>>>>>>> b795f9a4

    -- inductive step
    | more curr next rest ih1 ih2 =>
      simp [table_norm] at ih2 ⊢
      intro ConstraintsHold boundary rest
      -- first of all, we prove the inductive part of the Spec

      specialize ih2 boundary rest
      simp only [ih2, and_self, and_true]

      let ⟨curr_fib0, curr_fib1, curr_normalized_x, curr_normalized_y⟩ := ih2.left

      -- simplfy constraints
      have ⟨ eq_spec, add_spec ⟩ := fib_constraints curr next (envs 1 _) _ ConstraintsHold

      -- finish induction
      specialize add_spec curr_normalized_x curr_normalized_y
      simp only [fib32]
      rw [←curr_fib0, ←curr_fib1, ←eq_spec]
      simp only [curr_fib1, add_spec, Nat.reducePow, and_self, curr_normalized_y]
}

end Tables.Fibonacci32<|MERGE_RESOLUTION|>--- conflicted
+++ resolved
@@ -180,14 +180,9 @@
     | zero => simp [table_norm]
 
     -- base case 2
-<<<<<<< HEAD
-    · simp [table_norm]
-      apply boundary_constraints first_row (envs 0 0) _
-=======
     | one first_row =>
       simp [table_norm]
-      apply boundary_constraints first_row (envs 0 0)
->>>>>>> b795f9a4
+      apply boundary_constraints first_row (envs 0 0) _
 
     -- inductive step
     | more curr next rest ih1 ih2 =>
