--- conflicted
+++ resolved
@@ -88,18 +88,9 @@
 
   soundness := by
     circuit_proof_start [ProcessBlocksState.Normalized, U32.AssertNormalized.circuit]
-<<<<<<< HEAD
     constructor
     · sorry
-    constructor
-    · intro i
-      simp only [← h_input, eval_vector]
-      simp_all
-    simp only [←h_input, eval_vector] -- provable_vector_simp wanted
-    simp_all
-=======
     simp_all [← h_input, eval_vector]
->>>>>>> 4005fd57
 
   completeness := by
     circuit_proof_start [U32.AssertNormalized.circuit]
