--- conflicted
+++ resolved
@@ -19,7 +19,6 @@
     let ⟨ .mk [x, y, z], _ ⟩ := v
     ⟨ x, y, z ⟩
 
-<<<<<<< HEAD
 -- def byte_lookup_circuit : FormalAssertion (F p) Provable.field where
 --   main x := lookup (ByteLookup x)
 --   assumptions _ := True
@@ -32,21 +31,6 @@
 --     intro _ env x_var _ x hx _ spec
 --     dsimp [circuit_norm]
 --     exact ByteTable.completeness (eval env x_var) (hx ▸ spec)
-=======
-def byte_lookup_circuit : FormalAssertion (F p) Provable.field where
-  main x := lookup (ByteLookup x)
-  assumptions _ := True
-  spec x := x.val < 256
-  soundness := by
-    intro _ env x_var x hx _ h_holds
-    dsimp [circuit_norm] at h_holds
-    exact hx ▸ ByteTable.soundness (eval env x_var) h_holds
-  completeness := by
-    intro _ env x_var _ x hx _ spec
-    dsimp [circuit_norm]
-    exact ByteTable.completeness (eval env x_var) (hx ▸ spec)
-
->>>>>>> 452e5707
 
 def add8_inline : SingleRowConstraint RowType (F p) := do
   let row ← TableConstraint.get_curr_row
@@ -183,7 +167,6 @@
     simp [List.mapIdx, List.mapIdx.go]
     set t := trace.val
 
-<<<<<<< HEAD
     induction t with
     | empty => simp [table_norm]
     | cons rest row ih =>
@@ -273,37 +256,6 @@
   constraints := add8_table,
   spec := spec_add8,
   soundness := soundness
-=======
-    induction trace.val with
-    | empty => {
-      simp [table_norm]
-    }
-    | cons rest row ih => {
-      -- simplify induction, use induction hypothesis
-      simp only [table_norm]
-      rintro ⟨ h_curr, h_rest ⟩
-      specialize ih h_rest
-      simp [ih]
-      clear ih h_rest
-
-      -- unfold offsets/outputs
-      simp only [
-        table_norm, add8_inline, TableConstraint.assertion, TableConstraint.subcircuit,
-        circuit_norm,
-        byte_lookup_circuit, Boolean.circuit, Gadgets.Addition8.circuit
-      ] at h_curr
-      simp at h_curr
-
-      -- unfold subcircuits
-      simp only [table_norm, circuit_norm, subcircuit_norm,
-        Gadgets.Addition8.assumptions, Gadgets.Addition8.spec
-      ] at h_curr
-      simp at h_curr
-
-      rcases h_curr with ⟨ lookup_x, lookup_y, h_holds ⟩
-      exact h_holds lookup_x lookup_y
-    }
->>>>>>> 452e5707
 }
 
 end Tables.Addition8