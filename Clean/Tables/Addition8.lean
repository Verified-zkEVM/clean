import Clean.Utils.Vector
import Clean.Circuit.Basic
import Clean.Table.Basic
import Clean.Gadgets.Addition8.Addition8

namespace Tables.Addition8
open Gadgets
variable {p : ℕ} [Fact p.Prime]
variable [p_large_enough: Fact (p > 512)]

structure RowType (F : Type) where
  x: F
  y: F
  z: F

instance : ProvableType RowType where
  size := 3
  toElements x := #v[x.x, x.y, x.z]
  fromElements v :=
    let ⟨ .mk [x, y, z], _ ⟩ := v
    ⟨ x, y, z ⟩

def add8_inline : SingleRowConstraint RowType (F p) := do
  let row ← TableConstraint.getCurrRow
  lookup (ByteLookup row.x)
  lookup (ByteLookup row.y)
  let z ← subcircuit Gadgets.Addition8.circuit { x := row.x, y := row.y }
  assign (.curr 2) z

def add8_table : List (TableOperation RowType (F p)) := [
  EveryRow add8_inline
]

<<<<<<< HEAD
def Spec_add8 {N : ℕ} (trace : TraceOfLength (F p) RowType N) : Prop :=
  trace.forAllRowsOfTrace (fun row => (row.z.val = (row.x.val + row.y.val) % 256))
=======
def spec_add8 {N : ℕ} (trace : TraceOfLength (F p) RowType N) : Prop :=
  trace.ForAllRowsOfTrace (fun row => (row.z.val = (row.x.val + row.y.val) % 256))
>>>>>>> 0bc7ed77

def formal_add8_table : FormalTable (F p) RowType := {
  constraints := add8_table,
  Spec := spec_add8,
  soundness := by
    intro N trace envs _
    simp [table_norm, add8_table, spec_add8]
    induction trace.val with
    | empty => simp [table_norm]
    | cons rest row ih =>
        -- get rid of induction hypothesis
        simp only [table_norm]
        rintro ⟨ h_holds, h_rest ⟩
        suffices h' : row.z.val = (row.x.val + row.y.val) % 256 from ⟨ h', ih h_rest ⟩
        clear ih h_rest

        -- simplify constraints

        -- first, abstract away `env` to avoid blow-up of expression size
        let env := add8_inline.windowEnv ⟨<+> +> row, rfl⟩ (envs 0 rest.len)
        change Circuit.ConstraintsHold.Soundness env _ at h_holds

        -- this is the slowest step, but still ok
        simp [table_norm, circuit_norm, subcircuit_norm, varFromOffset, Vector.mapRange,
          add8_inline, Gadgets.Addition8.circuit, ByteLookup
        ] at h_holds

        change _ ∧ _ ∧ (_ → _) at h_holds

        -- resolve assignment
        have h_x_env : env.get 0 = row.x := by rfl
        have h_y_env : env.get 1 = row.y := by rfl
        have h_z_env : env.get 3 = row.z := by rfl
        simp only [h_x_env, h_y_env, h_z_env] at h_holds

        -- now we prove a local property about the current row, from the constraints
        obtain ⟨ lookup_x, lookup_y, h_add⟩ := h_holds

        replace lookup_x := ByteTable.soundness row.x lookup_x
        replace lookup_y := ByteTable.soundness row.y lookup_y
        rw [Gadgets.Addition8.Assumptions, Gadgets.Addition8.Spec] at h_add
        exact h_add ⟨ lookup_x, lookup_y ⟩
}

end Tables.Addition8<|MERGE_RESOLUTION|>--- conflicted
+++ resolved
@@ -31,13 +31,8 @@
   EveryRow add8_inline
 ]
 
-<<<<<<< HEAD
 def Spec_add8 {N : ℕ} (trace : TraceOfLength (F p) RowType N) : Prop :=
-  trace.forAllRowsOfTrace (fun row => (row.z.val = (row.x.val + row.y.val) % 256))
-=======
-def spec_add8 {N : ℕ} (trace : TraceOfLength (F p) RowType N) : Prop :=
   trace.ForAllRowsOfTrace (fun row => (row.z.val = (row.x.val + row.y.val) % 256))
->>>>>>> 0bc7ed77
 
 def formal_add8_table : FormalTable (F p) RowType := {
   constraints := add8_table,
