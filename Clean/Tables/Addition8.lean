--- conflicted
+++ resolved
@@ -64,13 +64,9 @@
 
       -- now we prove a local property about the current row
       -- TODO: simp should suffice, but couldn't get it to work
-<<<<<<< HEAD
 
       have h_x : (fun x => ((add8_inline (p:=p) { subContext := { offset := 0 }, assignment := fun _ ↦ { rowOffset := 0, column := 0 } }).1.1.2 x).column) = (fun x => CellOffset.curr x) := by sorry
-      have h_varx : ((add8_inline (p:=p) { subContext := { offset := 0 }, assignment := fun x ↦ { rowOffset := 0, column := 0 } }).1.1.2 x).column = 0
-=======
-      have h_varx : ((add8_inline (p:=p) { offset := 0, assignment := fun _ ↦ { rowOffset := 0, column := 0 } }).1.1.2 0).column = 0
->>>>>>> c4b99139
+      have h_varx : ((add8_inline (p:=p) { offset := 0, assignment := fun x ↦ { rowOffset := 0, column := 0 } }).1.1.2 x).column = 0
         := by rfl
       have h_vary : ((add8_inline (p:=p) { offset := 0, assignment := fun _ ↦ { rowOffset := 0, column := 0 } }).1.1.2 1).column = 1
         := by rfl
