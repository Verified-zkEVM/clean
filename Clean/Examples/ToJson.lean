--- conflicted
+++ resolved
@@ -8,13 +8,7 @@
 -- #eval fib8json
 
 -- serialize constraints of the Fibonacci32 table to JSON
-<<<<<<< HEAD
 def fib32json := Lean.toJson ((Tables.Fibonacci32Inductive.table (p:= pBabybear)).tableConstraints
-  { x := U32.from_byte 0, y:= U32.from_byte 1 }
-  { x := U32.from_byte 0, y:= U32.from_byte 0 })
-=======
-def fib32json := Lean.toJson ((Tables.Fibonacci32Inductive.table (p:= p_babybear)).tableConstraints
   { x := U32.fromByte 0, y:= U32.fromByte 1 }
   { x := U32.fromByte 0, y:= U32.fromByte 0 })
->>>>>>> 9daf4333
 -- #eval fib32json