import Mathlib.Algebra.Field.Basic
import Mathlib.Data.ZMod.Basic
import Clean.Utils.Primes
import Clean.Utils.Vector
import Clean.Circuit.Expression
import Clean.Circuit.Provable

namespace Circuit
variable {F: Type}

structure Table (F : Type) where
  name: String
  length: ℕ
  arity: ℕ
  row: Fin length → Vector F arity

def Table.contains (table: Table F) row := ∃ i, row = table.row i

structure Lookup (F : Type) where
  table: Table F
  entry: Vector (Expression F) table.arity
  index: Unit → Fin table.length -- index of the entry

instance [Repr F] : Repr (Lookup F) where
  reprPrec l _ := "(Lookup " ++ l.table.name ++ " " ++ repr l.entry ++ ")"

inductive RowIndex
  | Current
  | Next
deriving Repr

structure Cell (F : Type) where
  row: RowIndex
  column: ℕ -- index of the column
deriving Repr

structure Context (F : Type) where
  offset: ℕ
  locals: Array (Variable F)
deriving Repr

namespace Context
@[simp]
def empty : Context F := ⟨ 0, #[] ⟩
end Context

variable {α : Type} [Field F]

inductive PreOperation (F : Type) [Field F] where
  | Witness : (compute : Unit → F) → PreOperation F
  | Assert : Expression F → PreOperation F
  | Lookup : Lookup F → PreOperation F
  | Assign : Cell F × Variable F → PreOperation F

namespace PreOperation
def toString [Repr F] : (op : PreOperation F) → String
  | Witness _v => "Witness"
  | Assert e => "(Assert " ++ reprStr e ++ " == 0)"
  | Lookup l => reprStr l
  | Assign (c, v) => "(Assign " ++ reprStr c ++ ", " ++ reprStr v ++ ")"

def constraints_hold (env: ℕ → F) : List (PreOperation F) → Prop
  | [] => True
  | op :: [] => match op with
    | Assert e => e.eval_env env = 0
    | Lookup { table, entry, index := _ } =>
      table.contains (entry.map (fun e => e.eval_env env))
    | _ => True
  | op :: ops => match op with
    | PreOperation.Assert e => ((e.eval_env env) = 0) ∧ constraints_hold env ops
    | Lookup { table, entry, index := _ } =>
      table.contains (entry.map (fun e => e.eval_env env)) ∧ constraints_hold env ops
    | _ => constraints_hold env ops

def constraints_hold_default : List (PreOperation F) → Prop
  | [] => True
  | op :: [] => match op with
    | Assert e => e.eval = 0
    | Lookup { table, entry, index := _ } =>
      table.contains (entry.map (fun e => e.eval))
    | _ => True
  | op :: ops => match op with
    | PreOperation.Assert e => (e.eval = 0) ∧ constraints_hold_default ops
    | Lookup { table, entry, index := _ } =>
      table.contains (entry.map (fun e => e.eval)) ∧ constraints_hold_default ops
    | _ => constraints_hold_default ops
end PreOperation

-- this type models a subcircuit: a list of operations that imply a certain spec,
-- for all traces that satisfy the constraints
structure SubCircuit (F: Type) [Field F] where
  ops: List (PreOperation F)

  -- we have a low-level notion of "the constraints hold on these operations".
  -- for convenience, we allow the framework to transform that into custom `soundness`
  -- and `completeness` statements (which may involve inputs/outputs, assumptions on inputs, etc)
  soundness : (ℕ → F) → Prop
  completeness : Prop

  -- `soundness` needs to follow from the constraints for any witness
  imply_soundness : ∀ env, PreOperation.constraints_hold env ops → soundness env

  -- `completeness` needs to imply the constraints using default witnesses
  implied_by_completeness : completeness → PreOperation.constraints_hold_default ops

inductive Operation (F : Type) [Field F] where
  | Witness : (compute : Unit → F) → Operation F
  | Assert : Expression F → Operation F
  | Lookup : Lookup F → Operation F
  | Assign : Cell F × Variable F → Operation F
  | Circuit : SubCircuit F → Operation F
namespace Operation

@[simp]
def run (ctx: Context F) : Operation F → Context F
  | Witness compute =>
    let var := ⟨ ctx.offset, compute ⟩
    let offset := ctx.offset + 1
    { ctx with offset, locals := ctx.locals.push var }
  | Assert _ => ctx
  | Lookup _ => ctx
  | Assign _ => ctx
  | Circuit { ops, .. } =>
    let offset := ctx.offset + ops.length
    { ctx with offset }

def toString [Repr F] : (op : Operation F) → String
  | Witness _v => "Witness"
  | Assert e => "(Assert " ++ reprStr e ++ " == 0)"
  | Lookup l => reprStr l
  | Assign (c, v) => "(Assign " ++ reprStr c ++ ", " ++ reprStr v ++ ")"
  | Circuit { ops, .. } => "(Circuit " ++ reprStr (ops.map PreOperation.toString) ++ ")"

instance [Repr F] : ToString (Operation F) where
  toString := toString
end Operation

@[simp]
def Stateful (F : Type) [Field F] (α : Type) :=
  Context F → (Context F × List (Operation F)) × α

instance : Monad (Stateful F) where
  pure a ctx := ((ctx, []), a)
  bind f g ctx :=
    let ((ctx', ops), a) := f ctx
    let ((ctx'', ops'), b) := g a ctx'
    ((ctx'', ops ++ ops'), b)

@[simp]
def Stateful.run (circuit: Stateful F α) : List (Operation F) × α :=
  let ((_, ops), a) := circuit Context.empty
  (ops, a)

@[reducible]
def Stateful.operations (circuit: Stateful F α) : List (Operation F) :=
  (circuit Context.empty).1.2

@[reducible]
def output (circuit: Stateful F α) (ctx : Context F := Context.empty) : α :=
  (circuit ctx).2

@[simp]
def as_stateful (f: Context F → Operation F × α) : Stateful F α := fun ctx  =>
  let (op, a) := f ctx
  let ctx' := Operation.run ctx op
  ((ctx', [op]), a)

-- operations we can do in a circuit

-- create a new variable
@[simp]
def witness_var (compute : Unit → F) := as_stateful (fun ctx =>
  let var: Variable F := ⟨ ctx.offset, compute ⟩
  (Operation.Witness compute, var)
)

@[simp]
def witness (compute : Unit → F) := do
  let var ← witness_var compute
  return Expression.var var

-- add a constraint
@[simp]
def assert_zero (e: Expression F) := as_stateful (
  fun _ => (Operation.Assert e, ())
)

-- add a lookup
@[simp]
def lookup (l: Lookup F) := as_stateful (
  fun _ => (Operation.Lookup l, ())
)

-- assign a variable to a cell
@[simp]
def assign_cell (c: Cell F) (v: Variable F) := as_stateful (
  fun _ => (Operation.Assign (c, v), ())
)

-- TODO derived operations: assert(lhs == rhs), <== (witness + assert)

def to_var [Field F] (x: Expression F) : Stateful F (Variable F) :=
  match x with
  | Expression.var v => pure v
  | x => do
    let x' ← witness_var (fun _ => x.eval)
    assert_zero (x - (Expression.var x'))
    return x'

structure InputCell (F : Type) where
  cell: { cell: Cell F // cell.row = RowIndex.Current }
  var: Variable F

def InputCell.set_next [Field F] (c: InputCell F) (v: Expression F) := do
  let v' ← to_var v
  assign_cell { c.cell.val with row := RowIndex.Next } v'

def create_input (value: F) (column: ℕ) : Stateful F (InputCell F) := do
  let var ← witness_var (fun _ => value)
  let cell: Cell F := ⟨ RowIndex.Current, column ⟩
  assign_cell cell var
  let input: InputCell F := ⟨ ⟨ cell, rfl ⟩, var ⟩
  return input

instance : Coe (InputCell F) (Variable F) where
  coe x := x.var

-- extract information from circuits by running them
namespace Adversarial
  @[simp]
  def constraints_hold_from_list [Field F] (env: (ℕ → F)) : List (Operation F) → Prop
    | [] => True
    | op :: [] => match op with
      | Operation.Assert e => (e.eval_env env) = 0
      | Operation.Lookup { table, entry, index := _ } =>
        table.contains (entry.map (fun e => e.eval_env env))
      | Operation.Circuit { soundness, .. } => soundness env
      | _ => True
    | op :: ops => match op with
      | Operation.Assert e => ((e.eval_env env) = 0) ∧ constraints_hold_from_list env ops
      | Operation.Lookup { table, entry, index := _ } =>
        table.contains (entry.map (fun e => e.eval_env env)) ∧ constraints_hold_from_list env ops
      | Operation.Circuit { soundness, .. } => soundness env ∧ constraints_hold_from_list env ops
      | _ => constraints_hold_from_list env ops

<<<<<<< HEAD
  @[reducible]
  def constraints_hold [Field F] (env: (ℕ → F)) (circuit: Stateful F α) (ctx : Context F := Context.empty) : Prop :=
    constraints_hold_from_list env (circuit ctx).1.2
=======
  @[reducible, simp]
  def constraints_hold [Field F] (env: (ℕ → F)) (circuit: Stateful F α) : Prop :=
    constraints_hold_from_list env circuit.operations
>>>>>>> fbb270e7
end Adversarial

/--
Weaker version of `Adversarial.constraints_hold_from_list` that captures the statement that, using the default
witness generator, checking all constraints would not fail.

For subcircuits, since we proved completeness, this only means we need to satisfy the assumptions!
-/
@[simp]
def constraints_hold_from_list [Field F] : List (Operation F) → Prop
  | [] => True
  | op :: [] => match op with
    | Operation.Assert e => e.eval = 0
    | Operation.Lookup { table, entry, index := _ } =>
        table.contains (entry.map Expression.eval)
    | Operation.Circuit { completeness, .. } => completeness
    | _ => True
  | op :: ops => match op with
    | Operation.Assert e => (e.eval = 0) ∧ constraints_hold_from_list ops
    | Operation.Lookup { table, entry, index := _ } =>
        table.contains (entry.map Expression.eval) ∧ constraints_hold_from_list ops
    | Operation.Circuit { completeness, .. } => completeness ∧ constraints_hold_from_list ops
    | _ => constraints_hold_from_list ops

@[simp]
def constraints_hold (circuit: Stateful F α) (ctx : Context F := Context.empty) : Prop :=
  constraints_hold_from_list (circuit ctx).1.2


namespace PreOperation
-- in the following, we prove equivalence between flattened and nested constraints

def to_flat_operations [Field F] (ops: List (Operation F)) : List (PreOperation F) :=
  match ops with
  | [] => []
  | op :: ops => match op with
    | Operation.Witness compute => PreOperation.Witness compute :: to_flat_operations ops
    | Operation.Assert e => PreOperation.Assert e :: to_flat_operations ops
    | Operation.Lookup l => PreOperation.Lookup l :: to_flat_operations ops
    | Operation.Assign (c, v) => PreOperation.Assign (c, v) :: to_flat_operations ops
    | Operation.Circuit circuit => circuit.ops ++ to_flat_operations ops

-- TODO super painful, mainly because `cases` doesn't allow rich patterns -- how does this work again?
theorem can_flatten_first : ∀ (env: ℕ → F) (ops: List (Operation F)),
  PreOperation.constraints_hold env (to_flat_operations ops)
  → Adversarial.constraints_hold_from_list env ops
:= by
  intro env ops
  induction ops with
  | nil => intro h; exact h
  | cons op ops ih =>
    cases ops with
    | nil =>
      simp at ih
      cases op with
      | Circuit c =>
        sorry
      | _ => simp [PreOperation.constraints_hold]
    | cons op' ops' =>
      let ops := op' :: ops'
      cases op with
      | Circuit c => sorry
      | Assert e => sorry
      | Witness c =>
        have h_ops : to_flat_operations (Operation.Witness c :: op' :: ops') = PreOperation.Witness c :: to_flat_operations (op' :: ops') := rfl
        rw [h_ops]
        intro h_pre
        have h1 : PreOperation.constraints_hold env (to_flat_operations (op' :: ops')) := by
          rw [PreOperation.constraints_hold] at h_pre
          · exact h_pre
          · sorry
          · simp
          · simp
        have ih1 := ih h1
        simp [ih1]
      | Lookup l => sorry
      | Assign a => sorry

theorem can_flatten : ∀ (ops: List (Operation F)),
  constraints_hold_from_list ops →
  PreOperation.constraints_hold_default (to_flat_operations ops)
:= by
 sorry
end PreOperation

variable {α β γ: TypePair} [ProvableType F α] [ProvableType F β] [ProvableType F γ]
namespace Provable

private def witness' := witness (F:=F)

@[simp]
def witness {F: Type} [Field F] [ProvableType F α] (compute : Unit → α.value) :=
  let n := ProvableType.size F α
  let values : Vector F n := ProvableType.to_values (compute ())
  let varsM : Vector (Stateful F (Expression F)) n := values.map (fun v => witness' (fun () => v))
  do
    let vars ← varsM.mapM
    return ProvableType.from_vars vars

@[simp]
def assert_equal {F: Type} [Field F] [ProvableType F α] (a a': α.var) : Stateful F Unit :=
  let n := ProvableType.size F α
  let vars: Vector (Expression F) n := ProvableType.to_vars a
  let vars': Vector (Expression F) n := ProvableType.to_vars a'
  let eqs := (vars.zip vars').map (fun ⟨ x, x' ⟩ => assert_zero (x - x'))
  do let _ ← eqs.mapM
end Provable

-- goal: define circuit such that we can provably use it as subcircuit
structure FormalCircuit (F: Type) (β α: TypePair)
  [Field F] [ProvableType F α] [ProvableType F β]
where
  -- β = inputs, α = outputs
  main: β.var → Stateful F α.var

  assumptions: β.value → Prop
  spec: β.value → α.value → Prop

  soundness:
    -- for all environments that determine witness generation
    ∀ ctx : Context F, ∀ env: ℕ → F,
    -- for all inputs that satisfy the assumptions
    ∀ b : β.value, ∀ b_var : β.var, Provable.eval_env env b_var = b → assumptions b →
    -- if the constraints hold
    Adversarial.constraints_hold env (main b_var) ctx →
    -- the spec holds on the input and output
    let a := Provable.eval_env env (output (main b_var) ctx)
    spec b a

  completeness:
    ∀ ctx : Context F,
    -- for all inputs that satisfy the assumptions
    ∀ b : β.value, ∀ b_var : β.var, Provable.eval F b_var = b → assumptions b →
    -- constraints hold when using the internal witness generator
    constraints_hold (main b_var) ctx

@[simp]
def subcircuit_soundness (circuit: FormalCircuit F β α) (b_var : β.var) (a_var : α.var) (env: ℕ → F) :=
  let b := Provable.eval_env env b_var
  let a := Provable.eval_env env a_var
  circuit.assumptions b → circuit.spec b a

@[simp]
def subcircuit_completeness (circuit: FormalCircuit F β α) (b_var : β.var) :=
  let b := Provable.eval F b_var
  circuit.assumptions b

def formal_circuit_to_subcircuit (ctx: Context F)
  (circuit: FormalCircuit F β α) (b_var : β.var) : α.var × SubCircuit F :=
  let main := circuit.main b_var
  let res := main ctx
  -- TODO: weirdly, when we destructure we can't deduce origin of the results anymore
  -- let ((_, ops), a_var) := res
  let ops := res.1.2
  let a_var := res.2

  let flat_ops := PreOperation.to_flat_operations ops
  let soundness := subcircuit_soundness circuit b_var a_var
  let completeness := subcircuit_completeness circuit b_var

  have s: SubCircuit F := by
    use flat_ops, soundness, completeness

    -- `imply_soundness`
    -- we are given an environment where the constraints hold, and can assume the assumptions are true
    intro env h_holds
    show soundness env

    let b : β.value := Provable.eval_env env b_var
    let a : α.value := Provable.eval_env env a_var
    rintro (as : circuit.assumptions b)
    show circuit.spec b a

    -- by soundness of the circuit, the spec is satisfied if only the constraints hold
    suffices h: Adversarial.constraints_hold_from_list env ops by
      exact circuit.soundness ctx env b b_var rfl as h

    -- so we just need to go from flattened constraints to constraints
    guard_hyp h_holds : PreOperation.constraints_hold env (PreOperation.to_flat_operations ops)
    exact PreOperation.can_flatten_first env ops h_holds

    -- `implied_by_completeness`
    -- we are given that the assumptions are true
    intro h_completeness
    let b := Provable.eval F b_var
    have as : circuit.assumptions b := h_completeness

    -- by completeness of the circuit, this means we can make the constraints hold
    have h_holds : constraints_hold_from_list ops := circuit.completeness ctx b b_var rfl as

    -- so we just need to go from constraints to flattened constraints
    exact PreOperation.can_flatten ops h_holds

  ⟨ a_var, s ⟩

-- run a sub-circuit
@[simp]
def subcircuit (circuit: FormalCircuit F β α) (b: β.var) := as_stateful (F:=F) (
  fun ctx =>
    let ⟨ a, subcircuit ⟩ := formal_circuit_to_subcircuit ctx circuit b
    (Operation.Circuit subcircuit, a)
)
end Circuit


section -- examples
open Circuit
open Expression (const)

-- general Fp helpers
variable {p: ℕ} [Fact p.Prime]

def F p := ZMod p
instance isField : Field (F p) := ZMod.instField p
instance : CommRing (F p) := isField.toCommRing

def create (n: ℕ) (lt: n < p) : F p :=
  match p with
  | 0 => False.elim (Nat.not_lt_zero n lt)
  | _ + 1 => ⟨ n, lt ⟩

theorem create_eq {n: ℕ} {lt: n < p} (x : F p) (hx: x = create n lt) : x.val = n := by
  cases p
  · exact False.elim (Nat.not_lt_zero n lt)
  · rw [hx]; rfl

def less_than_p [p_pos: Fact (p ≠ 0)] (x: F p) : x.val < p := by
  rcases p
  · have : 0 ≠ 0 := p_pos.elim; tauto
  · exact x.is_lt

-- boolean type

def assert_bool (x: Expression (F p)) := do
  assert_zero (x * (x - 1))

inductive Boolean (F: Type) where
  | private mk : (Variable F) → Boolean F

namespace Boolean
def var (b: Boolean (F p)) := Expression.var b.1

def witness (compute : Unit → F p) := do
  let x ← witness_var compute
  assert_bool x
  return Boolean.mk x

instance : Coe (Boolean (F p)) (Expression (F p)) where
  coe x := x.var

def spec (x: F p) := x = 0 ∨ x = 1

theorem dsimp_equiv : ∀ x: F p,
  x * (x + -1 * 1) = 0 ↔ x = 0 ∨ x = 1 :=
by
  intro x
  simp
  show x = 0 ∨ x + -1 = 0 ↔ x = 0 ∨ x = 1
  suffices x + -1 = 0 ↔ x = 1 by tauto
  constructor
  · intro (h : x + -1 = 0)
    show x = 1
    calc x
    _ = (x + -1) + 1 := by ring
    _ = 1 := by simp [h]
  · intro (h : x = 1)
    show x + -1 = 0
    simp [h]

theorem equiv : ∀ x: F p,
  constraints_hold (assert_bool (const x)) ↔ spec x
:= by
  -- simplify
  dsimp
  show ∀ (x : F p), x * (x + -1 * 1) = 0 ↔ spec x

  -- proof
  exact dsimp_equiv
end Boolean


-- byte type
variable [p_large_enough: Fact (p > 512)]

def mod (x: F p) (c: ℕ+) (lt: c < p) : F p :=
  create (x.val % c) (by linarith [Nat.mod_lt x.val c.pos, lt])

def mod_256 (x: F p) : F p :=
  mod x 256 (by linarith [p_large_enough.elim])

def floordiv [Fact (p ≠ 0)] (x: F p) (c: ℕ+) : F p :=
  create (x.val / c) (by linarith [Nat.div_le_self x.val c, less_than_p x])

def from_byte (x: Fin 256) : F p :=
  create x.val (by linarith [x.is_lt, p_large_enough.elim])

def ByteTable : Table (F p) where
  name := "Bytes"
  length := 256
  arity := 1
  row i := vec [from_byte i]

def ByteTable.soundness (x: F p) : ByteTable.contains (vec [x]) → x.val < 256 := by
  dsimp [Table.contains, ByteTable]
  rintro ⟨ i, h: vec [x] = vec [from_byte i] ⟩
  have h' : x = from_byte i := by repeat injection h with h
  have h'' : x.val = i.val := create_eq x h'
  rw [h'']
  exact i.is_lt

def byte_lookup (x: Expression (F p)) := lookup {
  table := ByteTable
  entry := vec [x]
  index := fun () =>
    let x := x.eval.val
    if h : (x < 256)
    then ⟨x, h⟩
    else ⟨0, by show 0 < 256; norm_num⟩
}

inductive Byte (F: Type) where
  | private mk : (Variable F) → Byte F

namespace Byte
def var (b: Byte (F p)) := Expression.var b.1

def witness (compute : Unit → F p) := do
  let x ← witness_var compute
  byte_lookup x
  return Byte.mk x

instance : Coe (Byte (F p)) (Expression (F p)) where
  coe x := x.var
end Byte

variable [Fact (p ≠ 0)]

open Provable (field field2 fields)

def add8_full (input : Vector (Expression (F p)) 3) := do
  let ⟨ [x, y, carry_in], _ ⟩ := input

  let z ← witness (fun () => mod_256 (x + y + carry_in))
  byte_lookup z

  let carry_out ← witness (fun () => floordiv (x + y + carry_in) 256)
  assert_bool carry_out

  assert_zero (x + y + carry_in - z - carry_out * (const 256))
  return z

namespace Add8Full
def assumptions (input : Vector (F p) 3) :=
  let ⟨ [x, y, carry_in], _ ⟩ := input
  x.val < 256 ∧ y.val < 256 ∧ (carry_in = 0 ∨ carry_in = 1)

def spec (input : Vector (F p) 3) (z: F p) :=
  let ⟨ [x, y, carry_in], _ ⟩ := input
  z.val = (x.val + y.val + carry_in.val) % 256

def circuit : FormalCircuit (F p) (fields (F p) 3) (field (F p)) where
  main := add8_full
  assumptions := assumptions
  spec := spec
  soundness := by
    -- introductions
    rintro ctx env ⟨ inputs, _ ⟩ ⟨ inputs_var, _ ⟩
    let i0 := ctx.offset
    let [x, y, carry_in] := inputs
    let [x_var, y_var, carry_in_var] := inputs_var
    rintro h_inputs as h_holds z'

    -- characterize inputs
    injection h_inputs with h_inputs
    injection h_inputs with hx h_inputs
    injection h_inputs with hy h_inputs
    injection h_inputs with hcarry_in h_inputs
    dsimp at hx hy hcarry_in
    guard_hyp hx : x_var.eval_env env = x
    guard_hyp hy : y_var.eval_env env = y
    guard_hyp hcarry_in : carry_in_var.eval_env env = carry_in

    -- simplify constraints hypothesis
    dsimp at h_holds
    let z := env i0
    let carry_out := env (i0 + 1)
    rw [←(by rfl : z = env i0), ←(by rfl : carry_out = env (i0 + 1))] at h_holds
    rw [hx, hy, hcarry_in] at h_holds
    let ⟨ h_byte, h_bool_carry, h_add ⟩ := h_holds

    -- characterize output and replace in spec
    rw [(by rfl : z' = z)]

    -- simplify assumptions and spec
    dsimp [spec]
    dsimp [assumptions] at as

    -- now it's just mathematics!
    guard_hyp as : x.val < 256 ∧ y.val < 256 ∧ (carry_in = 0 ∨ carry_in = 1)
    guard_hyp h_byte: ByteTable.contains (vec [z])
    guard_hyp h_bool_carry: carry_out * (carry_out + -1 * 1) = 0
    guard_hyp h_add: x + y + carry_in + -1 * z + -1 * (carry_out * 256) = 0

    show z.val = (x.val + y.val + carry_in.val) % 256

    -- reuse Boolean.equiv
    have h_bool_carry': carry_out = 0 ∨ carry_out = 1 := (Boolean.equiv carry_out).mp h_bool_carry
    -- reuse ByteTable.soundness
    have h_byte': z.val < 256 := ByteTable.soundness z h_byte
    sorry


  completeness := by
    -- introductions
    rintro ctx ⟨ inputs, _ ⟩ ⟨ inputs_var, _ ⟩ h_inputs
    let [x, y, carry_in] := inputs
    let [x_var, y_var, carry_in_var] := inputs_var
    rintro as

    -- characterize inputs
    have h_inputs' : [x_var.eval, y_var.eval, carry_in_var.eval] = [x, y, carry_in] := by injection h_inputs
    injection h_inputs' with hx h_inputs'
    injection h_inputs' with hy h_inputs'
    injection h_inputs' with hcarry_in

    -- simplify assumptions
    dsimp [assumptions] at as

    -- unfold goal, (re)introduce names for some of unfolded variables
    dsimp
    rw [hx, hy, hcarry_in]
    let z := mod_256 (x + y + carry_in)
    let carry_out := floordiv (x + y + carry_in) 256
    rw [←(by rfl : z = mod_256 (x + y + carry_in))]
    rw [←(by rfl : carry_out = floordiv (x + y + carry_in) 256)]

    -- now it's just mathematics!
    guard_hyp as : x.val < 256 ∧ y.val < 256 ∧ (carry_in = 0 ∨ carry_in = 1)

    let goal_byte := ByteTable.contains (vec [z])
    let goal_bool := carry_out * (carry_out + -1 * 1) = 0
    let goal_add := x + y + carry_in + -1 * z + -1 * (carry_out * 256) = 0
    show goal_byte ∧ goal_bool ∧ goal_add
    sorry
end Add8Full

def add8_wrapped (input : Vector (Expression (F p)) 2) := do
  let ⟨ [x, y], _ ⟩ := input
  let z ← subcircuit Add8Full.circuit (vec [x, y, const 0])
  return z

namespace Add8
def spec (input : Vector (F p) 2) (z: F p) :=
  let ⟨ [x, y], _ ⟩ := input
  z.val = (x.val + y.val) % 256

def assumptions (input : Vector (F p) 2) :=
  let ⟨ [x, y], _ ⟩ := input
  x.val < 256 ∧ y.val < 256

def circuit : FormalCircuit (F p) (fields (F p) 2) (field (F p)) where
  main := add8_wrapped
  assumptions := assumptions
  spec := spec
  soundness := by
    -- introductions
    rintro ctx env ⟨ inputs, _ ⟩ ⟨ inputs_var, _ ⟩ h_inputs as
    let i0 := ctx.offset
    let [x, y] := inputs
    let [x_var, y_var] := inputs_var
    intro h_holds z

    -- characterize inputs
    injection h_inputs with h_inputs
    injection h_inputs with hx h_inputs
    injection h_inputs with hy h_inputs
    dsimp at hx hy

    -- simplify constraints hypothesis
    -- it's just the `subcircuit_soundness` of `Add8Full.circuit`
    dsimp at h_holds

    -- rewrite input and ouput values
    rw [hx, hy] at h_holds
    rw [←(by rfl : z = env i0)] at h_holds

    -- satisfy `Add8Full.assumptions` by using our own assumptions
    let ⟨ asx, asy ⟩ := as
    have as': Add8Full.assumptions (vec [x, y, 0]) := ⟨asx, asy, by tauto⟩
    specialize h_holds as'

    guard_hyp h_holds : Add8Full.circuit.spec (vec [x, y, 0]) z

    -- unfold `Add8Full` statements to show what the hypothesis is in our context
    dsimp [Add8Full.circuit, Add8Full.spec] at h_holds
    guard_hyp h_holds : z.val = (x.val + y.val + (0 : F p).val) % 256

    simp at h_holds
    exact h_holds

  completeness := by
    -- introductions
    rintro ctx ⟨ inputs, _ ⟩ ⟨ inputs_var, _ ⟩ h_inputs
    let [x, y] := inputs
    let [x_var, y_var] := inputs_var
    rintro as

    -- characterize inputs
    injection h_inputs with h_inputs
    injection h_inputs with hx h_inputs
    injection h_inputs with hy h_inputs
    dsimp at hx hy

    -- simplify assumptions and goal
    dsimp [assumptions] at as
    dsimp
    rw [hx, hy]

    -- the goal is just the `subcircuit_completeness` of `Add8Full.circuit`, i.e. the assumptions must hold
    -- simplify `Add8Full.assumptions` and prove them easily by using our own assumptions
    dsimp [Add8Full.circuit, Add8Full.assumptions]
    show x.val < 256 ∧ y.val < 256 ∧ (0 = 0 ∨ 0 = 1)
    have ⟨ asx, asy ⟩ := as
    exact ⟨ asx, asy, by tauto ⟩

end Add8

#eval!
  let p := 1009
  let p_prime := Fact.mk prime_1009
  let p_non_zero := Fact.mk (by norm_num : p ≠ 0)
  let p_large_enough := Fact.mk (by norm_num : p > 512)

  let main := do
    let x ← witness (fun _ => 10)
    let y ← witness (fun _ => 20)
    add8_wrapped (p:=p) (vec [x, y])

  main.operations
end<|MERGE_RESOLUTION|>--- conflicted
+++ resolved
@@ -243,15 +243,9 @@
       | Operation.Circuit { soundness, .. } => soundness env ∧ constraints_hold_from_list env ops
       | _ => constraints_hold_from_list env ops
 
-<<<<<<< HEAD
-  @[reducible]
+  @[reducible, simp]
   def constraints_hold [Field F] (env: (ℕ → F)) (circuit: Stateful F α) (ctx : Context F := Context.empty) : Prop :=
     constraints_hold_from_list env (circuit ctx).1.2
-=======
-  @[reducible, simp]
-  def constraints_hold [Field F] (env: (ℕ → F)) (circuit: Stateful F α) : Prop :=
-    constraints_hold_from_list env circuit.operations
->>>>>>> fbb270e7
 end Adversarial
 
 /--
