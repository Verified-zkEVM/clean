--- conflicted
+++ resolved
@@ -309,8 +309,4 @@
   circuit.assumptions b ∧ circuit.spec b
 end Circuit
 
-<<<<<<< HEAD
-export Circuit (witness_var witness assert_zero lookup FormalCircuit)
-=======
-export Circuit (witness_var witness assert_zero lookup assign_cell FormalCircuit FormalAssertion)
->>>>>>> 6613d89f
+export Circuit (witness_var witness assert_zero lookup FormalCircuit FormalAssertion)