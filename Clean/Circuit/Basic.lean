--- conflicted
+++ resolved
@@ -39,11 +39,7 @@
 
 namespace FlatOperation
 def toString [Repr F] : FlatOperation F → String
-<<<<<<< HEAD
-  | witness m _ => "Witness " ++ reprStr m
-=======
   | witness m _ => "(Witness " ++ reprStr m ++ ")"
->>>>>>> 07b4fa6b
   | assert e => "(Assert " ++ reprStr e ++ " == 0)"
   | lookup l => reprStr l
 
@@ -547,13 +543,8 @@
   | .subcircuit ops s => witness_generators ops ++ (s.local_length_eq ▸ FlatOperation.witness_generators s.ops)
 
 -- TODO this is inefficient, Array should be mutable and env should be defined once at the beginning
-<<<<<<< HEAD
 def Circuit.witnesses (circuit: Circuit F α) (offset := 0) : Array F :=
-  let generators := (circuit |>.operations offset).witness_generators
-=======
-def witnesses (circuit: Circuit F α) (offset := 0) : Array F :=
   let generators := (circuit.operations offset).witness_generators
->>>>>>> 07b4fa6b
   generators.foldl (fun acc compute =>
     let env i := acc.getD i 0
     acc.push (compute ⟨ env ⟩))
