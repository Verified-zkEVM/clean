--- conflicted
+++ resolved
@@ -77,23 +77,7 @@
       ⟨ (compute env).toArray ++ ws.toArray, by
         simp only [Array.size_append, Vector.size_toArray, witness_length]; ac_rfl ⟩
     | assert _ | lookup _ =>
-<<<<<<< HEAD
-      ⟨ ws.val, by simp_all only [witness_length, ws.prop]⟩
-=======
       ⟨ ws.toArray, by simp only [ws.size_toArray, witness_length]⟩
-
-@[circuit_norm]
-def witness_generators : (l: List (FlatOperation F)) → Vector (Environment F → F) (witness_length l)
-  | [] => #v[]
-  | op :: ops =>
-    let ws := witness_generators ops
-    match op with
-    | witness m compute =>
-      ⟨ (Vector.init (fun i env => (compute env).get i)).toArray ++ ws.toArray, by
-        simp only [Array.size_append, Vector.size_toArray, witness_length]; ac_rfl⟩
-    | assert _ | lookup _ =>
-      ⟨ ws.toArray, by simp only [ws.size_toArray, witness_length]⟩
->>>>>>> 452e5707
 end FlatOperation
 
 export FlatOperation (constraints_hold_flat)
@@ -132,11 +116,6 @@
 @[reducible, circuit_norm]
 def SubCircuit.witnesses (sc: SubCircuit F n) env := sc.local_length_eq ▸ FlatOperation.witnesses env sc.ops
 
-<<<<<<< HEAD
-=======
-def SubCircuit.witness_generators (sc: SubCircuit F n) := sc.local_length_eq ▸ FlatOperation.witness_generators sc.ops
-
->>>>>>> 452e5707
 /--
 Core type representing the result of a circuit: a sequence of operations.
 
@@ -173,19 +152,7 @@
   | .witness ops _ c => local_witnesses env ops ++ c env
   | .assert ops _ => local_witnesses env ops
   | .lookup ops _ => local_witnesses env ops
-<<<<<<< HEAD
-  | .subcircuit ops s => (local_witnesses env ops).append (s.witnesses env)
-=======
   | .subcircuit ops s => local_witnesses env ops ++ s.witnesses env
-
-@[circuit_norm]
-def witness_generators {n: ℕ} : (ops: Operations F n) → Vector (Environment F → F) ops.local_length
-  | .empty _ => #v[]
-  | .witness ops _ c => witness_generators ops ++ Vector.init (fun i env => (c env).get i)
-  | .assert ops _ => witness_generators ops
-  | .lookup ops _ => witness_generators ops
-  | .subcircuit ops s => witness_generators ops ++ s.witness_generators
->>>>>>> 452e5707
 end Operations
 
 /--
@@ -281,11 +248,7 @@
 def witness_var (compute : Environment F → F) : Circuit F (Variable F) :=
   modifyGet fun ops =>
     let var: Variable F := ⟨ ops.offset ⟩
-<<<<<<< HEAD
-    ⟨var, .witness ops 1 (fun env => vec [compute env])⟩
-=======
     ⟨var, .witness ops 1 (fun env => #v[compute env])⟩
->>>>>>> 452e5707
 
 /-- Create a new variable, as an `Expression`. -/
 @[circuit_norm]
@@ -561,43 +524,32 @@
 
 def WitnessGenerators (F: Type) (n: ℕ) := Vector (Environment F → F) n
 
-def FlatOperation.witness_generators : (l: List (FlatOperation F)) → WitnessGenerators F (witness_length l)
-  | [] => .nil
+def FlatOperation.witness_generators : (l: List (FlatOperation F)) → Vector (Environment F → F) (witness_length l)
+  | [] => #v[]
   | op :: ops =>
     let ws := witness_generators ops
     match op with
     | witness m compute =>
-      ⟨ (Vector.init (fun i env => (compute env).get i)).val ++ ws.val, by
-        simp only [ws.prop, circuit_norm, List.length_append, Mathlib.Vector.length_val]; ac_rfl⟩
+      ⟨ (Vector.init (fun i env => (compute env).get i)).toArray ++ ws.toArray, by
+        simp only [Array.size_append, Vector.size_toArray, witness_length]; ac_rfl⟩
     | assert _ | lookup _ =>
-      ⟨ ws.val, by simp_all only [witness_length, ws.prop]⟩
-
-def Operations.witness_generators {n: ℕ} : (ops: Operations F n) → WitnessGenerators F ops.local_length
-  | .empty _ => .nil
-  | .witness ops _ c => (witness_generators ops).append
-    (Vector.init (fun i env => (c env).get i))
+      ⟨ ws.toArray, by simp only [ws.size_toArray, witness_length]⟩
+
+def Operations.witness_generators {n: ℕ} : (ops: Operations F n) → Vector (Environment F → F) ops.local_length
+  | .empty _ => #v[]
+  | .witness ops _ c => witness_generators ops ++ Vector.init (fun i env => (c env).get i)
   | .assert ops _ => witness_generators ops
   | .lookup ops _ => witness_generators ops
-  | .subcircuit ops s => (witness_generators ops).append (FlatOperation.witness_generators s.ops)
+  | .subcircuit ops s => witness_generators ops ++ (s.local_length_eq ▸ FlatOperation.witness_generators s.ops)
 
 -- TODO this is inefficient, Array should be mutable and env should be defined once at the beginning
-<<<<<<< HEAD
 def Circuit.witnesses (circuit: Circuit F α) (offset := 0) : Array F :=
-  let generators := (circuit |>.operations offset).witness_generators.val
-  generators.foldl (fun acc compute =>
-    let env i := acc.getD i 0
-    acc.push (compute ⟨ env ⟩))
-  #[]
-=======
-def witnesses (circuit: Circuit F α) (offset := 0) : Array F :=
   let generators := (circuit |>.operations offset).witness_generators
   generators.foldl (fun acc compute =>
     let env i := acc.getD i 0
     acc.push (compute ⟨ env ⟩))
   #[]
 
-end Circuit
-
 -- `circuit_norm` has to expand monad operations, so we need to add them to the simp set
 attribute [circuit_norm] bind StateT.bind
 attribute [circuit_norm] modify modifyGet MonadStateOf.modifyGet StateT.modifyGet
@@ -622,5 +574,4 @@
 attribute [circuit_norm] Vector.get Fin.val_eq_zero List.getElem_toArray List.getElem_cons_zero
 
 -- simplify constraint expressions and +0 indices
-attribute [circuit_norm] neg_mul one_mul add_zero
->>>>>>> 452e5707
+attribute [circuit_norm] neg_mul one_mul add_zero