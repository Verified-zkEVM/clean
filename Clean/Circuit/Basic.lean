import Clean.Circuit.Expression
import Clean.Circuit.Provable
import Clean.Circuit.SimpGadget

variable {F: Type} [Field F]

structure Table (F : Type) where
  name: String
  length: ℕ
  arity: ℕ
  row: Fin length → Vector F arity

def Table.contains (table: Table F) row := ∃ i, row = table.row i

structure Lookup (F : Type) where
  table: Table F
  entry: Vector (Expression F) table.arity
  index: Environment F → Fin table.length -- index of the entry

instance [Repr F] : Repr (Lookup F) where
  reprPrec l _ := "(Lookup " ++ l.table.name ++ " " ++ repr l.entry ++ ")"

variable {α : Type} {n : ℕ}

def Witness (F: Type) (n: ℕ) := Vector (Environment F → F) n

def Environment.extends_vector (env: Environment F) (wit: Vector F n) (offset: ℕ) : Prop :=
  ∀ i : Fin n, env.get (offset + i) = wit.get i

/--
`FlatOperation` models the operations that can be done in a circuit, in a simple/flat way.

This is an intermediary type on the way to defining the full inductive `Operations` type.
It is needed because we already need to talk about operations in the `SubCircuit` definition,
which in turn is needed to define `Operations`.
-/
inductive FlatOperation (F : Type) where
  | witness : (m: ℕ) → (Environment F → Vector F m) → FlatOperation F
  | assert : Expression F → FlatOperation F
  | lookup : Lookup F → FlatOperation F

namespace FlatOperation
def toString [Repr F] : FlatOperation F → String
  | witness _ _ => "Witness"
  | assert e => "(Assert " ++ reprStr e ++ " == 0)"
  | lookup l => reprStr l

instance [Repr F] : Repr (FlatOperation F) where
  reprPrec op _ := toString op

/--
What it means that "constraints hold" on a list of flat operations:
- For assertions, the expression must evaluate to 0
- For lookups, the evaluated entry must be in the table
-/
def constraints_hold_flat (eval: Environment F) : List (FlatOperation F) → Prop
  | [] => True
  | op :: ops => match op with
    | assert e => (eval e = 0) ∧ constraints_hold_flat eval ops
    | lookup { table, entry, .. } =>
      table.contains (entry.map eval) ∧ constraints_hold_flat eval ops
    | _ => constraints_hold_flat eval ops

@[circuit_norm]
def witness_length : List (FlatOperation F) → ℕ
  | [] => 0
  | op :: ops =>
    match op with
    | witness m _ => witness_length ops + m
    | assert _ | lookup _ => witness_length ops

@[circuit_norm]
def witnesses (env: Environment F) : (l: List (FlatOperation F)) → Vector F (witness_length l)
  | [] => .nil
  | op :: ops =>
    let ws := witnesses env ops
    match op with
    | witness m compute =>
      ⟨ (compute env).val ++ ws.val, by simp only [ws.prop, circuit_norm,
        List.length_append, Mathlib.Vector.length_val]; ac_rfl ⟩
    | assert _ | lookup _ =>
      ⟨ ws.val, by simp_all only [witness_length, ws.prop]⟩

@[circuit_norm]
def witness_generators : (l: List (FlatOperation F)) → Witness F (witness_length l)
  | [] => .nil
  | op :: ops =>
    let ws := witness_generators ops
    match op with
    | witness m compute =>
      ⟨ (Vector.init (fun i env => (compute env).get i)).val ++ ws.val, by
        simp only [ws.prop, circuit_norm, List.length_append, Mathlib.Vector.length_val]; ac_rfl⟩
    | assert _ | lookup _ =>
      ⟨ ws.val, by simp_all only [witness_length, ws.prop]⟩
end FlatOperation

export FlatOperation (constraints_hold_flat)

/--
This is a low-level way to model a subcircuit:
A flat list of circuit operations, instantiated at a certain offset.

To enable composition of formal proofs, subcircuits come with custom `soundness` and `completeness`
statements, which have to be compatible with the subcircuit's actual constraints.
-/
structure SubCircuit (F: Type) [Field F] (offset: ℕ) where
  ops: List (FlatOperation F)

  -- we have a low-level notion of "the constraints hold on these operations".
  -- for convenience, we allow the framework to transform that into custom `soundness`
  -- and `completeness` statements (which may involve inputs/outputs, assumptions on inputs, etc)
  soundness : Environment F → Prop
  completeness : Environment F → Prop

  -- `soundness` needs to follow from the constraints for any witness
  imply_soundness : ∀ env,
    FlatOperation.constraints_hold_flat env ops → soundness env

  -- `completeness` needs to imply the constraints, when using the locally declared witness generators of this circuit
  implied_by_completeness : ∀ env, env.extends_vector (FlatOperation.witnesses env ops) offset →
    completeness env → FlatOperation.constraints_hold_flat env ops

@[reducible, circuit_norm]
def SubCircuit.witness_length (sc: SubCircuit F n) := FlatOperation.witness_length sc.ops

@[reducible, circuit_norm]
def SubCircuit.witnesses (sc: SubCircuit F n) env := FlatOperation.witnesses env sc.ops

def SubCircuit.witness_generators (sc: SubCircuit F n) := FlatOperation.witness_generators sc.ops

/--
Core type representing the result of a circuit: a sequence of operations.

Operations are indexed by a natural number which is the offset at which new variables are created.
We use a custom inductive type, rather than a list, so that we can require the offset of subcircuits to be consistent.
-/
inductive Operations (F : Type) [Field F] : ℕ → Type where
  | empty : (n : ℕ) → Operations F n
  | witness : {n : ℕ} → Operations F n → (m: ℕ) → (compute : Environment F → Vector F m) → Operations F (n + m)
  | assert : {n : ℕ} → Operations F n → Expression F → Operations F n
  | lookup : {n : ℕ} → Operations F n → Lookup F → Operations F n
  | subcircuit : {n : ℕ} → Operations F n → (s : SubCircuit F n) → Operations F (n + s.witness_length)

namespace Operations
@[reducible, circuit_norm]
def initial_offset {n: ℕ} : Operations F n → ℕ
  | .empty n => n
  | .witness ops _ _ => initial_offset ops
  | .assert ops _ => initial_offset ops
  | .lookup ops _ => initial_offset ops
  | .subcircuit ops s => initial_offset ops

@[circuit_norm]
def local_length {n: ℕ} : Operations F n → ℕ
  | .empty _ => 0
  | .witness ops m _ => local_length ops + m
  | .assert ops _ => local_length ops
  | .lookup ops _ => local_length ops
  | .subcircuit ops s => local_length ops + s.witness_length

@[circuit_norm]
def local_witnesses {n: ℕ} (env: Environment F) : (ops: Operations F n) → Vector F ops.local_length
  | .empty _ => .nil
  | .witness ops _ c => (local_witnesses env ops).append (c env)
  | .assert ops _ => local_witnesses env ops
  | .lookup ops _ => local_witnesses env ops
  | .subcircuit ops s => (local_witnesses env ops).append (s.witnesses env)

@[circuit_norm]
def witness_generators {n: ℕ} : (ops: Operations F n) → Witness F ops.local_length
  | .empty _ => .nil
  | .witness ops _ c => (witness_generators ops).append
    (Vector.init (fun i env => (c env).get i))
  | .assert ops _ => witness_generators ops
  | .lookup ops _ => witness_generators ops
  | .subcircuit ops s => (witness_generators ops).append s.witness_generators
end Operations

/--
Helper type to remove the dependent type argument from `Operations`,
similar to converting a `Vector` to a plain `List`.
-/
structure OperationsList (F : Type) [Field F] where
  offset: ℕ
  withLength: Operations F offset

namespace OperationsList
@[reducible]
def from_offset (offset: ℕ) : OperationsList F := ⟨ offset, .empty offset ⟩

-- constructors matching `Operations`
@[reducible]
def witness (ops: OperationsList F) (m: ℕ) (compute : Environment F → Vector F m) : OperationsList F :=
  ⟨ ops.offset + m, .witness ops.withLength m compute ⟩

@[reducible]
def assert (ops: OperationsList F) (e: Expression F) : OperationsList F :=
  ⟨ ops.offset, .assert ops.withLength e ⟩

@[reducible]
def lookup (ops: OperationsList F) (l: Lookup F) : OperationsList F :=
  ⟨ ops.offset, .lookup ops.withLength l ⟩

@[reducible]
def subcircuit (ops: OperationsList F) (s: SubCircuit F ops.offset) : OperationsList F :=
  ⟨ ops.offset + s.witness_length, .subcircuit ops.withLength s ⟩

/--
`Operations` and `OperationsList` are basically the same so we want easy coercions between them.
-/

instance : CoeOut (Operations F n) (OperationsList F) where
  coe ops := ⟨ n, ops ⟩

instance (ops) : CoeDep (OperationsList F) ops (Operations F ops.offset) where
  coe := ops.withLength

/--
The canonical way to create an empty `OperationsList` is to just pass in the offset
-/
@[reducible]
instance : Coe ℕ (OperationsList F) where
  coe offset := .from_offset offset

end OperationsList

/--
The monad to write circuits. Lets you use `do` notation while in the background
it builds up `Operations` that represent the circuit at a low level.

Intuitively, a `Circuit` is a function `Operations F n → Operations F n' × α` for some
return type `α`, and the monad is a state monad that keeps the `Operations` around.

For technical reasons, we wrap `Operations F n` in `OperationsList F` to get rid of the
dependent type argument.

```
def circuit : Circuit F Unit := do
  -- witness a new variable
  let x ← witness (fun _ => 1)

  -- add a constraint
  assert_zero (x - 1) * x

  -- or add a lookup
  lookup { table := MyTable, entry := [x], ... }
```
-/
@[reducible]
def Circuit (F : Type) [Field F] := StateM (OperationsList F)

namespace Circuit
@[reducible]
def final_offset (circuit: Circuit F α) (offset: ℕ) : ℕ :=
  circuit offset |>.snd.offset

@[reducible]
def operations (circuit: Circuit F α) (offset := 0) : Operations F (circuit.final_offset offset) :=
  circuit offset |>.snd.withLength

@[reducible]
def output (circuit: Circuit F α) (offset := 0) : α :=
  circuit offset |>.fst

-- core operations we can do in a circuit

/-- Create a new variable -/
@[circuit_norm]
def witness_var (compute : Environment F → F) : Circuit F (Variable F) := do
  modifyGet (fun ops =>
    let var: Variable F := ⟨ ops.offset ⟩
    let ops' : OperationsList F := ⟨
      ops.offset + 1,
      ops.withLength.witness 1 (fun env => vec [compute env])
    ⟩
    ⟨var, ops'⟩
  )

/-- Create a new variable, as an `Expression`. -/
@[circuit_norm]
def witness (compute : Environment F → F) := do
  let var ← witness_var compute
  return Expression.var var

@[circuit_norm]
def witness_vars (n: ℕ) (compute : Environment F → Vector F n) : Circuit F (Vector (Variable F) n) := do
  modifyGet (fun ops =>
    let vars: Vector (Variable F) n := .init (fun i => ⟨ ops.offset + i ⟩)
    let ops' : OperationsList F := ⟨
      ops.offset + n,
      ops.withLength.witness n compute
    ⟩
    ⟨vars, ops'⟩
  )

/-- Add a constraint. -/
@[circuit_norm]
def assert_zero (e: Expression F) : Circuit F Unit := do
  modifyGet (fun ops =>
    let ops' : OperationsList F := ⟨ ops.offset, ops.withLength.assert e ⟩
    ⟨(), ops'⟩
  )

/-- Add a lookup. -/
@[circuit_norm]
def lookup (l: Lookup F) : Circuit F Unit := do
  modifyGet (fun ops =>
    let ops' : OperationsList F := ⟨ ops.offset, ops.withLength.lookup l ⟩
    ⟨(), ops'⟩
  )

end Circuit

/--
If an environment "uses local witnesses" it means that the environment's evaluation
matches the output of the witness generator passed along with a `witness` declaration,
for all variables declared locally within the circuit.

This is the condition needed to prove completeness of a circuit.
-/
@[circuit_norm]
def Environment.uses_local_witnesses (env: Environment F) (ops: Operations F n) :=
  ∀ i : Fin ops.local_length, env.get (ops.initial_offset + i) = (ops.local_witnesses env).get i

namespace Circuit
-- formal concepts of soundness and completeness of a circuit

/--
What it means that "constraints hold" on a sequence of operations.
- For assertions, the expression must evaluate to 0
- For lookups, the evaluated entry must be in the table
- For subcircuits, the constraints must hold on the subcircuit's flat operations
-/
@[circuit_norm]
def constraints_hold {n : ℕ} (eval : Environment F) : Operations F n → Prop
  | .empty _ => True
  | .witness ops _ _ => constraints_hold eval ops
  | .assert ops e => constraints_hold eval ops ∧ eval e = 0
  | .lookup ops { table, entry, .. } =>
    constraints_hold eval ops ∧ table.contains (entry.map eval)
  | .subcircuit ops s =>
    constraints_hold eval ops ∧ constraints_hold_flat eval s.ops

/--
Version of `constraints_hold` that replaces the statement of subcircuits with their `soundness`.
-/
@[circuit_norm]
def constraints_hold.soundness {n : ℕ} (eval : Environment F) : Operations F n → Prop
  | .empty _ => True
  | .witness ops _ _ => constraints_hold eval ops
  | .assert ops e =>
    let constraint := eval e = 0
    if let .empty m := ops then constraint else (constraints_hold.soundness eval ops ∧ constraint)
  | .lookup ops { table, entry, .. } =>
    let constraint := table.contains (entry.map eval)
    if let .empty m := ops then constraint else (constraints_hold.soundness eval ops ∧ constraint)
  | .subcircuit ops s =>
    let constraint := s.soundness eval
    if let .empty m := ops then constraint else (constraints_hold.soundness eval ops ∧ constraint)

/--
Version of `constraints_hold` that replaces the statement of subcircuits with their `completeness`.
-/
@[circuit_norm]
def constraints_hold.completeness {n : ℕ} (eval : Environment F) : Operations F n → Prop
  | .empty _ => True
  | .witness ops _ _ => constraints_hold.completeness eval ops
  | .assert ops e =>
    let constraint := eval e = 0
    -- avoid a leading `True ∧` if ops is empty
    if let .empty m := ops then constraint else (constraints_hold.completeness eval ops ∧ constraint)
  | .lookup ops { table, entry, .. } =>
    let constraint := table.contains (entry.map eval)
    if let .empty m := ops then constraint else (constraints_hold.completeness eval ops ∧ constraint)
  | .subcircuit ops s =>
    let constraint := s.completeness eval
    if let .empty m := ops then constraint else (constraints_hold.completeness eval ops ∧ constraint)

variable {α β: TypeMap} [ProvableType α] [ProvableType β]

def Soundness (F: Type) (β α: TypeMap) [Field F] [ProvableType α] [ProvableType β]
  (main: Var β F → Circuit F (Var α F))
  (assumptions: β F → Prop)
  (spec: β F → α F → Prop) :=
  -- for all environments that determine witness generation
    ∀ offset : ℕ, ∀ env,
    -- for all inputs that satisfy the assumptions
    ∀ b_var : Var β F, ∀ b : β F, eval env b_var = b →
    assumptions b →
    -- if the constraints hold
    constraints_hold.soundness env (main b_var |>.operations offset) →
    -- the spec holds on the input and output
    let a := eval env (output (main b_var) offset)
    spec b a

def Completeness (F: Type) (β α: TypeMap) [Field F] [ProvableType α] [ProvableType β]
  (main: Var β F → Circuit F (Var α F))
  (assumptions: β F → Prop) :=
  -- for all environments which _use the default witness generators for local variables_
<<<<<<< HEAD
  ∀ offset : ℕ, ∀ env, ∀ b_var : β.var,
  env.uses_local_witnesses (main b_var |>.operations offset) →
=======
  ∀ offset : ℕ, ∀ env, ∀ b_var : Var β F,
  env.uses_local_witnesses (main b_var offset) →
>>>>>>> f90308ce
  -- for all inputs that satisfy the assumptions
  ∀ b : β F, eval env b_var = b →
  assumptions b →
  -- the constraints hold
  constraints_hold.completeness env (main b_var |>.operations offset)

structure FormalCircuit (F: Type) (β α: TypeMap)
  [Field F] [ProvableType α] [ProvableType β]
where
  -- β = inputs, α = outputs
  main: Var β F → Circuit F (Var α F)
  assumptions: β F → Prop
  spec: β F → α F → Prop
  soundness: Soundness F β α main assumptions spec
  completeness: Completeness F β α main assumptions
  initial_offset_eq: ∀ var, ∀ n, (main var |>.operations n).initial_offset = n

@[circuit_norm]
def subcircuit_soundness (circuit: FormalCircuit F β α) (b_var : Var β F) (a_var : Var α F) (env : Environment F) :=
  let b := eval env b_var
  let a := eval env a_var
  circuit.assumptions b → circuit.spec b a

@[circuit_norm]
def subcircuit_completeness (circuit: FormalCircuit F β α) (b_var : Var β F) (env : Environment F) :=
  let b := eval env b_var
  circuit.assumptions b

/--
`FormalAssertion` models a subcircuit that is "assertion-like":
- it doesn't return anything
- by design, it is not complete: it further constrains its inputs

The notion of _soundness_ is the same as for `FormalCircuit`: some `assumptions` + constraints imply a `spec`.

However, the _completeness_ statement is weaker:
If both the assumptions AND the spec are true, then the constraints hold.

In other words, for `FormalAssertion`s the spec must be an equivalent reformulation of the constraints.
(In the case of `FormalCircuit`, the spec can be strictly weaker than the constraints.)
-/
structure FormalAssertion (F: Type) (β: TypeMap) [Field F] [ProvableType β] where
  main: Var β F → Circuit F Unit

  assumptions: β F → Prop
  spec: β F → Prop

  soundness:
    -- for all environments that determine witness generation
    ∀ offset, ∀ env,
    -- for all inputs that satisfy the assumptions
    ∀ b_var : Var β F, ∀ b : β F, eval env b_var = b →
    assumptions b →
    -- if the constraints hold
    constraints_hold.soundness env (main b_var |>.operations offset) →
    -- the spec holds
    spec b

  completeness:
    -- for all environments which _use the default witness generators for local variables_
<<<<<<< HEAD
    ∀ offset, ∀ env, ∀ b_var : β.var,
    env.uses_local_witnesses (main b_var |>.operations offset) →
=======
    ∀ offset, ∀ env, ∀ b_var : Var β F,
    env.uses_local_witnesses (main b_var offset) →
>>>>>>> f90308ce
    -- for all inputs that satisfy the assumptions AND the spec
    ∀ b : β F, eval env b_var = b →
    assumptions b → spec b →
    -- the constraints hold
    constraints_hold.completeness env (main b_var |>.operations offset)
  initial_offset_eq: ∀ var, ∀ n, (main var |>.operations n).initial_offset = n

@[circuit_norm]
def subassertion_soundness (circuit: FormalAssertion F β) (b_var : Var β F) (env: Environment F) :=
  let b := eval env b_var
  circuit.assumptions b → circuit.spec b

@[circuit_norm]
def subassertion_completeness (circuit: FormalAssertion F β) (b_var : Var β F) (env: Environment F) :=
  let b := eval env b_var
  circuit.assumptions b ∧ circuit.spec b
end Circuit

export Circuit (witness_var witness witness_vars assert_zero lookup Soundness Completeness FormalCircuit FormalAssertion)

/-- move from inductive (nested) operations back to flat operations -/
def to_flat_operations {n: ℕ} : Operations F n → List (FlatOperation F)
  | .empty _ => []
  | .witness ops m c => to_flat_operations ops ++ [.witness m c]
  | .assert ops c => to_flat_operations ops ++ [.assert c]
  | .lookup ops l => to_flat_operations ops ++ [.lookup l]
  | .subcircuit ops circuit => to_flat_operations ops ++ circuit.ops

/--
Singleton `Operations`, that can be collected in a plain list, for easier processing.
-/
inductive Operation (F : Type) [Field F] where
  | witness : (m: ℕ) → (compute : Environment F → Vector F m) → Operation F
  | assert : Expression F → Operation F
  | lookup : Lookup F → Operation F
  | subcircuit : {n : ℕ} → SubCircuit F n → Operation F

namespace Operation
def added_witness : Operation F → ℕ
  | witness m _ => m
  | subcircuit s => s.witness_length
  | _ => 0

instance [Repr F] : ToString (Operation F) where
  toString
    | witness _ _ => "Witness"
    | assert e => "(Assert " ++ reprStr e ++ " == 0)"
    | lookup l => reprStr l
    | subcircuit { ops, .. } => "(SubCircuit " ++ reprStr ops ++ ")"
end Operation

def Operations.toList {n: ℕ} : Operations F n → List (Operation F)
  | .empty _ => []
  | .witness ops m c => toList ops ++ [.witness m c]
  | .assert ops e => toList ops ++ [.assert e]
  | .lookup ops l => toList ops ++ [.lookup l]
  | .subcircuit ops s => toList ops ++ [.subcircuit s]

def OperationsList.toList : OperationsList F → List (Operation F)
  | ⟨ _, ops ⟩ => ops.toList

namespace Circuit

def operation_list (circuit: Circuit F α) (offset := 0) : List (Operation F) :=
  (circuit |>.operations offset).toList

-- TODO can probably delete these

def constraints_hold_from_list.soundness (eval: Environment F) : List (Operation F) → Prop
  | [] => True
  | op :: ops => match op with
    | .assert e => (eval e = 0) ∧ constraints_hold_from_list.soundness eval ops
    | .lookup { table, entry, index := _ } =>
      table.contains (entry.map eval) ∧ constraints_hold_from_list.soundness eval ops
    | .subcircuit { soundness, .. } => soundness eval ∧ constraints_hold_from_list.soundness eval ops
    | _ => constraints_hold_from_list.soundness eval ops

def constraints_hold_from_list.completeness (eval: Environment F) : List (Operation F) → Prop
  | [] => True
  | op :: ops => match op with
    | .assert e => (eval e = 0) ∧ constraints_hold_from_list.completeness eval ops
    | .lookup { table, entry, index := _ } =>
      table.contains (entry.map eval) ∧ constraints_hold_from_list.completeness eval ops
    | .subcircuit { completeness, .. } => completeness eval ∧ constraints_hold_from_list.completeness eval ops
    | _ => constraints_hold_from_list.completeness eval ops

-- witness generation
-- TODO this is inefficient, Array should be mutable and env should be defined once at the beginning
def witnesses (circuit: Circuit F α) (offset := 0) : Array F :=
  let generators := (circuit |>.operations offset).witness_generators.val
  generators.foldl (fun acc compute =>
    let env i := acc.getD i 0
    acc.push (compute ⟨ env ⟩))
  #[]

end Circuit<|MERGE_RESOLUTION|>--- conflicted
+++ resolved
@@ -397,13 +397,8 @@
   (main: Var β F → Circuit F (Var α F))
   (assumptions: β F → Prop) :=
   -- for all environments which _use the default witness generators for local variables_
-<<<<<<< HEAD
-  ∀ offset : ℕ, ∀ env, ∀ b_var : β.var,
+  ∀ offset : ℕ, ∀ env, ∀ b_var : Var β F,
   env.uses_local_witnesses (main b_var |>.operations offset) →
-=======
-  ∀ offset : ℕ, ∀ env, ∀ b_var : Var β F,
-  env.uses_local_witnesses (main b_var offset) →
->>>>>>> f90308ce
   -- for all inputs that satisfy the assumptions
   ∀ b : β F, eval env b_var = b →
   assumptions b →
@@ -464,13 +459,8 @@
 
   completeness:
     -- for all environments which _use the default witness generators for local variables_
-<<<<<<< HEAD
-    ∀ offset, ∀ env, ∀ b_var : β.var,
+    ∀ offset, ∀ env, ∀ b_var : Var β F,
     env.uses_local_witnesses (main b_var |>.operations offset) →
-=======
-    ∀ offset, ∀ env, ∀ b_var : Var β F,
-    env.uses_local_witnesses (main b_var offset) →
->>>>>>> f90308ce
     -- for all inputs that satisfy the assumptions AND the spec
     ∀ b : β F, eval env b_var = b →
     assumptions b → spec b →
