/- This file contains possible additions to the Circuit DSL that aren't currently used -/
import Clean.Circuit.Basic

variable {F :Type} [Field F]

namespace Provable
variable {α β: TypePair} [ProvableType α] [ProvableType β]

<<<<<<< HEAD
@[simp]
def witness (α: TypePair) [inst: ProvableType α] (compute : Environment F → α.value F) := do
  let vars ← Circuit.witness_vars inst.size (fun env => compute env |> to_values)
  return from_vars <| Vector.map Expression.var vars

@[simp]
def assert_equal (a a': α.var F) : Circuit F Unit :=
=======
@[circuit_norm]
def witness (α: TypePair) {F: Type} [Field F] [inst: ProvableType F α] (compute : Environment F → α.value) := do
  let vars ← Circuit.witness_vars inst.size (fun env => compute env |> to_values)
  return from_vars <| Vector.map Expression.var vars

@[circuit_norm]
def assert_equal {F: Type} [Field F] [ProvableType F α] (a a': α.var) : Circuit F Unit :=
>>>>>>> 8fde1346
  let vars := to_vars a
  let vars' := to_vars a'
  let eqs := (vars.zip vars').map (fun ⟨ x, x' ⟩ => assert_zero (x - x'))
  do let _ ← eqs.mapM
end Provable

namespace Circuit
def to_var [Field F] (x: Expression F) : Circuit F (Variable F) :=
  match x with
  | var v => pure v
  | x => do
    let x' ← witness_var (fun eval => eval x)
    assert_zero (x - (var x'))
    return x'

end Circuit<|MERGE_RESOLUTION|>--- conflicted
+++ resolved
@@ -6,23 +6,13 @@
 namespace Provable
 variable {α β: TypePair} [ProvableType α] [ProvableType β]
 
-<<<<<<< HEAD
-@[simp]
+@[circuit_norm]
 def witness (α: TypePair) [inst: ProvableType α] (compute : Environment F → α.value F) := do
   let vars ← Circuit.witness_vars inst.size (fun env => compute env |> to_values)
   return from_vars <| Vector.map Expression.var vars
 
-@[simp]
+@[circuit_norm]
 def assert_equal (a a': α.var F) : Circuit F Unit :=
-=======
-@[circuit_norm]
-def witness (α: TypePair) {F: Type} [Field F] [inst: ProvableType F α] (compute : Environment F → α.value) := do
-  let vars ← Circuit.witness_vars inst.size (fun env => compute env |> to_values)
-  return from_vars <| Vector.map Expression.var vars
-
-@[circuit_norm]
-def assert_equal {F: Type} [Field F] [ProvableType F α] (a a': α.var) : Circuit F Unit :=
->>>>>>> 8fde1346
   let vars := to_vars a
   let vars' := to_vars a'
   let eqs := (vars.zip vars').map (fun ⟨ x, x' ⟩ => assert_zero (x - x'))
