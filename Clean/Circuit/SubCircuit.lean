import Clean.Circuit.Basic
import Clean.Circuit.Theorems

variable {F: Type} [Field F]

namespace FlatOperation
open Circuit (constraints_hold.completeness constraints_hold)

lemma constraints_hold_cons : ∀ {op : FlatOperation F}, ∀ {ops: List (FlatOperation F)}, ∀ {env : Environment F},
  constraints_hold_flat env (op :: ops) ↔ constraints_hold_flat env [op] ∧ constraints_hold_flat env ops := by
  intro op ops env
  constructor <;> (
    rintro h
    dsimp only [constraints_hold_flat] at h
    split at h
    <;> simp_all only [constraints_hold_flat, and_self])

lemma constraints_hold_append : ∀ {a b: List (FlatOperation F)}, ∀ {env : Environment F},
  constraints_hold_flat env (a ++ b) ↔ constraints_hold_flat env a ∧ constraints_hold_flat env b := by
  intro a b env
  induction a with
  | nil => rw [List.nil_append]; tauto
  | cons op ops ih =>
    constructor
    · intro h
      rw [List.cons_append] at h
      obtain ⟨ h_op, h_rest ⟩ := constraints_hold_cons.mp h
      obtain ⟨ h_ops, h_b ⟩ := ih.mp h_rest
      exact ⟨ constraints_hold_cons.mpr ⟨ h_op, h_ops ⟩, h_b ⟩
    · rintro ⟨ h_a, h_b ⟩
      obtain ⟨ h_op, h_ops ⟩ := constraints_hold_cons.mp h_a
      have h_rest := ih.mpr ⟨ h_ops, h_b ⟩
      exact constraints_hold_cons.mpr ⟨ h_op, h_rest ⟩
end FlatOperation

variable {α β: TypeMap} [ProvableType α] [ProvableType β]

namespace Circuit
open FlatOperation (constraints_hold_append)
open Environment (env_extends_of_flat)

/--
Consistency theorem which proves that flattened constraints are equivalent to the
constraints created from the inductive `Operations` type, using flat constraints for subcircuits.
-/
theorem can_replace_subcircuits {n: ℕ} : ∀ {ops : Operations F n}, ∀ {env : Environment F},
  constraints_hold env ops ↔ constraints_hold_flat env (to_flat_operations ops)
:= by
  intro ops env
  induction ops with
  | empty => trivial
  -- we can handle all non-empty cases at once
  | witness ops _ ih | assert ops _ ih | lookup ops _ ih | subcircuit ops _ ih =>
    dsimp only [to_flat_operations]
    rw [constraints_hold_append]
    simp_all only [constraints_hold, constraints_hold_flat, and_true]

/--
Theorem and implementation that allows us to take a formal circuit and use it as a subcircuit.
-/
def formal_circuit_to_subcircuit (n: ℕ)
  (circuit: FormalCircuit F β α) (b_var : Var β F) : Var α F × SubCircuit F n :=
  let res := circuit.main b_var |>.run n
  -- TODO: weirdly, when we destructure we can't deduce origin of the results anymore
  let ops := res.snd.withLength
  let a_var := res.fst

  have s: SubCircuit F n := by
    open FlatOperation in
    let flat_ops := to_flat_operations ops
    let soundness := subcircuit_soundness circuit b_var a_var
    let completeness := subcircuit_completeness circuit b_var
    let initial_offset_eq := circuit.initial_offset_eq
    use flat_ops, soundness, completeness

    -- `imply_soundness`
    -- we are given an environment where the constraints hold, and can assume the assumptions are true
    intro env h_holds
    show soundness env

    let b : β F := eval env b_var
    let a : α F := eval env a_var
    rintro (as : circuit.assumptions b)
    show circuit.spec b a

    -- by soundness of the circuit, the spec is satisfied if only the constraints hold
    suffices h: constraints_hold.soundness env ops by
      exact circuit.soundness n env b_var b rfl as h

    -- so we just need to go from flattened constraints to constraints
    guard_hyp h_holds : FlatOperation.constraints_hold_flat env flat_ops
    apply can_replace_soundness
    exact can_replace_subcircuits.mpr h_holds

    -- `implied_by_completeness`
    -- we are given that the assumptions are true
    intro env h_env h_completeness

    let b := eval env b_var
    have as : circuit.assumptions b := h_completeness

    have h_env' : env.uses_local_witnesses ops := by
      guard_hyp h_env : env.extends_vector (FlatOperation.witnesses env flat_ops) n
      have hn : ops.initial_offset = n := by apply initial_offset_eq
      rw [←hn] at h_env
      exact env_extends_of_flat h_env

    -- by completeness of the circuit, this means we can make the constraints hold
    have h_holds := circuit.completeness n env b_var h_env' b rfl as

    -- so we just need to go from constraints to flattened constraints
    apply can_replace_subcircuits.mp
    exact can_replace_completeness h_env' h_holds

  ⟨ a_var, s ⟩

/--
Theorem and implementation that allows us to take a formal assertion and use it as a subcircuit.
-/
def formal_assertion_to_subcircuit (n: ℕ)
  (circuit: FormalAssertion F β) (b_var : Var β F) : SubCircuit F n :=
  let res := circuit.main b_var |>.run n
  let ops := res.snd.withLength

  have s: SubCircuit F n := by
    open FlatOperation in
    let flat_ops := to_flat_operations ops
    let soundness := subassertion_soundness circuit b_var
    let completeness := subassertion_completeness circuit b_var
    let initial_offset_eq := circuit.initial_offset_eq
    use flat_ops, soundness, completeness

    -- `imply_soundness`
    -- we are given an environment where the constraints hold, and can assume the assumptions are true
    intro env h_holds
    show soundness env

    let b : β F := eval env b_var
    rintro (as : circuit.assumptions b)
    show circuit.spec b

    -- by soundness of the circuit, the spec is satisfied if only the constraints hold
    suffices h: constraints_hold.soundness env ops by
      exact circuit.soundness n env b_var b rfl as h

    -- so we just need to go from flattened constraints to constraints
    guard_hyp h_holds : FlatOperation.constraints_hold_flat env flat_ops
    apply can_replace_soundness
    exact can_replace_subcircuits.mpr h_holds

    -- `implied_by_completeness`
    -- we are given that the assumptions and the spec are true
    intro env h_env h_completeness

    let b := eval env b_var
    have as : circuit.assumptions b ∧ circuit.spec b := h_completeness

    have h_env' : env.uses_local_witnesses ops := by
      guard_hyp h_env : env.extends_vector (FlatOperation.witnesses env flat_ops) n
      have hn : ops.initial_offset = n := by apply initial_offset_eq
      rw [←hn] at h_env
      exact env_extends_of_flat h_env

    -- by completeness of the circuit, this means we can make the constraints hold
    have h_holds := circuit.completeness n env b_var h_env' b rfl as.left as.right

    -- so we just need to go from constraints to flattened constraints
    apply can_replace_subcircuits.mp
    exact can_replace_completeness h_env' h_holds

  s
end Circuit

/-- Include a subcircuit. -/
@[circuit_norm]
<<<<<<< HEAD
def subcircuit (circuit: FormalCircuit F β α) (b: β.var) : Circuit F α.var := do
  modifyGet (fun ops =>
=======
def subcircuit (circuit: FormalCircuit F β α) (b: Var β F) : Circuit F (Var α F) := ⟨
  fun ops =>
>>>>>>> f90308ce
    let ⟨ a, subcircuit ⟩ := Circuit.formal_circuit_to_subcircuit ops.offset circuit b
    (a, .subcircuit ops subcircuit)
  )

/-- Include an assertion subcircuit. -/
@[circuit_norm]
<<<<<<< HEAD
def assertion (circuit: FormalAssertion F β) (b: β.var) : Circuit F Unit := do
  modifyGet (fun ops =>
=======
def assertion (circuit: FormalAssertion F β) (b: Var β F) : Circuit F Unit := ⟨
  fun ops =>
>>>>>>> f90308ce
    let subcircuit := Circuit.formal_assertion_to_subcircuit ops.offset circuit b
    ((), .subcircuit ops subcircuit)
  )

-- UNUSED STUFF BELOW

namespace FlatOperation
open Circuit (constraints_hold_from_list.soundness )

def to_flat_operations_from_list (ops: List (Operation F)) : List (FlatOperation F) :=
  match ops with
  | [] => []
  | op :: ops => match op with
    | .witness m compute => witness m compute :: to_flat_operations_from_list ops
    | .assert e => assert e :: to_flat_operations_from_list ops
    | .lookup l => lookup l :: to_flat_operations_from_list ops
    | .subcircuit circuit => circuit.ops ++ to_flat_operations_from_list ops

@[deprecated "Use `can_replace_subcircuits` instead"]
theorem can_replace_subcircuits_from_list {n: ℕ} : ∀ {ops : Operations F n}, ∀ {env : Environment F},
  constraints_hold_flat env (to_flat_operations_from_list ops.toList) → constraints_hold_from_list.soundness env ops.toList
:= by
  intro ops env h
  generalize ops.toList = ops at *
  -- `to_flat_operations.induct` (functional induction for `to_flat_operations`) is matching on
  -- empty vs non-empty lists, and different cases for the head in the non-empty case, at the same time.
  induction ops using to_flat_operations_from_list.induct with
  | case1 => tauto
  -- we can handle all non-empty cases except `SubCircuit` at once
  | case2 ops _ ih | case3 ops _ ih | case4 ops _ ih =>
    dsimp only [to_flat_operations_from_list] at h
    cases ops
    <;> try dsimp only [constraints_hold_flat, constraints_hold_from_list.soundness] at h; tauto
  | case5 ops _ circuit ih =>
    dsimp only [to_flat_operations_from_list] at h
    have h_subcircuit : constraints_hold_flat env circuit.ops := (constraints_hold_append.mp h).left
    have h_rest : constraints_hold_flat env (to_flat_operations_from_list ops) := (constraints_hold_append.mp h).right
    cases ops
    <;> dsimp only [constraints_hold_from_list.soundness]
    <;> use (circuit.imply_soundness env) h_subcircuit
    use ih h_rest
end FlatOperation<|MERGE_RESOLUTION|>--- conflicted
+++ resolved
@@ -173,26 +173,16 @@
 
 /-- Include a subcircuit. -/
 @[circuit_norm]
-<<<<<<< HEAD
-def subcircuit (circuit: FormalCircuit F β α) (b: β.var) : Circuit F α.var := do
+def subcircuit (circuit: FormalCircuit F β α) (b: Var β F) : Circuit F (Var α F) := do
   modifyGet (fun ops =>
-=======
-def subcircuit (circuit: FormalCircuit F β α) (b: Var β F) : Circuit F (Var α F) := ⟨
-  fun ops =>
->>>>>>> f90308ce
     let ⟨ a, subcircuit ⟩ := Circuit.formal_circuit_to_subcircuit ops.offset circuit b
     (a, .subcircuit ops subcircuit)
   )
 
 /-- Include an assertion subcircuit. -/
 @[circuit_norm]
-<<<<<<< HEAD
-def assertion (circuit: FormalAssertion F β) (b: β.var) : Circuit F Unit := do
+def assertion (circuit: FormalAssertion F β) (b: Var β F) : Circuit F Unit := do
   modifyGet (fun ops =>
-=======
-def assertion (circuit: FormalAssertion F β) (b: Var β F) : Circuit F Unit := ⟨
-  fun ops =>
->>>>>>> f90308ce
     let subcircuit := Circuit.formal_assertion_to_subcircuit ops.offset circuit b
     ((), .subcircuit ops subcircuit)
   )
