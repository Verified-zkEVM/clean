import Clean.Circuit.Basic
import Clean.Circuit.Theorems

variable {F: Type} [Field F]

namespace FlatOperation
open Circuit (constraints_hold.completeness constraints_hold)

lemma constraints_hold_cons : ∀ {op : FlatOperation F}, ∀ {ops: List (FlatOperation F)}, ∀ {env : Environment F},
  constraints_hold_flat env (op :: ops) ↔ constraints_hold_flat env [op] ∧ constraints_hold_flat env ops := by
  intro op ops env
  constructor <;> (
    rintro h
    dsimp only [constraints_hold_flat] at h
    split at h
    <;> simp_all only [constraints_hold_flat, and_self])

lemma constraints_hold_append : ∀ {a b: List (FlatOperation F)}, ∀ {env : Environment F},
  constraints_hold_flat env (a ++ b) ↔ constraints_hold_flat env a ∧ constraints_hold_flat env b := by
  intro a b env
  induction a with
  | nil => rw [List.nil_append]; tauto
  | cons op ops ih =>
    constructor
    · intro h
      rw [List.cons_append] at h
      obtain ⟨ h_op, h_rest ⟩ := constraints_hold_cons.mp h
      obtain ⟨ h_ops, h_b ⟩ := ih.mp h_rest
      exact ⟨ constraints_hold_cons.mpr ⟨ h_op, h_ops ⟩, h_b ⟩
    · rintro ⟨ h_a, h_b ⟩
      obtain ⟨ h_op, h_ops ⟩ := constraints_hold_cons.mp h_a
      have h_rest := ih.mpr ⟨ h_ops, h_b ⟩
      exact constraints_hold_cons.mpr ⟨ h_op, h_rest ⟩
end FlatOperation

variable {α β: TypePair} [ProvableType α] [ProvableType β]

namespace Circuit
open FlatOperation (constraints_hold_append)
open Environment (env_extends_of_flat)

/--
Consistency theorem which proves that flattened constraints are equivalent to the
constraints created from the inductive `Operations` type, using flat constraints for subcircuits.
-/
theorem can_replace_subcircuits {n: ℕ} : ∀ {ops : Operations F n}, ∀ {env : Environment F},
  constraints_hold env ops ↔ constraints_hold_flat env (to_flat_operations ops)
:= by
  intro ops env
  induction ops with
  | empty => trivial
  -- we can handle all non-empty cases at once
  | witness ops _ ih | assert ops _ ih | lookup ops _ ih | subcircuit ops _ ih =>
    dsimp only [to_flat_operations]
    rw [constraints_hold_append]
    simp_all only [constraints_hold, constraints_hold_flat, and_true]

/--
Theorem and implementation that allows us to take a formal circuit and use it as a subcircuit.
-/
def formal_circuit_to_subcircuit (n: ℕ)
  (circuit: FormalCircuit F β α) (b_var : β.var F) : α.var F × SubCircuit F n :=
  let res := circuit.main b_var |>.run n
  -- TODO: weirdly, when we destructure we can't deduce origin of the results anymore
  let ops := res.1.withLength
  let a_var := res.2

  have s: SubCircuit F n := by
    open FlatOperation in
    let flat_ops := to_flat_operations ops
    let soundness := subcircuit_soundness circuit b_var a_var
    let completeness := subcircuit_completeness circuit b_var
    use flat_ops, soundness, completeness

    -- `imply_soundness`
    -- we are given an environment where the constraints hold, and can assume the assumptions are true
    intro env h_holds
    show soundness env

    let b : β.value F := eval env b_var
    let a : α.value F := eval env a_var
    rintro (as : circuit.assumptions b)
    show circuit.spec b a

    -- by soundness of the circuit, the spec is satisfied if only the constraints hold
    suffices h: constraints_hold.soundness env ops by
      exact circuit.soundness n env b_var b rfl as h

    -- so we just need to go from flattened constraints to constraints
    guard_hyp h_holds : FlatOperation.constraints_hold_flat env flat_ops
    apply can_replace_soundness
    exact can_replace_subcircuits.mpr h_holds

    -- `implied_by_completeness`
    -- we are given that the assumptions are true
    intro env h_env h_completeness

    let b := eval env b_var
    have as : circuit.assumptions b := h_completeness

    have h_env' : env.uses_local_witnesses ops := by
      guard_hyp h_env : env.extends_vector (FlatOperation.witnesses env flat_ops) n
      have hn : ops.initial_offset = n := by apply initial_offset_eq
      rw [←hn] at h_env
      exact env_extends_of_flat h_env

    -- by completeness of the circuit, this means we can make the constraints hold
    have h_holds := circuit.completeness n env b_var h_env' b rfl as

    -- so we just need to go from constraints to flattened constraints
    apply can_replace_subcircuits.mp
    exact can_replace_completeness h_env' h_holds

  ⟨ a_var, s ⟩

/--
Theorem and implementation that allows us to take a formal assertion and use it as a subcircuit.
-/
def formal_assertion_to_subcircuit (n: ℕ)
  (circuit: FormalAssertion F β) (b_var : β.var F) : SubCircuit F n :=
  let res := circuit.main b_var |>.run n
  let ops := res.1.withLength

  have s: SubCircuit F n := by
    open FlatOperation in
    let flat_ops := to_flat_operations ops
    let soundness := subassertion_soundness circuit b_var
    let completeness := subassertion_completeness circuit b_var
    use flat_ops, soundness, completeness

    -- `imply_soundness`
    -- we are given an environment where the constraints hold, and can assume the assumptions are true
    intro env h_holds
    show soundness env

    let b : β.value F := eval env b_var
    rintro (as : circuit.assumptions b)
    show circuit.spec b

    -- by soundness of the circuit, the spec is satisfied if only the constraints hold
    suffices h: constraints_hold.soundness env ops by
      exact circuit.soundness n env b_var b rfl as h

    -- so we just need to go from flattened constraints to constraints
    guard_hyp h_holds : FlatOperation.constraints_hold_flat env flat_ops
    apply can_replace_soundness
    exact can_replace_subcircuits.mpr h_holds

    -- `implied_by_completeness`
    -- we are given that the assumptions and the spec are true
    intro env h_env h_completeness

    let b := eval env b_var
    have as : circuit.assumptions b ∧ circuit.spec b := h_completeness

    have h_env' : env.uses_local_witnesses ops := by
      guard_hyp h_env : env.extends_vector (FlatOperation.witnesses env flat_ops) n
      have hn : ops.initial_offset = n := by apply initial_offset_eq
      rw [←hn] at h_env
      exact env_extends_of_flat h_env

    -- by completeness of the circuit, this means we can make the constraints hold
    have h_holds := circuit.completeness n env b_var h_env' b rfl as.left as.right

    -- so we just need to go from constraints to flattened constraints
    apply can_replace_subcircuits.mp
    exact can_replace_completeness h_env' h_holds

  s
end Circuit

/-- Include a subcircuit. -/
<<<<<<< HEAD
@[simp]
def subcircuit (circuit: FormalCircuit F β α) (b: β.var F) : Circuit F (α.var F) := ⟨
=======
@[circuit_norm]
def subcircuit (circuit: FormalCircuit F β α) (b: β.var) : Circuit F α.var := ⟨
>>>>>>> 8fde1346
  fun ops =>
    let ⟨ a, subcircuit ⟩ := Circuit.formal_circuit_to_subcircuit ops.offset circuit b
    (.subcircuit ops subcircuit, a),
  fun _ => rfl
⟩

/-- Include an assertion subcircuit. -/
<<<<<<< HEAD
@[simp]
def assertion (circuit: FormalAssertion F β) (b: β.var F) : Circuit F Unit := ⟨
=======
@[circuit_norm]
def assertion (circuit: FormalAssertion F β) (b: β.var) : Circuit F Unit := ⟨
>>>>>>> 8fde1346
  fun ops =>
    let subcircuit := Circuit.formal_assertion_to_subcircuit ops.offset circuit b
    (.subcircuit ops subcircuit, ()),
  fun _ => rfl
⟩

-- UNUSED STUFF BELOW

namespace FlatOperation
open Circuit (constraints_hold_from_list.soundness )

def to_flat_operations_from_list (ops: List (Operation F)) : List (FlatOperation F) :=
  match ops with
  | [] => []
  | op :: ops => match op with
    | .witness m compute => witness m compute :: to_flat_operations_from_list ops
    | .assert e => assert e :: to_flat_operations_from_list ops
    | .lookup l => lookup l :: to_flat_operations_from_list ops
    | .subcircuit circuit => circuit.ops ++ to_flat_operations_from_list ops

@[deprecated "Use `can_replace_subcircuits` instead"]
theorem can_replace_subcircuits_from_list {n: ℕ} : ∀ {ops : Operations F n}, ∀ {env : Environment F},
  constraints_hold_flat env (to_flat_operations_from_list ops.toList) → constraints_hold_from_list.soundness env ops.toList
:= by
  intro ops env h
  generalize ops.toList = ops at *
  -- `to_flat_operations.induct` (functional induction for `to_flat_operations`) is matching on
  -- empty vs non-empty lists, and different cases for the head in the non-empty case, at the same time.
  induction ops using to_flat_operations_from_list.induct with
  | case1 => tauto
  -- we can handle all non-empty cases except `SubCircuit` at once
  | case2 ops _ ih | case3 ops _ ih | case4 ops _ ih =>
    dsimp only [to_flat_operations_from_list] at h
    cases ops
    <;> try dsimp only [constraints_hold_flat, constraints_hold_from_list.soundness] at h; tauto
  | case5 ops _ circuit ih =>
    dsimp only [to_flat_operations_from_list] at h
    have h_subcircuit : constraints_hold_flat env circuit.ops := (constraints_hold_append.mp h).left
    have h_rest : constraints_hold_flat env (to_flat_operations_from_list ops) := (constraints_hold_append.mp h).right
    cases ops
    <;> dsimp only [constraints_hold_from_list.soundness]
    <;> use (circuit.imply_soundness env) h_subcircuit
    use ih h_rest
end FlatOperation<|MERGE_RESOLUTION|>--- conflicted
+++ resolved
@@ -170,13 +170,8 @@
 end Circuit
 
 /-- Include a subcircuit. -/
-<<<<<<< HEAD
-@[simp]
+@[circuit_norm]
 def subcircuit (circuit: FormalCircuit F β α) (b: β.var F) : Circuit F (α.var F) := ⟨
-=======
-@[circuit_norm]
-def subcircuit (circuit: FormalCircuit F β α) (b: β.var) : Circuit F α.var := ⟨
->>>>>>> 8fde1346
   fun ops =>
     let ⟨ a, subcircuit ⟩ := Circuit.formal_circuit_to_subcircuit ops.offset circuit b
     (.subcircuit ops subcircuit, a),
@@ -184,13 +179,8 @@
 ⟩
 
 /-- Include an assertion subcircuit. -/
-<<<<<<< HEAD
-@[simp]
+@[circuit_norm]
 def assertion (circuit: FormalAssertion F β) (b: β.var F) : Circuit F Unit := ⟨
-=======
-@[circuit_norm]
-def assertion (circuit: FormalAssertion F β) (b: β.var) : Circuit F Unit := ⟨
->>>>>>> 8fde1346
   fun ops =>
     let subcircuit := Circuit.formal_assertion_to_subcircuit ops.offset circuit b
     (.subcircuit ops subcircuit, ()),
