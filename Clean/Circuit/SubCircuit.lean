import Clean.Circuit.Basic

variable {F: Type} [Field F]

namespace PreOperation

def to_flat_operations [Field F] (ops: List (Operation F)) : List (PreOperation F) :=
  match ops with
  | [] => []
  | op :: ops => match op with
<<<<<<< HEAD
    | Operation.Witness compute => PreOperation.Witness compute :: to_flat_operations ops
    | Operation.Assert e => PreOperation.Assert e :: to_flat_operations ops
    | Operation.Lookup l => PreOperation.Lookup l :: to_flat_operations ops
=======
    | Operation.Witness c => Witness c :: to_flat_operations ops
    | Operation.Assert e => Assert e :: to_flat_operations ops
    | Operation.Lookup l => Lookup l :: to_flat_operations ops
    | Operation.Assign c => Assign c :: to_flat_operations ops
>>>>>>> 56cbdfe4
    | Operation.SubCircuit circuit => circuit.ops ++ to_flat_operations ops

open Circuit (constraints_hold_from_list constraints_hold_from_list_default)

lemma constraints_hold_cons : ∀ {op : PreOperation F}, ∀ {ops: List (PreOperation F)}, ∀ {env : ℕ → F},
  constraints_hold env (op :: ops) ↔ constraints_hold env [op] ∧ constraints_hold env ops := by
  intro op ops env
  match ops with
  | [] => tauto
  | op' :: ops =>
    constructor <;> (
      rintro h
      dsimp only [constraints_hold] at h
      split at h
      <;> simp_all only [constraints_hold, and_self])

lemma constraints_hold_append : ∀ {a b: List (PreOperation F)}, ∀ {env : ℕ → F},
  constraints_hold env (a ++ b) ↔ constraints_hold env a ∧ constraints_hold env b := by
  intro a b env
  induction a with
  | nil => rw [List.nil_append]; tauto
  | cons op ops ih =>
    constructor
    · intro h
      rw [List.cons_append] at h
      obtain ⟨ h_op, h_rest ⟩ := constraints_hold_cons.mp h
      obtain ⟨ h_ops, h_b ⟩ := ih.mp h_rest
      exact ⟨ constraints_hold_cons.mpr ⟨ h_op, h_ops ⟩, h_b ⟩
    · rintro ⟨ h_a, h_b ⟩
      obtain ⟨ h_op, h_ops ⟩ := constraints_hold_cons.mp h_a
      have h_rest := ih.mpr ⟨ h_ops, h_b ⟩
      exact constraints_hold_cons.mpr ⟨ h_op, h_rest ⟩

/--
Main soundness theorem which proves that flattened constraints imply nested constraints.

It thereby justifies relying on the nested version `Circuit.constraints_hold_from_list`,
where constraints of subcircuits are replaced with higher-level statements
that imply (or are implied by) those constraints.
-/
theorem can_replace_subcircuits : ∀ {ops: List (Operation F)}, ∀ {env : ℕ → F},
  constraints_hold env (to_flat_operations ops) → constraints_hold_from_list env ops
:= by
  intro ops env h
  -- `to_flat_operations.induct` (functional induction for `to_flat_operations`) is matching on
  -- empty vs non-empty lists, and different cases for the head in the non-empty case, at the same time.
  induction ops using to_flat_operations.induct with
  | case1 => tauto
  -- we can handle all non-empty cases except `SubCircuit` at once
  | case2 ops _ ih | case3 ops _ ih | case4 ops _ ih | case5 ops _ ih =>
    dsimp only [to_flat_operations] at h
    generalize to_flat_operations ops = flatops at h ih
    cases ops
    <;> cases flatops
    <;> try dsimp only [constraints_hold, constraints_hold_from_list] at h; tauto
  | case6 ops circuit ih =>
    dsimp only [to_flat_operations] at h
    have h_subcircuit : constraints_hold env circuit.ops := (constraints_hold_append.mp h).left
    have h_rest : constraints_hold env (to_flat_operations ops) := (constraints_hold_append.mp h).right
    cases ops
    <;> dsimp only [constraints_hold_from_list]
    <;> use (circuit.imply_soundness env) h_subcircuit
    use ih h_rest

-- TODO the following two lemmas would be unnecessary if we could prove `constraints_hold_default` to be a special case of `constraints_hold`
-- see https://github.com/Verified-zkEVM/clean/issues/42

lemma constraints_hold_default_cons : ∀ {op : PreOperation F}, ∀ {ops: List (PreOperation F)},
  constraints_hold_default (op :: ops) ↔ constraints_hold_default [op] ∧ constraints_hold_default ops := by
  intro op ops
  match ops with
  | [] => tauto
  | op' :: ops =>
    constructor <;> (
      rintro h
      dsimp only [constraints_hold_default] at h
      split at h
      <;> simp_all only [constraints_hold_default, and_self])

lemma constraints_hold_default_append : ∀ {a b: List (PreOperation F)},
  constraints_hold_default (a ++ b) ↔ constraints_hold_default a ∧ constraints_hold_default b := by
  intro a b
  induction a with
  | nil => rw [List.nil_append]; tauto
  | cons op ops ih =>
<<<<<<< HEAD
    cases ops with
    | nil =>
      simp at ih
      cases op with
      | SubCircuit c =>
        sorry
      | _ => simp [PreOperation.constraints_hold]
    | cons op' ops' =>
      let ops := op' :: ops'
      cases op with
      | SubCircuit c => sorry
      | Assert e => sorry
      | Witness c =>
        have h_ops : to_flat_operations (Operation.Witness c :: op' :: ops') = PreOperation.Witness c :: to_flat_operations (op' :: ops') := rfl
        rw [h_ops]
        intro h_pre
        have h1 : PreOperation.constraints_hold env (to_flat_operations (op' :: ops')) := by
          rw [PreOperation.constraints_hold] at h_pre
          · exact h_pre
          · sorry
          · simp
          · simp
        have ih1 := ih h1
        simp [ih1]
      | Lookup l => sorry

theorem can_flatten : ∀ (ops: List (Operation F)),
  Circuit.constraints_hold_from_list_default ops →
  PreOperation.constraints_hold_default (to_flat_operations ops)
=======
    constructor
    · intro h
      rw [List.cons_append] at h
      obtain ⟨ h_op, h_rest ⟩ := constraints_hold_default_cons.mp h
      obtain ⟨ h_ops, h_b ⟩ := ih.mp h_rest
      exact ⟨ constraints_hold_default_cons.mpr ⟨ h_op, h_ops ⟩, h_b ⟩
    · rintro ⟨ h_a, h_b ⟩
      obtain ⟨ h_op, h_ops ⟩ := constraints_hold_default_cons.mp h_a
      have h_rest := ih.mpr ⟨ h_ops, h_b ⟩
      exact constraints_hold_default_cons.mpr ⟨ h_op, h_rest ⟩

/--
Main completeness theorem which proves that nested constraints imply flattened constraints
using the default witness generator.

This justifies only proving the nested version `Circuit.constraints_hold_from_list_default`,
where constraints of subcircuits are replaced with higher-level statements
that imply (or are implied by) those constraints.

Note: Ideally, `can_replace_subcircuits` would prove both directions, and this would be just a special
case. See https://github.com/Verified-zkEVM/clean/issues/42
-/
theorem can_replace_subcircuits_default : ∀ {ops: List (Operation F)},
  constraints_hold_from_list_default ops → constraints_hold_default (to_flat_operations ops)
>>>>>>> 56cbdfe4
:= by
  intro ops h
  -- `to_flat_operations.induct` (functional induction for `to_flat_operations`) is matching on
  -- empty vs non-empty lists, and different cases for the head in the non-empty case, at the same time.
  induction ops using to_flat_operations.induct with
  | case1 => tauto
  -- we can handle all non-empty cases except `SubCircuit` at once
  | case2 ops _ ih | case3 ops _ ih | case4 ops _ ih | case5 ops _ ih =>
    dsimp only [to_flat_operations]
    generalize to_flat_operations ops = flatops at *
    cases ops
    <;> dsimp only [constraints_hold_from_list_default] at h
    <;> cases flatops
    <;> dsimp only [constraints_hold_default]
    <;> tauto
  | case6 ops circuit ih =>
    dsimp only [to_flat_operations]
    apply constraints_hold_default_append.mpr
    cases ops
    · use circuit.implied_by_completeness h; tauto
    dsimp only [constraints_hold_from_list_default] at h
    exact ⟨ circuit.implied_by_completeness h.left, ih h.right ⟩

end PreOperation

variable {α β: TypePair} [ProvableType F α] [ProvableType F β]

namespace Circuit
def formal_circuit_to_subcircuit (ctx: Context F)
  (circuit: FormalCircuit F β α) (b_var : β.var) : α.var × SubCircuit F :=
  let res := circuit.main b_var ctx
  -- TODO: weirdly, when we destructure we can't deduce origin of the results anymore
  -- let ((_, ops), a_var) := res
  let ops := res.1.2
  let a_var := res.2

  have s: SubCircuit F := by
    let flat_ops := PreOperation.to_flat_operations ops
    let soundness := subcircuit_soundness circuit b_var a_var
    let completeness := subcircuit_completeness circuit b_var
    use flat_ops, soundness, completeness

    -- `imply_soundness`
    -- we are given an environment where the constraints hold, and can assume the assumptions are true
    intro env h_holds
    show soundness env

    let b : β.value := Provable.eval_env env b_var
    let a : α.value := Provable.eval_env env a_var
    rintro (as : circuit.assumptions b)
    show circuit.spec b a

    -- by soundness of the circuit, the spec is satisfied if only the constraints hold
    suffices h: constraints_hold_from_list env ops by
      exact circuit.soundness ctx env b b_var rfl as h

    -- so we just need to go from flattened constraints to constraints
    guard_hyp h_holds : PreOperation.constraints_hold env (PreOperation.to_flat_operations ops)
    exact PreOperation.can_replace_subcircuits h_holds

    -- `implied_by_completeness`
    -- we are given that the assumptions are true
    intro h_completeness
    let b := Provable.eval F b_var
    have as : circuit.assumptions b := h_completeness

    -- by completeness of the circuit, this means we can make the constraints hold
    have h_holds : constraints_hold_from_list_default ops := circuit.completeness ctx b b_var rfl as

    -- so we just need to go from constraints to flattened constraints
    exact PreOperation.can_replace_subcircuits_default h_holds

  ⟨ a_var, s ⟩

def formal_assertion_to_subcircuit (ctx: Context F)
  (circuit: FormalAssertion F β) (b_var : β.var) : SubCircuit F :=
  let res := circuit.main b_var ctx
  let ops := res.1.2

  have s: SubCircuit F := by
    let flat_ops := PreOperation.to_flat_operations ops
    let soundness := subassertion_soundness circuit b_var
    let completeness := subassertion_completeness circuit b_var
    use flat_ops, soundness, completeness

    -- `imply_soundness`
    -- we are given an environment where the constraints hold, and can assume the assumptions are true
    intro env h_holds
    show soundness env

    let b : β.value := Provable.eval_env env b_var
    rintro (as : circuit.assumptions b)
    show circuit.spec b

    -- by soundness of the circuit, the spec is satisfied if only the constraints hold
    suffices h: constraints_hold_from_list env ops by
      exact circuit.soundness ctx env b b_var rfl as h

    -- so we just need to go from flattened constraints to constraints
    guard_hyp h_holds : PreOperation.constraints_hold env (PreOperation.to_flat_operations ops)
    exact PreOperation.can_replace_subcircuits h_holds

    -- `implied_by_completeness`
    -- we are given that the assumptions and the spec are true
    intro h_completeness
    let b := Provable.eval F b_var
    have as : circuit.assumptions b ∧ circuit.spec b := h_completeness

    -- by completeness of the circuit, this means we can make the constraints hold
    have h_holds : constraints_hold_from_list_default ops := circuit.completeness ctx b b_var rfl as.left as.right

    -- so we just need to go from constraints to flattened constraints
    exact PreOperation.can_replace_subcircuits_default h_holds

  s
end Circuit

-- run a sub-circuit
@[simp]
def subcircuit (circuit: FormalCircuit F β α) (b: β.var) := Circuit.as_circuit (F:=F) (
  fun ctx =>
    let ⟨ a, subcircuit ⟩ := Circuit.formal_circuit_to_subcircuit ctx circuit b
    (Operation.SubCircuit subcircuit, a)
)

@[simp]
def assertion (circuit: FormalAssertion F β) (b: β.var) := Circuit.as_circuit (F:=F) (
  fun ctx =>
    let subcircuit := Circuit.formal_assertion_to_subcircuit ctx circuit b
    (Operation.SubCircuit subcircuit, ())
)<|MERGE_RESOLUTION|>--- conflicted
+++ resolved
@@ -8,16 +8,9 @@
   match ops with
   | [] => []
   | op :: ops => match op with
-<<<<<<< HEAD
     | Operation.Witness compute => PreOperation.Witness compute :: to_flat_operations ops
     | Operation.Assert e => PreOperation.Assert e :: to_flat_operations ops
     | Operation.Lookup l => PreOperation.Lookup l :: to_flat_operations ops
-=======
-    | Operation.Witness c => Witness c :: to_flat_operations ops
-    | Operation.Assert e => Assert e :: to_flat_operations ops
-    | Operation.Lookup l => Lookup l :: to_flat_operations ops
-    | Operation.Assign c => Assign c :: to_flat_operations ops
->>>>>>> 56cbdfe4
     | Operation.SubCircuit circuit => circuit.ops ++ to_flat_operations ops
 
 open Circuit (constraints_hold_from_list constraints_hold_from_list_default)
@@ -67,13 +60,13 @@
   induction ops using to_flat_operations.induct with
   | case1 => tauto
   -- we can handle all non-empty cases except `SubCircuit` at once
-  | case2 ops _ ih | case3 ops _ ih | case4 ops _ ih | case5 ops _ ih =>
+  | case2 ops _ ih | case3 ops _ ih | case4 ops _ ih =>
     dsimp only [to_flat_operations] at h
     generalize to_flat_operations ops = flatops at h ih
     cases ops
     <;> cases flatops
     <;> try dsimp only [constraints_hold, constraints_hold_from_list] at h; tauto
-  | case6 ops circuit ih =>
+  | case5 ops circuit ih =>
     dsimp only [to_flat_operations] at h
     have h_subcircuit : constraints_hold env circuit.ops := (constraints_hold_append.mp h).left
     have h_rest : constraints_hold env (to_flat_operations ops) := (constraints_hold_append.mp h).right
@@ -103,37 +96,6 @@
   induction a with
   | nil => rw [List.nil_append]; tauto
   | cons op ops ih =>
-<<<<<<< HEAD
-    cases ops with
-    | nil =>
-      simp at ih
-      cases op with
-      | SubCircuit c =>
-        sorry
-      | _ => simp [PreOperation.constraints_hold]
-    | cons op' ops' =>
-      let ops := op' :: ops'
-      cases op with
-      | SubCircuit c => sorry
-      | Assert e => sorry
-      | Witness c =>
-        have h_ops : to_flat_operations (Operation.Witness c :: op' :: ops') = PreOperation.Witness c :: to_flat_operations (op' :: ops') := rfl
-        rw [h_ops]
-        intro h_pre
-        have h1 : PreOperation.constraints_hold env (to_flat_operations (op' :: ops')) := by
-          rw [PreOperation.constraints_hold] at h_pre
-          · exact h_pre
-          · sorry
-          · simp
-          · simp
-        have ih1 := ih h1
-        simp [ih1]
-      | Lookup l => sorry
-
-theorem can_flatten : ∀ (ops: List (Operation F)),
-  Circuit.constraints_hold_from_list_default ops →
-  PreOperation.constraints_hold_default (to_flat_operations ops)
-=======
     constructor
     · intro h
       rw [List.cons_append] at h
@@ -158,7 +120,6 @@
 -/
 theorem can_replace_subcircuits_default : ∀ {ops: List (Operation F)},
   constraints_hold_from_list_default ops → constraints_hold_default (to_flat_operations ops)
->>>>>>> 56cbdfe4
 := by
   intro ops h
   -- `to_flat_operations.induct` (functional induction for `to_flat_operations`) is matching on
@@ -166,7 +127,7 @@
   induction ops using to_flat_operations.induct with
   | case1 => tauto
   -- we can handle all non-empty cases except `SubCircuit` at once
-  | case2 ops _ ih | case3 ops _ ih | case4 ops _ ih | case5 ops _ ih =>
+  | case2 ops _ ih | case3 ops _ ih | case4 ops _ ih =>
     dsimp only [to_flat_operations]
     generalize to_flat_operations ops = flatops at *
     cases ops
@@ -174,7 +135,7 @@
     <;> cases flatops
     <;> dsimp only [constraints_hold_default]
     <;> tauto
-  | case6 ops circuit ih =>
+  | case5 ops circuit ih =>
     dsimp only [to_flat_operations]
     apply constraints_hold_default_append.mpr
     cases ops
