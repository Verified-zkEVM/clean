--- conflicted
+++ resolved
@@ -106,20 +106,12 @@
   -- intro all hypotheses
   circuitProofStartCore
 
-<<<<<<< HEAD
-  -- try to unfold main, Assumptions, CompletenessAssumptions and Spec as local definitions
-  try (evalTactic (← `(tactic| unfold $(mkIdent `Assumptions):ident at *))) catch _ => pure ()
-  try (evalTactic (← `(tactic| unfold $(mkIdent `CompletenessAssumptions):ident at *))) catch _ => pure ()
-  try (evalTactic (← `(tactic| unfold $(mkIdent `Spec):ident at *))) catch _ => pure ()
-  try (evalTactic (← `(tactic| unfold $(mkIdent `elaborated):ident at *))) catch _ => pure () -- sometimes `main` is hidden behind `elaborated`
-  try (evalTactic (← `(tactic| unfold $(mkIdent `main):ident at *))) catch _ => pure ()
-=======
   -- try to unfold main, Assumptions and Spec as local definitions
   evalTactic (← `(tactic| try dsimp only [$(mkIdent `Assumptions):ident] at *))
+  evalTactic (← `(tactic| try dsimp only [$(mkIdent `CompletenessAssumptions):ident] at *))
   evalTactic (← `(tactic| try dsimp only [$(mkIdent `Spec):ident] at *))
   evalTactic (← `(tactic| try dsimp only [$(mkIdent `elaborated):ident] at *)) -- sometimes `main` is hidden behind `elaborated`
   evalTactic (← `(tactic| try dsimp only [$(mkIdent `main):ident] at *))
->>>>>>> 90aeeb55
 
   -- simplify structs / eval first
   try (evalTactic (← `(tactic| provable_struct_simp))) catch _ => pure ()
