--- conflicted
+++ resolved
@@ -13,55 +13,6 @@
 def vec (l: List α) : Vector α l.length := ⟨ l, rfl ⟩
 
 namespace Vector
-<<<<<<< HEAD
-  @[ext]
-  theorem ext (l : ℕ) (v w: Vector α l) : v.val = w.val → v = w := by
-    intro h
-    cases v
-    cases w
-    simp [Subtype.mk_eq_mk] at h
-    simp [h]
-
-  @[simp]
-  def map (f: α → β) : Vector α n → Vector β n
-    | ⟨ l, h ⟩ => ⟨ l.map f, by rw [List.length_map, h] ⟩
-
-  def zip {n} : Vector α n → Vector β n → Vector (α × β) n
-    | ⟨ [], ha ⟩, ⟨ [], _ ⟩  => ⟨ [], ha ⟩
-    | ⟨ a::as, (ha : as.length + 1 = n) ⟩,
-      ⟨ b::bs, (hb : bs.length + 1 = n) ⟩ =>
-      let ⟨ z, hz ⟩ := zip ⟨ as, rfl ⟩ ⟨ bs, by apply Nat.add_one_inj.mp; rw [ha, hb] ⟩
-      ⟨ (a, b) :: z, by show z.length + 1 = n; rw [hz, ha] ⟩
-
-  @[simp]
-  def get (v: Vector α n) (i: Fin n) : α :=
-    let i' : Fin v.1.length := Fin.cast v.prop.symm i
-    v.val.get i'
-
-  @[simp]
-  def push (v: Vector α n) (a: α) : Vector α (n + 1) :=
-    ⟨ a :: v.val, by simp [v.prop] ⟩
-
-  @[simp]
-  def append {m} (v: Vector α n) (w: Vector α m) : Vector α (n + m) :=
-    ⟨ v.val ++ w.val, by simp [v.prop, w.prop] ⟩
-
-  -- map over monad
-  def mapM {M : Type → Type} {n} [Monad M] (v : Vector (M α) n) : M (Vector α n) :=
-    match (v : Vector (M α) n) with
-    | ⟨ [], h ⟩ => pure ⟨ [], h ⟩
-    | ⟨ a :: as, (h : as.length + 1 = n) ⟩ => do
-      let hd ← a
-      let tl ← mapM ⟨ as, rfl ⟩
-      pure ⟨ hd :: tl.val, by rwa [List.length_cons, tl.prop]⟩
-
-  instance {α : Type} {n : ℕ} {m : ℕ} : HAppend (Vector α n) (Vector α m) (Vector α (n + m)) where
-    hAppend xs ys := append xs ys
-
-  def finRange (n : ℕ) : Vector (Fin n) n :=
-    ⟨ List.finRange n, List.length_finRange n ⟩
-
-=======
 def len (_: Vector α n) : ℕ := n
 
 @[ext]
@@ -182,5 +133,4 @@
   | 0 => nil
   | k + 1 =>
     (init (fun i : Fin k => create i)).push (create k)
->>>>>>> c4b99139
 end Vector