--- conflicted
+++ resolved
@@ -331,8 +331,7 @@
 
 def mapRangeM (n : ℕ) {m : Type → Type} [Monad m] (f : ℕ → m β) : m (Vector β n) := (range n).mapM f
 
-<<<<<<< HEAD
-def mapFinRangeM (n : ℕ) {m : Type → Type} [Monad m] (f : Fin n → m β) : m (Vector β n) := (Vector.finRange n).mapM f
+def mapFinRangeM (n : ℕ) {m : Type → Type} [Monad m] (f : Fin n → m β) : m (Vector β n) := (finRange n).mapM f
 
 
 def rotate {α : Type} {n : ℕ} (v : Vector α n) (off : ℕ) : Vector α n :=
@@ -346,7 +345,4 @@
   simp only [rotate, List.rotate_rotate]
 
 
-=======
-def mapFinRangeM (n : ℕ) {m : Type → Type} [Monad m] (f : Fin n → m β) : m (Vector β n) := (finRange n).mapM f
->>>>>>> 7f4d3276
 end Vector