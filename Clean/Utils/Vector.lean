--- conflicted
+++ resolved
@@ -10,25 +10,8 @@
 namespace Vector
 def len (_: Vector α n) : ℕ := n
 
-<<<<<<< HEAD
-@[ext]
-theorem ext (l : ℕ) (v w: Vector α l) : v.val = w.val → v = w := by
-  intro h
-  cases v
-  cases w
-  simp only at h
-  simp only [h]
-
-@[simp]
-def nil : Vector α 0 := ⟨ [], rfl ⟩
-
-@[simp]
 def cons (a: α) (v: Vector α n) : Vector α (n + 1) :=
-  ⟨ a :: v.val, by simp only [List.length_cons, v.prop] ⟩
-=======
-def cons (a: α) (v: Vector α n)  : Vector α (n + 1) :=
   ⟨ .mk (a :: v.toList), by simp ⟩
->>>>>>> 452e5707
 
 def get_eq {n} (v: Vector α n) (i: Fin n) : v.get i = v.toArray[i.val] := by
   simp only [get, List.get_eq_getElem, Fin.coe_cast]
@@ -54,6 +37,18 @@
 def update (v: Vector α n) (i: Fin n) (f: α → α) : Vector α n :=
   v.set i (f (v.get i))
 
+@[simp]
+def set (v: Vector α n) (i: Fin n) (a: α) : Vector α n :=
+  ⟨ v.val.set i a, by rw [List.length_set, v.prop] ⟩
+
+@[simp]
+def set? (v: Vector α n) (i: ℕ) (a: α) : Vector α n :=
+  ⟨ v.val.set i a, by rw [List.length_set, v.prop] ⟩
+
+@[simp]
+def update (v: Vector α n) (i: Fin n) (f: α → α) : Vector α n :=
+  v.set i (f (v.get i))
+
 -- map over monad
 def mapMonad {M : Type → Type} {n} [Monad M] (v : Vector (M α) n) : M (Vector α n) :=
   match (v : Vector (M α) n) with
@@ -66,15 +61,9 @@
 
 /- induction principle for Vector.cons -/
 def induct {motive : {n: ℕ} → Vector α n → Prop}
-<<<<<<< HEAD
-  (nil: motive nil)
+  (nil: motive #v[])
   (cons: ∀ {n: ℕ} (a: α) (as: Vector α n), motive as → motive (cons a as))
-  {n: ℕ} (v: Vector α n) : motive v := by
-=======
-  (h0: motive #v[])
-  (h1: ∀ {n: ℕ} (a: α) {as: Vector α n}, motive as → motive (cons a as))
   {n: ℕ} (v: Vector α n) : motive v :=
->>>>>>> 452e5707
   match v with
   | ⟨ .mk [], h ⟩ => by
     have : n = 0 := by rw [←h, List.length_eq_zero]
@@ -83,13 +72,8 @@
   | ⟨ .mk (a::as), h ⟩ => by
     have : as.length + 1 = n := by rw [←h, Array.size_toArray, List.length_cons]
     subst this
-<<<<<<< HEAD
-    have ih := induct (n:=as.length) nil cons ⟨ as, rfl ⟩
-    let h' : motive ⟨ a :: as, rfl ⟩ := cons a ⟨ as, rfl ⟩ ih
-=======
-    have ih := induct (n:=as.length) h0 h1 ⟨ .mk as, rfl ⟩
-    let h' : motive ⟨ .mk (a :: as), rfl ⟩ := h1 a ih
->>>>>>> 452e5707
+    have ih := induct (n:=as.length) nil cons ⟨ .mk as, rfl ⟩
+    let h' : motive ⟨ .mk (a :: as), rfl ⟩ := cons a ⟨ as, rfl ⟩ ih
     congr
 
 /- induction principle for Vector.push -/
@@ -129,7 +113,6 @@
 instance [Inhabited α] {n: ℕ} : Inhabited (Vector α n) where
   default := fill n default
 
-<<<<<<< HEAD
 @[reducible]
 def find? (v: Vector α n) (p: α → Bool) : Option α :=
   v.val.find? p
@@ -166,6 +149,10 @@
       simpa using h
     ⟩
   else none
+
+
+-- some simp tagging because we use Vectors a lot
+attribute [simp] Vector.append Vector.get Array.getElem_append
 end Vector
 
 def Matrix (α : Type) (n m: ℕ) := Vector (Vector α m) n
@@ -204,10 +191,4 @@
     | none =>
       (findIdx? ⟨ rest, rfl ⟩ prop).map
         (fun ⟨i, j⟩ => (h_rest ▸ i.castSucc, j))
-end Matrix
-=======
-
--- some simp tagging because we use Vectors a lot
-attribute [simp] Vector.append Vector.get Array.getElem_append
-end Vector
->>>>>>> 452e5707
+end Matrix