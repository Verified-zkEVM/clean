--- conflicted
+++ resolved
@@ -151,7 +151,6 @@
     (∀ i (_ : i < 254), input[i] = 0 ∨ input[i] = 1) → output.val = fromBits (input.map ZMod.val)
 
   soundness := by
-<<<<<<< HEAD
     intro i0 env input_var input h_input assumptions output h_binary
     simp only [ElaboratedCircuit.main, main] at assumptions output ⊢
     simp only [circuit_norm, Bits2Num.main, AliasCheck.circuit] at h_input assumptions output ⊢
@@ -167,13 +166,6 @@
     }
     simp_all only [implies_true, forall_const]
     obtain ⟨ h_bits, h_eq ⟩ := assumptions
-=======
-    intro i0 env input_var input h_input assumptions h_holds
-    simp only [circuit_norm, main, Bits2Num.main] at h_holds ⊢
-    simp_all only [circuit_norm, AliasCheck.circuit]
-    simp only [id_eq] at h_holds
-    obtain ⟨ h_bits, h_eq ⟩ := h_holds
->>>>>>> c8465c6b
     rw [← ZMod.val_natCast_of_lt h_bits]
     rw [← mapFinRange_eq_map]
     rw [← fieldFromBits_eq_mapFinRange_cast]
