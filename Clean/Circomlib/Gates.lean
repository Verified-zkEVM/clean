import Clean.Circuit
import Clean.Gadgets.Equality
import Clean.Utils.Field
import Clean.Gadgets.Boolean
import Clean.Utils.Bitwise
import Clean.Utils.Vector
import Clean.Utils.BinaryOps
import Clean.Circuit.Theorems
import Mathlib.Data.Nat.Bitwise

open IsBool

/-
Original source code:
https://github.com/iden3/circomlib/blob/master/circuits/gates.circom
-/

namespace Circomlib
variable {p : ℕ} [Fact p.Prime]

open Circuit (bind_output_eq bind_localLength_eq bind_forAll)
open Operations (append_localLength)
open BinaryOps (List.foldl_and_IsBool List.and_foldl_eq_foldl)

namespace XOR
/-
template XOR() {
    signal input a;
    signal input b;
    signal output out;

    out <== a + b - 2*a*b;
}
-/
def main {sentences : PropertySet (F p)} (order : SentenceOrder sentences)
    (input : Expression (F p) × Expression (F p)) : Circuit sentences (Expression (F p)) := do
  let a := input.1
  let b := input.2
  let out : Expression (F p) <==[order] a + b - 2*a*b
  return out

def circuit {sentences : PropertySet (F p)} (order : SentenceOrder sentences)
    : FormalCircuit order fieldPair field where
  main := fun input => main order input
  localLength _ := 1
  localLength_eq := by simp [circuit_norm, main]
  subcircuitsConsistent := by simp +arith [circuit_norm, main]

  Assumptions input := IsBool input.1 ∧ IsBool input.2
  CompletenessAssumptions _ input := IsBool input.1 ∧ IsBool input.2
  Spec _ input output :=
    output.val = input.1.val ^^^ input.2.val
    ∧ IsBool output

  soundness := by
    rintro _ _ _ _ ⟨ _, _ ⟩ ⟨ _, _ ⟩ h_env ⟨ h_a, h_b ⟩ h_hold
    simp only [circuit_norm, main] at h_env h_hold ⊢
    rcases h_env.symm with ⟨ _, _ ⟩
<<<<<<< HEAD

    constructor
    · -- Prove yielded sentences hold (vacuous - no yields)
      intro s hs _
      -- The Equality subcircuit doesn't yield anything
      sorry

=======
    simp_all only
>>>>>>> 81176e42
    constructor
    · convert xor_eq_val_xor h_a h_b using 1
      simp_all only [h_hold.2]
      ring_nf
    · convert xor_is_bool h_a h_b using 1
      simp_all only [h_hold.2]
      ring_nf

  completeness := by
    simp_all only [circuit_norm, main]
  completenessAssumptions_implies_assumptions := fun _ _ h => h
end XOR

namespace AND
/-
template AND() {
    signal input a;
    signal input b;
    signal output out;

    out <== a*b;
}
-/
def main {sentences : PropertySet (F p)} (order : SentenceOrder sentences)
    (input : Expression (F p) × Expression (F p)) : Circuit sentences (Expression (F p)) := do
  let a := input.1
  let b := input.2
  let out : Expression (F p) <==[order] a*b
  return out

def circuit {sentences : PropertySet (F p)} (order : SentenceOrder sentences)
    : FormalCircuit order fieldPair field where
  main := fun input => main order input
  localLength _ := 1
  localLength_eq := by simp [circuit_norm, main]
  subcircuitsConsistent := by simp +arith [circuit_norm, main]

  Assumptions input := IsBool input.1 ∧ IsBool input.2
  CompletenessAssumptions _ input := IsBool input.1 ∧ IsBool input.2
  Spec _ input output :=
    output.val = input.1.val &&& input.2.val
    ∧ IsBool output

  soundness := by
    rintro _ _ _ _ ⟨ _, _ ⟩ ⟨ _, _ ⟩ h_env ⟨ h_a, h_b ⟩ h_hold
    simp only [circuit_norm, main] at h_env h_hold ⊢
    rcases h_env.symm with ⟨ _, _ ⟩
<<<<<<< HEAD

    constructor
    · -- Prove yielded sentences hold (vacuous - no yields)
      intro s hs _
      -- The Equality subcircuit doesn't yield anything
      sorry

    simp_all only [h_hold.2]
=======
    simp_all only
>>>>>>> 81176e42
    constructor
    · exact and_eq_val_and h_a h_b
    · convert and_is_bool h_a h_b using 1

  completeness := by
    simp_all only [circuit_norm, main]
  completenessAssumptions_implies_assumptions := fun _ _ h => h
end AND

namespace OR
/-
template OR() {
    signal input a;
    signal input b;
    signal output out;

    out <== a + b - a*b;
}
-/
def main {sentences : PropertySet (F p)} (order : SentenceOrder sentences)
    (input : Expression (F p) × Expression (F p)) : Circuit sentences (Expression (F p)) := do
  let a := input.1
  let b := input.2
  let out : Expression (F p) <==[order] a + b - a*b
  return out

def circuit {sentences : PropertySet (F p)} (order : SentenceOrder sentences)
    : FormalCircuit order fieldPair field where
  main := fun input => main order input
  localLength _ := 1
  localLength_eq := by simp [circuit_norm, main]
  subcircuitsConsistent := by simp +arith [circuit_norm, main]

  Assumptions input := IsBool input.1 ∧ IsBool input.2
  CompletenessAssumptions _ input := IsBool input.1 ∧ IsBool input.2
  Spec _ input output :=
    output.val = input.1.val ||| input.2.val
    ∧ IsBool output

  soundness := by
    rintro _ _ _ _ ⟨ _, _ ⟩ ⟨ _, _ ⟩ h_env ⟨ h_a, h_b ⟩ h_hold
    simp only [circuit_norm, main] at h_env h_hold ⊢
    rcases h_env.symm with ⟨ _, _ ⟩
<<<<<<< HEAD

    constructor
    · -- Prove yielded sentences hold (vacuous - no yields)
      intro s hs _
      -- The Equality subcircuit doesn't yield anything
      sorry

    simp_all only [h_hold.2]
=======
    simp_all only
>>>>>>> 81176e42
    constructor
    · convert or_eq_val_or h_a h_b using 1
      ring_nf
    · convert or_is_bool h_a h_b using 1
      ring_nf

  completeness := by
    simp_all only [circuit_norm, main]
  completenessAssumptions_implies_assumptions := fun _ _ h => h
end OR

namespace NOT
/-
template NOT() {
    signal input in;
    signal output out;

    out <== 1 + in - 2*in;
}
-/
def main {sentences : PropertySet (F p)} (order : SentenceOrder sentences)
    (input : Expression (F p)) : Circuit sentences (Expression (F p)) := do
  let inp := input
  let out : Expression (F p) <==[order] 1 + inp - 2*inp
  return out

def circuit {sentences : PropertySet (F p)} (order : SentenceOrder sentences)
    : FormalCircuit order field field where
  main := fun input => main order input
  localLength _ := 1
  localLength_eq := by simp [circuit_norm, main]
  subcircuitsConsistent := by simp +arith [circuit_norm, main]

  Assumptions input := IsBool input
  CompletenessAssumptions _ input := IsBool input
  Spec _ input output :=
    output.val = 1 - input.val
    ∧ IsBool output

  soundness := by
    rintro _ _ _ _ _ _ h_env h_in h_hold
    simp only [circuit_norm, main] at h_env h_hold ⊢
    rw [h_env] at h_hold
<<<<<<< HEAD

    constructor
    · -- Prove yielded sentences hold (vacuous - no yields)
      intro s hs _
      -- The Equality subcircuit doesn't yield anything
      sorry

    simp_all only [h_hold.2]
=======
    simp_all only
>>>>>>> 81176e42
    constructor
    · convert not_eq_val_not h_in using 1
      ring_nf
    · convert @IsBool.not_is_bool (F p) _ _ h_in using 1
      ring_nf

  completeness := by
    simp_all only [circuit_norm, main]
  completenessAssumptions_implies_assumptions := fun _ _ h => h
end NOT

namespace NAND
/-
template NAND() {
    signal input a;
    signal input b;
    signal output out;

    out <== 1 - a*b;
}
-/
def main {sentences : PropertySet (F p)} (order : SentenceOrder sentences)
    (input : Expression (F p) × Expression (F p)) : Circuit sentences (Expression (F p)) := do
  let a := input.1
  let b := input.2
  let out : Expression (F p) <==[order] 1 - a*b
  return out

def circuit {sentences : PropertySet (F p)} (order : SentenceOrder sentences)
    : FormalCircuit order fieldPair field where
  main := fun input => main order input
  localLength _ := 1
  localLength_eq := by simp [circuit_norm, NAND.main]
  subcircuitsConsistent := by simp +arith [circuit_norm, NAND.main]

  Assumptions input := IsBool input.1 ∧ IsBool input.2
  CompletenessAssumptions _ input := IsBool input.1 ∧ IsBool input.2
  Spec _ input output :=
    output.val = 1 - (input.1.val &&& input.2.val)
    ∧ IsBool output

  soundness := by
    rintro _ _ _ _ ⟨ _, _ ⟩ ⟨ _, _ ⟩ h_env ⟨ h_a, h_b ⟩ h_hold
    simp only [circuit_norm, NAND.main] at h_env h_hold ⊢
    rcases h_env.symm with ⟨ _, _ ⟩
<<<<<<< HEAD

    constructor
    · -- Prove yielded sentences hold (vacuous - no yields)
      intro s hs _
      -- The Equality subcircuit doesn't yield anything
      sorry

    simp_all only [h_hold.2]
=======
    simp_all only
>>>>>>> 81176e42
    constructor
    · convert nand_eq_val_nand h_a h_b using 1
      ring_nf
    · convert nand_is_bool h_a h_b using 1
      ring_nf

  completeness := by
    simp_all only [circuit_norm, NAND.main]
  completenessAssumptions_implies_assumptions := fun _ _ h => h
end NAND

namespace NOR
/-
template NOR() {
    signal input a;
    signal input b;
    signal output out;

    out <== a*b + 1 - a - b;
}
-/
def main {sentences : PropertySet (F p)} (order : SentenceOrder sentences)
    (input : Expression (F p) × Expression (F p)) : Circuit sentences (Expression (F p)) := do
  let a := input.1
  let b := input.2
  let out : Expression (F p) <==[order] a*b + 1 - a - b
  return out

def circuit {sentences : PropertySet (F p)} (order : SentenceOrder sentences)
    : FormalCircuit order fieldPair field where
  main := fun input => main order input
  localLength _ := 1
  localLength_eq := by simp [circuit_norm, NOR.main]
  subcircuitsConsistent := by simp +arith [circuit_norm, NOR.main]

  Assumptions input := IsBool input.1 ∧ IsBool input.2
  CompletenessAssumptions _ input := IsBool input.1 ∧ IsBool input.2
  Spec _ input output :=
    output.val = 1 - (input.1.val ||| input.2.val)
    ∧ IsBool output

  soundness := by
    rintro _ _ _ _ ⟨ _, _ ⟩ ⟨ _, _ ⟩ h_env ⟨ h_a, h_b ⟩ h_hold
    simp only [circuit_norm, main] at h_env h_hold ⊢
    rcases h_env.symm with ⟨ _, _ ⟩
<<<<<<< HEAD

    constructor
    · -- Prove yielded sentences hold (vacuous - no yields)
      intro s hs _
      -- The Equality subcircuit doesn't yield anything
      sorry

    simp_all only [h_hold.2]
=======
    simp_all only
>>>>>>> 81176e42
    constructor
    · convert nor_eq_val_nor h_a h_b using 1
      ring_nf
    · convert nor_is_bool h_a h_b using 1
      ring_nf

  completeness := by
    simp_all only [circuit_norm, main]
  completenessAssumptions_implies_assumptions := fun _ _ h => h
end NOR

namespace MultiAND
/- template MultiAND(n) {
    signal input in[n];
    signal output out;
    component and1;
    component and2;
    component ands[2];
    if (n==1) {
        out <== in[0];
    } else if (n==2) {
        and1 = AND();
        and1.a <== in[0];
        and1.b <== in[1];
        out <== and1.out;
    } else {
        and2 = AND();
        var n1 = n\2;
        var n2 = n-n\2;
        ands[0] = MultiAND(n1);
        ands[1] = MultiAND(n2);
        var i;
        for (i=0; i < n1; i++) ands[0].in[i] <== in[i];
        for (i=0; i < n2; i++) ands[1].in[i] <== in[n1+i];
        and2.a <== ands[0].out;
        and2.b <== ands[1].out;
        out <== and2.out;
    }
}
-/

def main {sentences : PropertySet (F p)} (order : SentenceOrder sentences)
    : {n : ℕ} → Vector (Expression (F p)) n → Circuit sentences (Expression (F p))
  | 0, _ =>
    return (1 : F p)
  | 1, input =>
    return input[0]
  | 2, input =>
    (AND.circuit order).main (input[0], input[1])
  | n + 3, input => do
    let n1 := (n + 3) / 2
    let n2 := (n + 3) - n1

    let input1 : Vector (Expression (F p)) n1 := input.take n1 |>.cast (by simp only [Nat.min_def, n1]; split <;> omega)
    let input2 : Vector (Expression (F p)) n2 := input.drop n1 |>.cast (by omega)

    let out1 ← main order input1
    let out2 ← main order input2

    (AND.circuit order).main (out1, out2)

-- Helper lemma for localLength
theorem localLength_eq {sentences : PropertySet (F p)} (order : SentenceOrder sentences)
    (n : ℕ) (input : Var (fields n) (F p)) (offset : ℕ) :
    (main order input).localLength offset = n - 1 := by
  induction n using Nat.strong_induction_on generalizing offset with
  | _ n IH =>
    match n with
    | 0 =>
      simp only [main]
      rfl
    | 1 =>
      simp only [main]
      rfl
    | 2 =>
      simp only [main]
<<<<<<< HEAD
      simp only [Fin.isValue, Nat.add_one_sub_one]
      have h := (AND.circuit order).localLength_eq (input[0], input[1]) offset
      rw [show (AND.circuit order).localLength _ = 1 from rfl] at h
=======
      simp only [Nat.add_one_sub_one]
      have h := AND.circuit.localLength_eq (input[0], input[1]) offset
      rw [show AND.circuit.localLength _ = 1 from rfl] at h
>>>>>>> 81176e42
      exact h
    | m + 3 =>
      let n1 := (m + 3) / 2
      let n2 := (m + 3) - n1
      have h_sum : n1 + n2 = m + 3 := by
        unfold n1 n2
        omega
      have h_n1_lt : n1 < m + 3 := by
        unfold n1
        omega
      have h_n2_lt : n2 < m + 3 := by
        unfold n2
        omega
      rw [main]
      repeat rw [bind_localLength_eq]
      simp only [IH _ h_n1_lt _ _, IH _ h_n2_lt _ _]
      simp only [Circuit.output]
      have h_and : ∀ (inp : Expression (F p) × Expression (F p)) (off : ℕ),
        ((AND.circuit order).main inp).localLength off = 1 := by
        intro inp off
        have := (AND.circuit order).localLength_eq inp off
        rw [show (AND.circuit order).localLength _ = 1 from rfl] at this
        exact this

      rw [h_and]
      conv => rhs; rw [← h_sum]
      omega

-- Helper lemma: SubcircuitsConsistent preserved by bind
theorem Circuit.subcircuitsConsistent_bind {sentences : PropertySet (F p)} {α β : Type}
    (f : Circuit sentences α) (g : α → Circuit sentences β) (offset : ℕ)
    (hf : Operations.SubcircuitsConsistent offset (f.operations offset))
    (hg : Operations.SubcircuitsConsistent (offset + f.localLength offset)
          ((g (f.output offset)).operations (offset + f.localLength offset))) :
    Operations.SubcircuitsConsistent offset ((f >>= g).operations offset) := by
  simp only [Operations.SubcircuitsConsistent] at hf hg ⊢
  rw [bind_forAll]
  exact ⟨hf, hg⟩

-- Helper theorem for subcircuitsConsistent
theorem subcircuitsConsistent {sentences : PropertySet (F p)} (order : SentenceOrder sentences)
    (n : ℕ) (input : Var (fields n) (F p)) (offset : ℕ) :
    Operations.SubcircuitsConsistent offset ((main order input).operations offset) := by
  induction n using Nat.strong_induction_on generalizing offset with
  | _ n IH =>
    match n with
    | 0 =>
      simp only [main, Circuit.operations, Circuit.pure_def]
      simp only [Operations.SubcircuitsConsistent, Operations.forAll]
    | 1 =>
      simp only [main, Circuit.operations, Circuit.pure_def]
      simp only [Operations.SubcircuitsConsistent, Operations.forAll]
    | 2 =>
      simp only [main, Circuit.operations]
      exact (AND.circuit order).subcircuitsConsistent (input[0], input[1]) offset
    | m + 3 =>
      rw [main]
      let n1 := (m + 3) / 2
      let n2 := (m + 3) - n1
      have h_n1_lt : n1 < m + 3 := by unfold n1; omega
      have h_n2_lt : n2 < m + 3 := by unfold n2; omega
      simp only [Circuit.operations]
      apply Circuit.subcircuitsConsistent_bind
      ·
        let input1 : Var (fields n1) (F p) := input.take n1 |>.cast (by simp only [Nat.min_def, n1]; split <;> omega)
        apply IH n1 h_n1_lt input1
      · apply Circuit.subcircuitsConsistent_bind
        · let input2 : Var (fields n2) (F p) := input.drop n1 |>.cast (by omega)
          apply IH n2 h_n2_lt input2
        · apply (AND.circuit order).subcircuitsConsistent

-- Helper lemma: UsesLocalWitnessesAndYields and UsesLocalWitnessesAndYieldsCompleteness are equivalent for MultiAND.main
lemma main_usesLocalWitnesses_iff_completeness
    {sentences : PropertySet (F p)} (order : SentenceOrder sentences)
    (n : ℕ) (input : Var (fields n) (F p)) (offset1 offset2 : ℕ)
    (env : Environment (F p)) (yields : YieldContext sentences) :
    offset1 = offset2 ->
    (env.UsesLocalWitnessesAndYields yields offset1 ((main order input).operations offset2) ↔
     env.UsesLocalWitnessesAndYieldsCompleteness yields offset1 ((main order input).operations offset2)) := by
  induction n using Nat.strong_induction_on generalizing offset1 offset2 with
  | _ n IH =>
    match n with
    | 0 =>
      intros
      simp [main, Circuit.operations, Circuit.pure_def]
      constructor <;> intro <;> trivial
    | 1 =>
      intros
      simp [main, Circuit.operations, Circuit.pure_def]
      constructor <;> intro <;> trivial
    | 2 =>
      intros
      subst offset2
      simp only [main]
      constructor
      ·
        intro h_witnesses
        apply Environment.can_replace_usesLocalWitnessesCompleteness
        · apply (AND.circuit order).subcircuitsConsistent
        · exact h_witnesses
      · intro h_completeness
<<<<<<< HEAD
        simp only [AND.circuit, AND.main, bind_pure, Fin.isValue, bind_pure_comp, circuit_norm] at h_completeness ⊢
        simp only [Fin.isValue, Nat.add_zero, id_eq]
        unfold Environment.UsesLocalWitnessesAndYields Operations.forAllFlat
=======
        simp only [AND.circuit, AND.main, circuit_norm] at h_completeness ⊢
        simp only [Nat.add_zero]
        unfold Environment.UsesLocalWitnesses Operations.forAllFlat
>>>>>>> 81176e42
        unfold Operations.forAll

        constructor
        · simp only [Environment.ExtendsVector, Vector.getElem_mk]
          intro i
          fin_cases i
          simp only [add_zero, List.getElem_toArray]
          exact h_completeness
        · simp only [Operations.forAll]
          trivial
    | m + 3 =>
      intros
      subst offset2
      simp only [main]
      constructor
      · intro h_witnesses
        let n1 := (m + 3) / 2
        let n2 := (m + 3) - n1
        apply Environment.can_replace_usesLocalWitnessesCompleteness
        · rw [← main]
          apply subcircuitsConsistent (order:=order)
        · exact h_witnesses
      · intro h_completeness
        simp only [circuit_norm] at h_completeness ⊢
        rcases h_completeness with ⟨ h_c1, h_c2, h_c3 ⟩

        rw[Environment.UsesLocalWitnessesAndYields, Operations.forAllFlat]
        rw [Operations.forAll_append]
        constructor
        · rw[← Operations.forAllFlat, ← Environment.UsesLocalWitnessesAndYields]
          rw[IH]
          · aesop
          · omega
          · trivial
        rw [Operations.forAll_append]
        constructor
        · rw[← Operations.forAllFlat, ← Environment.UsesLocalWitnessesAndYields]
          rw[IH]
          · aesop
          · omega
          · omega
        · simp only [AND.circuit] at h_c3 ⊢
          simp only [AND.main, circuit_norm] at h_c3 ⊢
          constructor
          · exact h_c3
          · simp only [circuit_norm, FormalAssertion.toSubcircuit, Gadgets.Equality.main, Gadgets.allZero]
            rw [Circuit.forEach]
            simp_all [assertZero, circuit_norm, Operations.toFlat, FlatOperation.forAll]

-- Extract Assumptions and Spec outside the circuit
def Assumptions (n : ℕ) (input : fields n (F p)) : Prop :=
  ∀ (i : ℕ) (h : i < n), IsBool input[i]

def Spec (n : ℕ) (input : fields n (F p)) (output : F p) : Prop :=
  output.val = (input.map (·.val)).foldl (· &&& ·) 1 ∧ IsBool output

/-- If eval env v = w for vectors v and w, then evaluating extracted subvectors preserves equality -/
lemma eval_toArray_extract_eq {n : ℕ} (start finish : ℕ) {env : Environment (F p)}
    {v : Var (fields n) (F p)} {w : fields n (F p)}
    (h_eval : w = eval env v)
    (h_bounds : finish ≤ n) (h_start : start ≤ finish) :
    ProvableType.eval (α := fields (finish - start)) env
      ⟨v.toArray.extract start finish, by simp [Array.size_extract]; omega⟩ =
    ⟨w.toArray.extract start finish, by simp [Array.size_extract]; omega⟩ := by
  simp only [ProvableType.eval_fields]
  apply Vector.ext
  intro i hi
  simp only [Vector.getElem_map]
  have h_idx : start + i < n := by omega
  have size_proof : (v.toArray.extract start finish).size = finish - start := by
    simp [Array.size_extract]
    omega
  have lhs : Expression.eval env (⟨v.toArray.extract start finish, size_proof⟩ : Vector _ _)[i] =
             Expression.eval env v[start + i] := by
    congr 1
    show (v.toArray.extract start finish)[i]'(size_proof ▸ hi) = v.toArray[start + i]'(by simp [v.size_toArray]; exact h_idx)
    rw [Array.getElem_extract]
  rw [lhs]
  have size_proof2 : (w.toArray.extract start finish).size = finish - start := by
    simp [Array.size_extract]
    omega
  have rhs : (⟨w.toArray.extract start finish, size_proof2⟩ : Vector _ _)[i] =
             w[start + i] := by
    show (w.toArray.extract start finish)[i]'(size_proof2 ▸ hi) = w.toArray[start + i]'(by simp [w.size_toArray]; exact h_idx)
    rw [Array.getElem_extract]
  rw [rhs]
  have h_eval' := h_eval
  simp only [ProvableType.eval_fields] at h_eval'
  rw [h_eval', Vector.getElem_map]

/-- Helper to show that extracting a subvector preserves element access -/
lemma extract_preserves_element {p n n1 : ℕ} (input : fields n (F p)) (i : ℕ) (hi : i < n1) (h_n1_lt : n1 ≤ n) :
    let input1 : fields n1 (F p) := ⟨input.toArray.extract 0 n1, by simp [Array.size_extract, Vector.size_toArray]; exact h_n1_lt⟩
    input1[i]'hi = input[i]'(by omega) := by
  simp only [getElem]
  have h_extract : (input.toArray.extract 0 n1)[i]'(by
      simp only [Array.size_extract]
      have h1 : i < n1 := hi
      have h2 : input.toArray.size = n := by simp [Vector.size_toArray]
      rw [h2, min_eq_left h_n1_lt]
      exact h1) =
    input.toArray[i]'(by
      have h1 : i < n1 := hi
      have h2 : input.toArray.size = n := by simp [Vector.size_toArray]
      rw [h2]
      omega) := by
    rw [Array.getElem_extract]
    simp
  exact h_extract

/-- Helper to show that extracting a subvector from an offset preserves element access -/
lemma extract_from_offset_preserves_element {p n n1 n2 : ℕ} (input : fields n (F p))
    (i : ℕ) (hi : i < n2) (h_sum : n1 + n2 = n) :
    let input2 : fields n2 (F p) := ⟨input.toArray.extract n1 n, by simp [Array.size_extract, Vector.size_toArray]; omega⟩
    input2[i]'hi = input[n1 + i]'(by omega) := by
  simp only [getElem]
  have h_extract : (input.toArray.extract n1 n)[i]'(by
      simp only [Array.size_extract, Vector.size_toArray, min_self]
      omega) = input.toArray[n1 + i]'(by simp only [Vector.size_toArray]; linarith) := by
    rw [Array.getElem_extract]
  exact h_extract

lemma Vector.foldl_empty' {α β : Type} (init : β) (f : β → α → β) (v : Vector α 0) :
    Vector.foldl f init v = init := by
  rcases v with ⟨ a, ah ⟩
  rcases a with ⟨ l ⟩
  cases l with
  | nil => rfl
  | cons _ _ => contradiction

/-- Key lemma: folding with &&& over a split vector equals the &&& of the folds over each part -/
lemma Vector.foldl_and_split {n1 n2 n3 : ℕ} (v : Vector ℕ n3)
    (v1 : Vector ℕ n1) (v2 : Vector ℕ n2) (h_sum : n1 + n2 = n3)
    (h_split : v = h_sum ▸ (v1 ++ v2)) :
    Vector.foldl (· &&& ·) 1 v =
    Vector.foldl (· &&& ·) 1 v1 &&& Vector.foldl (· &&& ·) 1 v2 := by
  rw [h_split]
  subst h_sum
  rw [Vector.foldl_append]
  symm
  generalize h1 : Vector.foldl (· &&& ·) 1 v1 = a
  generalize h2 : Vector.foldl (· &&& ·) 1 v2 = b
  rw [← h2]

  have h_a_bool : IsBool a := by
    rw [← h1]
    rw [Vector.foldl_mk, ← Array.foldl_toList]
    exact List.foldl_and_IsBool v1.toList

  have : ∀ (init : ℕ) (vec : Vector ℕ n2),
         Vector.foldl (· &&& ·) init vec = List.foldl (· &&& ·) init vec.toList := by
    intros init vec
    rw [Vector.foldl_mk, ← Array.foldl_toList]
    rfl
  rw [this, this]

  rw [List.and_foldl_eq_foldl]
  rw [land_one_of_IsBool a h_a_bool]

/-- Soundness for n = 0 case -/
lemma soundness_zero {p : ℕ} [Fact p.Prime] {sentences : PropertySet (F p)} (order : SentenceOrder sentences)
    (offset : ℕ) (env : Environment (F p)) (yields : YieldContext sentences) (checked : CheckedYields sentences) (input_var : Var (fields 0) (F p))
    (input : fields 0 (F p)) (_h_env : input = eval env input_var)
    (_h_assumptions : Assumptions 0 input)
    (_h_hold : Circuit.ConstraintsHold.Soundness env yields checked ((main order input_var).operations offset)) :
    Spec 0 input (env ((main order input_var).output offset)) := by
  simp only [main, Circuit.output, Circuit.pure_def] at _h_hold ⊢
  simp only [Spec]
  constructor
  · simp [Expression.eval, Vector.foldl_empty', ZMod.val_one]
  · right
    rfl

/-- Soundness for n = 1 case -/
lemma soundness_one {p : ℕ} [Fact p.Prime] {sentences : PropertySet (F p)} (order : SentenceOrder sentences)
    (offset : ℕ) (env : Environment (F p)) (yields : YieldContext sentences) (checked : CheckedYields sentences) (input_var : Var (fields 1) (F p))
    (input : fields 1 (F p)) (h_env : input = eval env input_var)
    (h_assumptions : Assumptions 1 input)
    (_h_hold : Circuit.ConstraintsHold.Soundness env yields checked ((main order input_var).operations offset)) :
    Spec 1 input (env ((main order input_var).output offset)) := by
  simp only [main, Circuit.output, Circuit.pure_def] at _h_hold ⊢
  simp only [Spec]
  have h_input0 := h_assumptions 0 (by norm_num : 0 < 1)
  have h_eval_eq : env input_var[0] = input[0] := by
    simp [h_env, circuit_norm]
  constructor
  · simp only [h_eval_eq]
    -- For a vector of length 1, foldl f init [x] = f init x
    have h_fold_one : ∀ (v : Vector (F p) 1),
      Vector.foldl (fun x1 x2 => x1 &&& x2) 1 (v.map (·.val)) = 1 &&& v[0].val := by
      intro v
      -- Use Vector.foldl definition
      rw [Vector.foldl_mk, ← Array.foldl_toList]
      have h_toList : (v.map (·.val)).toList = [v[0].val] := by
        rw [Vector.toList_length_one]
        simp only [Vector.getElem_map]
      rw [Vector.toList_toArray, h_toList]
      simp only [List.foldl_cons, List.foldl_nil]
    rw [h_fold_one]
    exact (one_land_of_IsBool input[0].val (val_of_IsBool h_input0)).symm
  · simp only [h_eval_eq]
    exact h_input0

/-- Soundness for n = 2 case -/
lemma soundness_two {p : ℕ} [Fact p.Prime] {sentences : PropertySet (F p)} (order : SentenceOrder sentences)
    (offset : ℕ) (env : Environment (F p)) (yields : YieldContext sentences) (checked : CheckedYields sentences) (input_var : Var (fields 2) (F p))
    (input : fields 2 (F p)) (h_env : input = eval env input_var)
    (h_assumptions : Assumptions 2 input)
    (h_hold : Circuit.ConstraintsHold.Soundness env yields checked ((main order input_var).operations offset)) :
    Spec 2 input (env ((main order input_var).output offset)) := by
  simp only [main] at h_hold ⊢
  simp only [Spec]
  have h_input0 := h_assumptions 0 (by norm_num : 0 < 2)
  have h_input1 := h_assumptions 1 (by norm_num : 1 < 2)
  have h_eval0 : env input_var[0] = input[0] := by simp [h_env, circuit_norm]
  have h_eval1 : env input_var[1] = input[1] := by simp [h_env, circuit_norm]
  have h_and_spec := (AND.circuit order).soundness offset env yields checked (input_var[0], input_var[1])
    (input[0], input[1])
    (by simp only [ProvableType.eval_fieldPair, h_eval0, h_eval1])
    ⟨h_input0, h_input1⟩ h_hold

  obtain ⟨_, ⟨h_val, h_binary⟩⟩ := h_and_spec
  constructor
  · -- Prove output.val = fold
    have h_fold_two : Vector.foldl (fun x1 x2 => x1 &&& x2) 1 (input.map (·.val)) = input[0].val &&& input[1].val := by
      rw [Vector.foldl_mk, ← Array.foldl_toList]
      have h_toList : (input.map (·.val)).toList = [input[0].val, input[1].val] := by
        rw [Vector.toList_length_two]
        simp only [Vector.getElem_map]
      rw [Vector.toList_toArray, h_toList]
      simp only [List.foldl_cons, List.foldl_nil]
      rw [one_land_of_IsBool input[0].val (val_of_IsBool h_input0)]
    rw [h_fold_two]
    exact h_val
  · exact h_binary

/-- Completeness for n = 0 case -/
lemma completeness_zero {p : ℕ} [Fact p.Prime] {sentences : PropertySet (F p)} (order : SentenceOrder sentences)
    (offset : ℕ) (env : Environment (F p)) (yields : YieldContext sentences) (input_var : Var (fields 0) (F p))
    (input : fields 0 (F p))
    (_h_local_witnesses : env.UsesLocalWitnessesAndYieldsCompleteness yields offset ((main order input_var).operations offset))
    (_h_env : input = eval env input_var)
    (_h_assumptions : Assumptions 0 input) :
    Circuit.ConstraintsHold.Completeness env yields ((main order input_var).operations offset) := by
  simp [main, Circuit.ConstraintsHold.Completeness]

/-- Completeness for n = 1 case -/
lemma completeness_one {p : ℕ} [Fact p.Prime] {sentences : PropertySet (F p)} (order : SentenceOrder sentences)
    (offset : ℕ) (env : Environment (F p)) (yields : YieldContext sentences) (input_var : Var (fields 1) (F p))
    (input : fields 1 (F p))
    (_h_local_witnesses : env.UsesLocalWitnessesAndYieldsCompleteness yields offset ((main order input_var).operations offset))
    (_h_env : input = eval env input_var)
    (_h_assumptions : Assumptions 1 input) :
    Circuit.ConstraintsHold.Completeness env yields ((main order input_var).operations offset) := by
  simp [main, Circuit.ConstraintsHold.Completeness]

/-- Completeness for n = 2 case -/
lemma completeness_two {p : ℕ} [Fact p.Prime] {sentences : PropertySet (F p)} (order : SentenceOrder sentences)
    (offset : ℕ) (env : Environment (F p)) (yields : YieldContext sentences) (input_var : Var (fields 2) (F p))
    (input : fields 2 (F p))
    (h_local_witnesses : env.UsesLocalWitnessesAndYieldsCompleteness yields offset ((main order input_var).operations offset))
    (h_env : input = eval env input_var)
    (h_assumptions : Assumptions 2 input) :
    Circuit.ConstraintsHold.Completeness env yields ((main order input_var).operations offset) := by
  simp only [main, circuit_norm] at h_local_witnesses ⊢

  have h_binary0 : IsBool input[0] := h_assumptions 0 (by norm_num)
  have h_binary1 : IsBool input[1] := h_assumptions 1 (by norm_num)

  apply (AND.circuit order).completeness
  · exact h_local_witnesses
  · subst h_env
    rfl
  · simp only [Assumptions] at h_assumptions
    constructor
    · have h_eval0 : env input_var[0] = input[0] :=
        by simp[h_env, circuit_norm]
      change IsBool (env input_var[0])
      rw [h_eval0]
      exact h_binary0
    · have h_eval1 : env input_var[1] = input[1] :=
        by simp[h_env, circuit_norm]
      change IsBool (env input_var[1])
      rw [h_eval1]
      exact h_binary1

theorem soundness {p : ℕ} [Fact p.Prime] {sentences : PropertySet (F p)} (order : SentenceOrder sentences) (n : ℕ) :
    ∀ (offset : ℕ) (env : Environment (F p)) (yields : YieldContext sentences) (checked : CheckedYields sentences) (input_var : Var (fields n) (F p))
      (input : fields n (F p)),
    input = eval env input_var →
    Assumptions n input →
    Circuit.ConstraintsHold.Soundness env yields checked ((main order input_var).operations offset) →
    Spec n input (env ((main order input_var).output offset)) := by
  induction n using Nat.strong_induction_on with
  | _ n IH =>
    intro offset env yields checked input_var input h_env h_assumptions h_hold
    match n with
    | 0 => exact soundness_zero order offset env yields checked input_var input h_env h_assumptions h_hold
    | 1 => exact soundness_one order offset env yields checked input_var input h_env h_assumptions h_hold
    | 2 => exact soundness_two order offset env yields checked input_var input h_env h_assumptions h_hold
    | m + 3 =>
      simp only [main] at h_hold ⊢
      simp only [Spec]
      let n1 := (m + 3) / 2
      let n2 := (m + 3) - n1
      have h_sum : n1 + n2 = m + 3 := by unfold n1 n2; omega
      have h_n1_lt : n1 < m + 3 := by unfold n1; omega
      have h_n2_lt : n2 < m + 3 := by unfold n2; omega
      let input1 : fields n1 (F p) := input.take n1 |>.cast (by simp only [Nat.min_def, n1]; split <;> omega)
      let input2 : fields n2 (F p) := input.drop n1 |>.cast (by omega)
      let input_var1 : Var (fields n1) (F p) := input_var.take n1 |>.cast (by simp only [Nat.min_def, n1]; split <;> omega)
      let input_var2 : Var (fields n2) (F p) := input_var.drop n1 |>.cast (by omega)
      have h_eval1 : input1 = eval env input_var1 := by
        simp only [input_var1, input1]
        apply Vector.ext
        intro i hi
        simp only [h_env, ProvableType.eval_fields, Vector.getElem_map, Vector.getElem_cast, Vector.getElem_take]

      have h_eval2 : input2 = eval env input_var2 := by
        simp only [input_var2, input2]
        apply Vector.ext
        intro i hi
        simp only [h_env, ProvableType.eval_fields, Vector.getElem_map, Vector.getElem_cast, Vector.getElem_drop]

      have h_assumptions1 : Assumptions n1 input1 := by
        intro i hi
        -- input1[i] = input[i] since input1 is take of input
        simp only [input1]
        have : (input.take n1 |>.cast (by simp only [Nat.min_def, n1]; split <;> omega))[i]'hi = input[i]'(by omega) := by
          rw [Vector.getElem_cast, Vector.getElem_take]
        rw [this]
        apply h_assumptions i (by omega)
      have h_assumptions2 : Assumptions n2 input2 := by
        intro i hi
        -- input2[i] = input[n1 + i] since input2 is drop of input
        simp only [input2]
        have : (input.drop n1 |>.cast (by omega))[i]'hi = input[n1 + i]'(by omega) := by
          rw [Vector.getElem_cast, Vector.getElem_drop]
        rw [this]
        apply h_assumptions (n1 + i) (by omega)
      have h_spec1 : Spec n1 input1 (env ((main order input_var1).output offset)) := by
        apply IH n1 h_n1_lt offset env yields checked input_var1 input1 h_eval1 h_assumptions1
        rw [Circuit.ConstraintsHold.bind_soundness] at h_hold
        exact h_hold.1
      have h_spec2 : Spec n2 input2 (env ((main order input_var2).output (offset + (main order input_var1).localLength offset))) := by
        apply IH n2 h_n2_lt (offset + (main order input_var1).localLength offset) env yields checked input_var2 input2 h_eval2 h_assumptions2
        rw [Circuit.ConstraintsHold.bind_soundness] at h_hold
        rw [Circuit.ConstraintsHold.bind_soundness] at h_hold
        exact h_hold.2.1
      have h_hold' := h_hold
      rw [Circuit.ConstraintsHold.bind_soundness] at h_hold'
      rw [Circuit.ConstraintsHold.bind_soundness] at h_hold'
      let out1 := (main order input_var1).output offset
      let out2 := (main order input_var2).output (offset + (main order input_var1).localLength offset)
      have h_and_spec := (AND.circuit order).soundness
        (offset + (main order input_var1).localLength offset + (main order input_var2).localLength (offset + (main order input_var1).localLength offset))
        env yields checked
        (out1, out2)
        (env out1, env out2)
        (by simp only [ProvableType.eval_fieldPair])
        ⟨by rcases h_spec1 with ⟨_, h_binary1⟩; exact h_binary1,
         by rcases h_spec2 with ⟨_, h_binary2⟩; exact h_binary2⟩
        h_hold'.2.2

      rcases h_spec1 with ⟨h_val1, h_binary1⟩
      rcases h_spec2 with ⟨h_val2, h_binary2⟩
      obtain ⟨_, ⟨h_and_val, h_and_binary⟩⟩ := h_and_spec
      constructor
      · trans (Vector.foldl (fun x1 x2 => x1 &&& x2) 1 (input1.map (·.val)) &&&
               Vector.foldl (fun x1 x2 => x1 &&& x2) 1 (input2.map (·.val)))
        · convert h_and_val using 1
          simp only [out1, out2]
          simp only [h_val1, h_val2]

        have h_append : input1.cast (by omega : n1 = n1) ++ input2.cast (by omega : n2 = n2) =
                          input.cast (by omega : m + 3 = n1 + n2) := by
            simp only [input1, input2]
            have h_eq : n1 + n2 = m + 3 := by omega
            simp only [Vector.cast_cast]
            rw [← Vector.append_take_drop (n := n1) (m := n2) (v := input.cast h_eq.symm)]
            congr 1

        symm
        refine Vector.foldl_and_split (Vector.map (·.val) input) (Vector.map (·.val) input1) (Vector.map (·.val) input2) ?_ ?_
        · exact h_sum
        · have h_map_append : Vector.map (·.val) (input.cast (by omega : m + 3 = n1 + n2)) =
                             Vector.map (·.val) (input1.cast (by omega : n1 = n1) ++ input2.cast (by omega : n2 = n2)) := by
            congr 1
            exact h_append.symm

          simp only [Vector.map_append] at h_map_append

          have h1 : Vector.map (·.val) input = (Vector.map (·.val) (input.cast (by omega : m + 3 = n1 + n2))).cast h_sum := by
            ext i
            simp only [Vector.getElem_map, Vector.getElem_cast]

          have h2 : Vector.map (·.val) (input1.cast (by omega : n1 = n1)) = Vector.map (·.val) input1 := by
            ext i
            simp only [Vector.getElem_map, Vector.getElem_cast]

          have h3 : Vector.map (·.val) (input2.cast (by omega : n2 = n2)) = Vector.map (·.val) input2 := by
            ext i
            simp only [Vector.getElem_map, Vector.getElem_cast]

          rw [h1, h_map_append, h2, h3]

          have h_cast_transport : ∀ {n m : ℕ} (h : n = m) (v : Vector ℕ n),
                                  Vector.cast h v = h ▸ v := by
            intros n m h v
            subst h
            rfl

          rw [h_cast_transport]

      · exact h_and_binary

lemma main_output_binary {sentences : PropertySet (F p)} (order : SentenceOrder sentences)
    (n : ℕ) (offset : ℕ) (env : Environment (F p)) (yields : YieldContext sentences)
    (input_var : Var (fields n) (F p)) (input : fields n (F p))
    (h_eval : input = eval env input_var)
    (h_assumptions : Assumptions n input)
    (h_constraints : Circuit.ConstraintsHold env yields Set.univ ((main order input_var).operations offset)) :
    let output : field (F p) := eval env ((main order input_var).output offset)
    IsBool output := by
  exact (soundness order n offset env yields Set.univ input_var input h_eval h_assumptions
    (Circuit.can_replace_soundness yields Set.univ h_constraints)).2

lemma main_output_binary_from_completeness {sentences : PropertySet (F p)} (order : SentenceOrder sentences)
    (n : ℕ) (offset : ℕ) (env : Environment (F p)) (yields : YieldContext sentences)
    (input_var : Var (fields n) (F p)) (input : fields n (F p))
    (h_eval : input = eval env input_var)
    (h_assumptions : Assumptions n input)
    (h_local_witnesses : env.UsesLocalWitnessesAndYieldsCompleteness yields offset ((main order input_var).operations offset))
    (h_completeness : Circuit.ConstraintsHold.Completeness env yields ((main order input_var).operations offset)) :
    let output : field (F p) := eval env ((main order input_var).output offset)
    IsBool output := by
  apply main_output_binary
  · assumption
  · assumption
  apply Circuit.can_replace_completeness (n := offset)
  · apply subcircuitsConsistent
  · rw [main_usesLocalWitnesses_iff_completeness]
    · exact h_local_witnesses
    · rfl
  · exact h_completeness

theorem completeness {p : ℕ} [Fact p.Prime] {sentences : PropertySet (F p)} (order : SentenceOrder sentences) (n : ℕ) :
    ∀ (offset : ℕ) (env : Environment (F p)) (yields : YieldContext sentences) (input_var : Var (fields n) (F p))
      (input : fields n (F p)),
    env.UsesLocalWitnessesAndYieldsCompleteness yields offset ((main order input_var).operations offset) →
    input = eval env input_var →
    Assumptions n input →
    Circuit.ConstraintsHold.Completeness env yields ((main order input_var).operations offset) := by
  induction n using Nat.strong_induction_on with
  | _ n IH =>
    intro offset env yields input_var input h_local_witnesses h_env h_assumptions
    match n with
    | 0 => exact completeness_zero order offset env yields input_var input (by simpa using h_local_witnesses) h_env h_assumptions
    | 1 => exact completeness_one order offset env yields input_var input (by simpa using h_local_witnesses) h_env h_assumptions
    | 2 => exact completeness_two order offset env yields input_var input (by simpa using h_local_witnesses) h_env h_assumptions
    | m + 3 =>
      simp [main]
      let n1 := (m + 3) / 2
      let n2 := (m + 3) - n1
      let input_var1 : Var (fields n1) (F p) := input_var.take n1 |>.cast (by simp only [Nat.min_def, n1]; split <;> omega)
      let input_var2 : Var (fields n2) (F p) := input_var.drop n1 |>.cast (by omega)

      let input1 : fields n1 (F p) := input.take n1 |>.cast (by simp only [Nat.min_def, n1]; split <;> omega)
      let input2 : fields n2 (F p) := input.drop n1 |>.cast (by omega)

      have h_eval1 : input1 = eval env input_var1 := by
        simp only [input_var1, input1]
        apply Vector.ext
        intro i hi
        -- Need to show: input[i] = (eval env (Vector.cast _ (Vector.take input_var n1)))[i]
        simp only [h_env, ProvableType.eval_fields, Vector.getElem_map, Vector.getElem_cast, Vector.getElem_take]

      have h_eval2 : input2 = eval env input_var2 := by
        simp only [input_var2, input2]
        apply Vector.ext
        intro i hi
        simp only [h_env, ProvableType.eval_fields, Vector.getElem_map, Vector.getElem_cast, Vector.getElem_drop]
      have h_assumptions1 : Assumptions n1 input1 := by
        intro i hi
        -- input1[i] = input[i] since input1 is take of input
        simp only [input1]
        have : (input.take n1 |>.cast (by simp only [Nat.min_def, n1]; split <;> omega))[i]'hi = input[i]'(by omega) := by
          rw [Vector.getElem_cast, Vector.getElem_take]
        rw [this]
        apply h_assumptions i (by omega)
      have h_assumptions2 : Assumptions n2 input2 := by
        intro i hi
        -- input2[i] = input[n1 + i] since input2 is drop of input
        simp only [input2]
        have : (input.drop n1 |>.cast (by omega))[i]'hi = input[n1 + i]'(by omega) := by
          rw [Vector.getElem_cast, Vector.getElem_drop]
        rw [this]
        apply h_assumptions (n1 + i) (by omega)

      have h_n1_lt : n1 < m + 3 := by
        unfold n1
        omega
      have h_n2_lt : n2 < m + 3 := by
        unfold n2
        omega
      have h_main_eq : (main order input_var).operations offset =
        ((main order input_var1 >>= fun out1 =>
          main order input_var2 >>= fun out2 =>
          (AND.circuit order).main (out1, out2)).operations offset) := by
        simp only [main, AND.circuit, input_var1, input_var2]
        rfl

      have h_extract_eq_var1 : Vector.cast (by simp only [Nat.min_def, n1]; split <;> omega)
                                          (Vector.extract input_var 0 ((m + 3) / 2)) = input_var1 := by
        simp only [input_var1, Vector.take_eq_extract, n1]

      have h_extract_eq_var2 : Vector.cast (by simp only [n1, n2]; omega)
                                          (Vector.extract input_var ((m + 3) / 2)) = input_var2 := by
        simp only [input_var2, Vector.drop_eq_cast_extract, n1]
        rfl

      suffices Circuit.ConstraintsHold.Completeness env yields
        ((main order input_var1 >>= fun out1 =>
          main order input_var2 >>= fun out2 =>
          (AND.circuit order).main (out1, out2)).operations offset) by
        convert this

      rw [h_main_eq] at h_local_witnesses
      rw [Circuit.ConstraintsHold.bind_usesLocalWitnesses] at h_local_witnesses

      rw [Circuit.ConstraintsHold.bind_completeness]
      constructor
      · apply IH n1 h_n1_lt offset env yields input_var1
        · exact h_local_witnesses.1
        · exact h_eval1
        · exact h_assumptions1

      · rw [Circuit.ConstraintsHold.bind_completeness]
        constructor
        · apply IH n2 h_n2_lt _ env yields input_var2
          · have h_rest := h_local_witnesses.2
            rw [Circuit.ConstraintsHold.bind_usesLocalWitnesses] at h_rest
            exact h_rest.1
          · exact h_eval2
          · exact h_assumptions2

        · let out1 := (main order input_var1).output offset
          let out2 := (main order input_var2).output (offset + (main order input_var1).localLength offset)

          apply (AND.circuit order).completeness
          · have h_rest := h_local_witnesses.2
            rw [Circuit.ConstraintsHold.bind_usesLocalWitnesses] at h_rest
            exact h_rest.2
          · rfl
          · have h_comp1 : Circuit.ConstraintsHold.Completeness env yields ((main order input_var1).operations offset) := by
              apply IH n1 h_n1_lt offset env yields input_var1
              · exact h_local_witnesses.1
              · exact h_eval1
              · exact h_assumptions1

            have h_comp2 : Circuit.ConstraintsHold.Completeness env yields ((main order input_var2).operations (offset + (main order input_var1).localLength offset)) := by
              apply IH n2 h_n2_lt (offset + (main order input_var1).localLength offset) env yields input_var2
              · have h_rest := h_local_witnesses.2
                rw [Circuit.ConstraintsHold.bind_usesLocalWitnesses] at h_rest
                exact h_rest.1
              · exact h_eval2
              · exact h_assumptions2

            constructor
            · convert main_output_binary_from_completeness order n1 offset env yields input_var1 input1 h_eval1 h_assumptions1 h_local_witnesses.1 h_comp1 using 1

            · have h_rest := h_local_witnesses.2
              rw [Circuit.ConstraintsHold.bind_usesLocalWitnesses] at h_rest
              convert main_output_binary_from_completeness order n2 (offset + (main order input_var1).localLength offset) env yields input_var2 input2 h_eval2 h_assumptions2 h_rest.1 h_comp2 using 1

def circuit {sentences : PropertySet (F p)} (order : SentenceOrder sentences)
    (n : ℕ) : FormalCircuit order (fields n) field where
  main := main order
  localLength _ := n - 1
  localLength_eq := localLength_eq order n
  subcircuitsConsistent := subcircuitsConsistent order n

  Assumptions := Assumptions n
  CompletenessAssumptions _ := Assumptions n
  Spec checked := Spec n

  soundness := by
    intro offset env yields checked input_var input h_env h_assumptions h_hold
    constructor
    · sorry
    exact soundness order n offset env yields checked input_var input h_env.symm h_assumptions h_hold
  completeness := by
    intro offset env yields input_var h_local_witnesses input h_env h_assumptions
    exact completeness order n offset env yields input_var input h_local_witnesses h_env.symm h_assumptions

  completenessAssumptions_implies_assumptions := fun _ _ h => h

end MultiAND

end Circomlib<|MERGE_RESOLUTION|>--- conflicted
+++ resolved
@@ -56,7 +56,6 @@
     rintro _ _ _ _ ⟨ _, _ ⟩ ⟨ _, _ ⟩ h_env ⟨ h_a, h_b ⟩ h_hold
     simp only [circuit_norm, main] at h_env h_hold ⊢
     rcases h_env.symm with ⟨ _, _ ⟩
-<<<<<<< HEAD
 
     constructor
     · -- Prove yielded sentences hold (vacuous - no yields)
@@ -64,9 +63,6 @@
       -- The Equality subcircuit doesn't yield anything
       sorry
 
-=======
-    simp_all only
->>>>>>> 81176e42
     constructor
     · convert xor_eq_val_xor h_a h_b using 1
       simp_all only [h_hold.2]
@@ -114,7 +110,6 @@
     rintro _ _ _ _ ⟨ _, _ ⟩ ⟨ _, _ ⟩ h_env ⟨ h_a, h_b ⟩ h_hold
     simp only [circuit_norm, main] at h_env h_hold ⊢
     rcases h_env.symm with ⟨ _, _ ⟩
-<<<<<<< HEAD
 
     constructor
     · -- Prove yielded sentences hold (vacuous - no yields)
@@ -123,9 +118,6 @@
       sorry
 
     simp_all only [h_hold.2]
-=======
-    simp_all only
->>>>>>> 81176e42
     constructor
     · exact and_eq_val_and h_a h_b
     · convert and_is_bool h_a h_b using 1
@@ -169,7 +161,6 @@
     rintro _ _ _ _ ⟨ _, _ ⟩ ⟨ _, _ ⟩ h_env ⟨ h_a, h_b ⟩ h_hold
     simp only [circuit_norm, main] at h_env h_hold ⊢
     rcases h_env.symm with ⟨ _, _ ⟩
-<<<<<<< HEAD
 
     constructor
     · -- Prove yielded sentences hold (vacuous - no yields)
@@ -178,9 +169,6 @@
       sorry
 
     simp_all only [h_hold.2]
-=======
-    simp_all only
->>>>>>> 81176e42
     constructor
     · convert or_eq_val_or h_a h_b using 1
       ring_nf
@@ -224,7 +212,6 @@
     rintro _ _ _ _ _ _ h_env h_in h_hold
     simp only [circuit_norm, main] at h_env h_hold ⊢
     rw [h_env] at h_hold
-<<<<<<< HEAD
 
     constructor
     · -- Prove yielded sentences hold (vacuous - no yields)
@@ -233,9 +220,6 @@
       sorry
 
     simp_all only [h_hold.2]
-=======
-    simp_all only
->>>>>>> 81176e42
     constructor
     · convert not_eq_val_not h_in using 1
       ring_nf
@@ -281,7 +265,6 @@
     rintro _ _ _ _ ⟨ _, _ ⟩ ⟨ _, _ ⟩ h_env ⟨ h_a, h_b ⟩ h_hold
     simp only [circuit_norm, NAND.main] at h_env h_hold ⊢
     rcases h_env.symm with ⟨ _, _ ⟩
-<<<<<<< HEAD
 
     constructor
     · -- Prove yielded sentences hold (vacuous - no yields)
@@ -290,9 +273,6 @@
       sorry
 
     simp_all only [h_hold.2]
-=======
-    simp_all only
->>>>>>> 81176e42
     constructor
     · convert nand_eq_val_nand h_a h_b using 1
       ring_nf
@@ -338,7 +318,6 @@
     rintro _ _ _ _ ⟨ _, _ ⟩ ⟨ _, _ ⟩ h_env ⟨ h_a, h_b ⟩ h_hold
     simp only [circuit_norm, main] at h_env h_hold ⊢
     rcases h_env.symm with ⟨ _, _ ⟩
-<<<<<<< HEAD
 
     constructor
     · -- Prove yielded sentences hold (vacuous - no yields)
@@ -347,9 +326,6 @@
       sorry
 
     simp_all only [h_hold.2]
-=======
-    simp_all only
->>>>>>> 81176e42
     constructor
     · convert nor_eq_val_nor h_a h_b using 1
       ring_nf
@@ -426,15 +402,9 @@
       rfl
     | 2 =>
       simp only [main]
-<<<<<<< HEAD
       simp only [Fin.isValue, Nat.add_one_sub_one]
       have h := (AND.circuit order).localLength_eq (input[0], input[1]) offset
       rw [show (AND.circuit order).localLength _ = 1 from rfl] at h
-=======
-      simp only [Nat.add_one_sub_one]
-      have h := AND.circuit.localLength_eq (input[0], input[1]) offset
-      rw [show AND.circuit.localLength _ = 1 from rfl] at h
->>>>>>> 81176e42
       exact h
     | m + 3 =>
       let n1 := (m + 3) / 2
@@ -536,15 +506,9 @@
         · apply (AND.circuit order).subcircuitsConsistent
         · exact h_witnesses
       · intro h_completeness
-<<<<<<< HEAD
         simp only [AND.circuit, AND.main, bind_pure, Fin.isValue, bind_pure_comp, circuit_norm] at h_completeness ⊢
         simp only [Fin.isValue, Nat.add_zero, id_eq]
         unfold Environment.UsesLocalWitnessesAndYields Operations.forAllFlat
-=======
-        simp only [AND.circuit, AND.main, circuit_norm] at h_completeness ⊢
-        simp only [Nat.add_zero]
-        unfold Environment.UsesLocalWitnesses Operations.forAllFlat
->>>>>>> 81176e42
         unfold Operations.forAll
 
         constructor
