--- conflicted
+++ resolved
@@ -39,22 +39,17 @@
   Spec _ bits := fromBits (bits.map ZMod.val) < p
 
   soundness := by
-<<<<<<< HEAD
-    simp only [circuit_norm, main, CompConstant.circuit, eval_vector]
+    simp only [circuit_norm, main, CompConstant.circuit]
     intros offset env yields checked input_var input h_input h_assumption h_holds
     constructor
     · sorry
-=======
-    simp only [circuit_norm, main, CompConstant.circuit]
-    simp_all
->>>>>>> 81176e42
     have : p > 2^135 := hp135.elim
     rcases h_holds with ⟨ h_holds1, h_holds2, h_holds3 ⟩
     simp only [h_holds3, h_input] at h_holds1
     specialize h_holds1 (by
       intros i x
       specialize h_assumption i x
-      simp only [← h_input, eval_vector] at h_assumption
+      simp only [← h_input] at h_assumption
       aesop)
     rcases h_holds1 with ⟨ h_holds11, h_holds12 ⟩
     split at h_holds12
@@ -62,11 +57,7 @@
     · omega
 
   completeness := by
-<<<<<<< HEAD
-    simp only [circuit_norm, main, CompConstant.circuit, eval_vector, CompConstant.CompletenessAssumptions]
-=======
-    simp only [circuit_norm, main, CompConstant.circuit]
->>>>>>> 81176e42
+    simp only [circuit_norm, main, CompConstant.circuit, CompConstant.CompletenessAssumptions]
     simp_all
     omega
 
