import Clean.Circuit
import Clean.Utils.Bits
import Clean.Circomlib.Bitify
import Mathlib.Data.Int.Basic
/-
Original source code:
https://github.com/iden3/circomlib/blob/35e54ea21da3e8762557234298dbb553c175ea8d/circuits/comparators.circom
-/

namespace Circomlib
open Utils.Bits
variable {p : ℕ} [Fact p.Prime] [Fact (p > 2)]

namespace IsZero
/-
template IsZero() {
    signal input in;
    signal output out;

    signal inv;

    inv <-- in!=0 ? 1/in : 0;

    out <== -in*inv +1;
    in*out === 0;
}
-/
def main {sentences : PropertySet (F p)} (order : SentenceOrder sentences) (input : Expression (F p)) : Circuit sentences (Expression (F p)) := do
  let inv ← witness fun env =>
    let x := input.eval env
    if x ≠ 0 then x⁻¹ else 0

  let out <==[order] -input * inv + 1
  input * out ===[order] 0
  return out

def CompletenessAssumptions {sentences : PropertySet (F p)} (_ : YieldContext sentences) (_ : F p) := True

def circuit {sentences : PropertySet (F p)} (order : SentenceOrder sentences) : FormalCircuit order field field where
  main := main order
  localLength _ := 2

  Assumptions _ := True
  CompletenessAssumptions := CompletenessAssumptions
  completenessAssumptions_implies_assumptions _ _ h := h
  Spec _ input output :=
    output = (if input = 0 then 1 else 0)

  soundness := by
    circuit_proof_start
    constructor
    · simp [circuit_norm, Gadgets.Equality.circuit, FormalAssertion.toSubcircuit, Gadgets.Equality.main]
    simp only [id_eq, h_holds]
    split_ifs with h_ifs
    . simp only [h_ifs, zero_mul, neg_zero, zero_add]
    . rw [neg_add_eq_zero]
      have h1 := h_holds.left.2
      have h2 := h_holds.2.right
      rw [h1] at h2
      simp only [id_eq, mul_eq_zero] at h2
      cases h2
      case neg.inl hl => contradiction
      case neg.inr hr =>
        rw [neg_add_eq_zero] at hr
        exact hr

  completeness := by
    circuit_proof_start [CompletenessAssumptions]
    cases h_env with
    | intro left right =>
      simp only [left, ne_eq, id_eq, ite_not, mul_ite, mul_zero] at right
      simp only [id_eq, right, left, ne_eq, ite_not, mul_ite, mul_zero, mul_eq_zero, true_and]
      split_ifs <;> aesop

end IsZero

namespace IsEqual
/-
template IsEqual() {
    signal input in[2];
    signal output out;

    component isz = IsZero();

    in[1] - in[0] ==> isz.in;

    isz.out ==> out;
}
-/
def main {sentences : PropertySet (F p)} (order : SentenceOrder sentences) (input : Expression (F p) × Expression (F p)) : Circuit sentences (Expression (F p)) := do
  let diff := input.1 - input.2
  let out ← IsZero.circuit order diff
  return out

def circuit {sentences : PropertySet (F p)} (order : SentenceOrder sentences) : FormalCircuit order fieldPair field where
  main := main order
  localLength _ := 2

  Assumptions _ := True
  CompletenessAssumptions _ _ := True
  completenessAssumptions_implies_assumptions _ _ h := h

  Spec _ input output :=
    output = (if input.1 = input.2 then 1 else 0)

  completeness := by
    circuit_proof_start [IsZero.circuit, IsZero.CompletenessAssumptions]

  soundness := by
    circuit_proof_start
    constructor
    · sorry
    rw [← h_input]
    simp only [id_eq]

    have h1 : Expression.eval env input_var.1 = input.1 := by
      rw [← h_input]
    have h2 : Expression.eval env input_var.2 = input.2 := by
      rw [← h_input]

    rw [h1, h2] at h_holds
    specialize h_holds trivial
    simp only [IsZero.circuit] at h_holds ⊢

    rw [h_holds.2, h1, h2]

    apply ite_congr
    . ring_nf
      simp [sub_eq_zero]

    . intro h_eq
      rfl
    . intro h_eq
      rfl

end IsEqual

namespace ForceEqualIfEnabled
/-
template ForceEqualIfEnabled() {
    signal input enabled;
    signal input in[2];

    component isz = IsZero();

    in[1] - in[0] ==> isz.in;

    (1 - isz.out)*enabled === 0;
}
-/
structure Inputs (F : Type) where
  enabled : F
  inp : fieldPair F

instance : ProvableStruct Inputs where
  components := [field, fieldPair]
  toComponents := fun { enabled, inp } => .cons enabled (.cons inp .nil)
  fromComponents := fun (.cons enabled (.cons inp .nil)) => { enabled, inp }

def main {sentences : PropertySet (F p)} (order : SentenceOrder sentences) (inputs : Var Inputs (F p)) : Circuit sentences Unit := do
  let { enabled, inp } := inputs
  let isz ← IsZero.circuit order (inp.2 - inp.1)
  enabled * (1 - isz) ===[order] 0

def circuit {sentences : PropertySet (F p)} (order : SentenceOrder sentences) : FormalAssertion order Inputs where
  main := main order
  localLength _ := 2

  Assumptions := fun { enabled, inp } =>
    enabled = 0 ∨ enabled = 1

  Spec := fun _ { enabled, inp } =>
    enabled = 1 → inp.1 = inp.2

  soundness := by
    circuit_proof_start
    intro h_ie
    simp_all only [gt_iff_lt, one_ne_zero, or_true, id_eq, one_mul]
    cases h_input with
    | intro h_enabled h_inp =>
      rw [← h_inp]
      simp only
      cases h_holds with
      | intro h1 h2 =>
        rw [h1] at h2
        rw [add_comm] at h2
        simp only [id_eq] at h2
        split_ifs at h2 with h_ifs
        . simp_all only [neg_add_cancel]
          rw [add_comm, neg_add_eq_zero] at h_ifs
          exact h_ifs
        . simp_all only [neg_zero, zero_add, one_ne_zero]
        rw [add_comm, neg_add_eq_zero] at h2
        rw [h2] at h1
        trivial

  completeness := by
<<<<<<< HEAD
    simp only [circuit_norm, main]
    sorry
=======
    circuit_proof_start
    simp_all only [gt_iff_lt, id_eq]
    constructor
    trivial
    rw [mul_eq_zero, add_comm, neg_add_eq_zero]
    cases h_assumptions with
    | inl h_enabled_l => apply Or.inl h_enabled_l
    | inr h_enabled_r =>
      simp_all only [forall_const, one_ne_zero, false_or]
      have h_spec := h_spec.symm
      rw [← sub_eq_zero, ← h_input.right] at h_spec
      rw [← sub_eq_add_neg] at h_env
      rw [h_env]
      simp only [id_eq, h_spec, ↓reduceIte]
      trivial
>>>>>>> 58bef9f2

end ForceEqualIfEnabled

namespace LessThan
/-
template LessThan(n) {
    assert(n <= 252);
    signal input in[2];
    signal output out;

    component n2b = Num2Bits(n+1);

    n2b.in <== in[0]+ (1 << n) - in[1];

    out <== 1-n2b.out[n];
}
-/
def main {sentences : PropertySet (F p)} (order : SentenceOrder sentences) (n : ℕ) (hn : 2^(n+1) < p) (input : Expression (F p) × Expression (F p)) : Circuit sentences (Expression (F p)) := do
  let diff := input.1 + (2^n : F p) - input.2
  let bits ← Num2Bits.circuit order (n + 1) hn diff
  let out <==[order] 1 - bits[n]
  return out

def circuit {sentences : PropertySet (F p)} (order : SentenceOrder sentences) (n : ℕ) (hn : 2^(n+1) < p) : FormalCircuit order fieldPair field where
  main := main order n hn
  localLength _ := n + 2
  localLength_eq := by simp [circuit_norm, main, Num2Bits.circuit]
  output _ i := var ⟨ i + n + 1 ⟩
  output_eq := by simp +arith [circuit_norm, main, Num2Bits.circuit]

  Assumptions := fun (x, y) => x.val < 2^n ∧ y.val < 2^n
  CompletenessAssumptions := fun _ (x, y) => x.val < 2^n ∧ y.val < 2^n
  completenessAssumptions_implies_assumptions _ _ h := h

  Spec := fun _ (x, y) output =>
    output = (if x.val < y.val then 1 else 0)

  soundness := by
    simp only [circuit_norm, main]
    sorry

  completeness := by
    simp only [circuit_norm, main]
    sorry
end LessThan

namespace LessEqThan
/-
template LessEqThan(n) {
    signal input in[2];
    signal output out;

    component lt = LessThan(n);

    lt.in[0] <== in[0];
    lt.in[1] <== in[1]+1;
    lt.out ==> out;
}
-/
def circuit {sentences : PropertySet (F p)} (order : SentenceOrder sentences) (n : ℕ) (hn : 2^(n+1) < p) : FormalCircuit order fieldPair field where
  main := fun (x, y) =>
    LessThan.circuit order n hn (x, y + 1)

  localLength _ := n + 2

  Assumptions := fun (x, y) => x.val < 2^n ∧ y.val < 2^n
  CompletenessAssumptions := fun _ (x, y) => x.val < 2^n ∧ y.val < 2^n
  completenessAssumptions_implies_assumptions _ _ h := h
  Spec := fun _ (x, y) output =>
    output = (if x.val <= y.val then 1 else 0)

  soundness := by
    intro i env yields checked input (x, y) h_input assumptions h_holds
    simp_all only [circuit_norm, LessThan.circuit, Prod.mk.injEq]
    have : 2^n < 2^(n+1) := by gcongr; repeat linarith
    have hy : y.val + (1 : F p).val < p := by
      simp only [ZMod.val_one]; linarith
    rw [ZMod.val_add_of_lt hy, ZMod.val_one] at h_holds
    by_cases hy : y.val + 1 = 2^n
    case neg =>
      constructor
      · sorry
      specialize h_holds (by omega)
      simp_all [Nat.lt_add_one_iff]
    -- TODO the spec of LessThan is not strong enough to handle this case
    sorry

  completeness := by
    intro i env yields input h_env (x, y) h_input assumptions
    simp_all only [circuit_norm, LessThan.circuit, Prod.mk.injEq]
    -- TODO impossible to prove
    sorry
end LessEqThan

namespace GreaterThan
/-
template GreaterThan(n) {
    signal input in[2];
    signal output out;

    component lt = LessThan(n);

    lt.in[0] <== in[1];
    lt.in[1] <== in[0];
    lt.out ==> out;
}
-/
def circuit {sentences : PropertySet (F p)} (order : SentenceOrder sentences) (n : ℕ) (hn : 2^(n+1) < p) : FormalCircuit order fieldPair field where
  main := fun (x, y) =>
    LessThan.circuit order n hn (y, x)

  localLength _ := n + 2

  Assumptions := fun (x, y) => x.val < 2^n ∧ y.val < 2^n
  CompletenessAssumptions := fun _ (x, y) => x.val < 2^n ∧ y.val < 2^n
  completenessAssumptions_implies_assumptions _ _ h := h

  Spec := fun _ (x, y) output =>
    output = (if x.val > y.val then 1 else 0)

  soundness := by
    circuit_proof_start
    constructor
    · sorry
    simp_all only [circuit_norm, LessThan.circuit]
    simp only [← h_input] at h_assumptions ⊢
    specialize h_holds (by simp_all)
    simp_all

  completeness := by
    simp_all [circuit_norm, LessThan.circuit]
end GreaterThan

namespace GreaterEqThan
/-
template GreaterEqThan(n) {
    signal input in[2];
    signal output out;

    component lt = LessThan(n);

    lt.in[0] <== in[1];
    lt.in[1] <== in[0]+1;
    lt.out ==> out;
}
-/
def circuit {sentences : PropertySet (F p)} (order : SentenceOrder sentences) (n : ℕ) (hn : 2^(n+1) < p) : FormalCircuit order fieldPair field where
  main := fun (x, y) =>
    LessThan.circuit order n hn (y, x + 1)

  localLength _ := n + 2

  Assumptions := fun (x, y) => x.val < 2^n ∧ y.val < 2^n
  CompletenessAssumptions := fun _ (x, y) => x.val < 2^n ∧ y.val < 2^n
  completenessAssumptions_implies_assumptions _ _ h := h
  Spec := fun _ (x, y) output =>
    output = (if x.val >= y.val then 1 else 0)

  soundness := by
    simp only [circuit_norm]
    sorry

  completeness := by
    simp only [circuit_norm]
    sorry
end GreaterEqThan

end Circomlib<|MERGE_RESOLUTION|>--- conflicted
+++ resolved
@@ -109,7 +109,8 @@
   soundness := by
     circuit_proof_start
     constructor
-    · sorry
+    · intro _
+      sorry
     rw [← h_input]
     simp only [id_eq]
 
@@ -174,35 +175,31 @@
 
   soundness := by
     circuit_proof_start
+    constructor
+    · sorry
     intro h_ie
-    simp_all only [gt_iff_lt, one_ne_zero, or_true, id_eq, one_mul]
+    simp_all only [gt_iff_lt, one_ne_zero, or_true, id_eq, one_mul, IsZero.circuit, forall_const]
     cases h_input with
     | intro h_enabled h_inp =>
       rw [← h_inp]
       simp only
       cases h_holds with
       | intro h1 h2 =>
-        rw [h1] at h2
+        rw [h1.2] at h2
         rw [add_comm] at h2
-        simp only [id_eq] at h2
         split_ifs at h2 with h_ifs
-        . simp_all only [neg_add_cancel]
+        . simp_all only
           rw [add_comm, neg_add_eq_zero] at h_ifs
           exact h_ifs
-        . simp_all only [neg_zero, zero_add, one_ne_zero]
-        rw [add_comm, neg_add_eq_zero] at h2
-        rw [h2] at h1
-        trivial
-
-  completeness := by
-<<<<<<< HEAD
-    simp only [circuit_norm, main]
-    sorry
-=======
-    circuit_proof_start
-    simp_all only [gt_iff_lt, id_eq]
-    constructor
-    trivial
+        . simp_all only [neg_zero]
+          absurd h2.2
+          field_simp
+
+  completeness := by
+    circuit_proof_start
+    simp_all only [gt_iff_lt, id_eq, IsZero.circuit, IsZero.CompletenessAssumptions, forall_const]
+    constructor
+    · trivial
     rw [mul_eq_zero, add_comm, neg_add_eq_zero]
     cases h_assumptions with
     | inl h_enabled_l => apply Or.inl h_enabled_l
@@ -211,10 +208,7 @@
       have h_spec := h_spec.symm
       rw [← sub_eq_zero, ← h_input.right] at h_spec
       rw [← sub_eq_add_neg] at h_env
-      rw [h_env]
-      simp only [id_eq, h_spec, ↓reduceIte]
-      trivial
->>>>>>> 58bef9f2
+      aesop
 
 end ForceEqualIfEnabled
 
