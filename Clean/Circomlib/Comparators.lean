import Clean.Circuit
import Clean.Utils.Bits
import Clean.Circomlib.Bitify
import Mathlib.Data.Int.Basic
/-
Original source code:
https://github.com/iden3/circomlib/blob/35e54ea21da3e8762557234298dbb553c175ea8d/circuits/comparators.circom
-/

namespace Circomlib
open Utils.Bits
variable {p : ℕ} [Fact p.Prime] [Fact (p > 2)]

namespace IsZero
/-
template IsZero() {
    signal input in;
    signal output out;

    signal inv;

    inv <-- in!=0 ? 1/in : 0;

    out <== -in*inv +1;
    in*out === 0;
}
-/
def main (input : Expression (F p)) := do
  let inv ← witness fun env =>
    let x := input.eval env
    if x ≠ 0 then x⁻¹ else 0

  let out <== -input * inv + 1
  input * out === 0
  return out

def circuit : FormalCircuit (F p) field field where
  main
  localLength _ := 2
  yields_eq := by intros; simp only [circuit_norm, main]

<<<<<<< HEAD
  Assumptions _ _ := True

  Spec input output _ :=
=======
  Spec input output :=
>>>>>>> f504f2f2
    output = (if input = 0 then 1 else 0)

  soundness := by
    circuit_proof_start
    simp only [id_eq, h_holds]
    split_ifs with h_ifs
    . simp only [h_ifs, zero_mul, neg_zero, zero_add]
    . rw [neg_add_eq_zero]
      have h1 := h_holds.left
      have h2 := h_holds.right
      rw [h1] at h2
      simp only [id_eq, mul_eq_zero] at h2
      cases h2
      case neg.inl hl => contradiction
      case neg.inr hr =>
        rw [neg_add_eq_zero] at hr
        exact hr

  completeness := by
    circuit_proof_start
    cases h_env with
    | intro left right =>
      simp only [left, ne_eq, id_eq, ite_not, mul_ite, mul_zero] at right
      simp only [id_eq, right, left, ne_eq, ite_not, mul_ite, mul_zero, mul_eq_zero, true_and]
      split_ifs <;> aesop

end IsZero

namespace IsEqual
/-
template IsEqual() {
    signal input in[2];
    signal output out;

    component isz = IsZero();

    in[1] - in[0] ==> isz.in;

    isz.out ==> out;
}
-/
def main (input : Expression (F p) × Expression (F p)) := do
  let diff := input.1 - input.2
  let out ← IsZero.circuit diff
  return out

def circuit : FormalCircuit (F p) fieldPair field where
  main
  localLength _ := 2
  yields_eq := by intros; simp only [circuit_norm, main, IsZero.circuit]

<<<<<<< HEAD
  Assumptions _ _ := True

  Spec input output _ :=
=======
  Spec input output :=
>>>>>>> f504f2f2
    output = (if input.1 = input.2 then 1 else 0)

  completeness := by
    simp only [circuit_norm, main, IsZero.circuit]

  soundness := by
    circuit_proof_start
    rw [← h_input]
    simp only [id_eq]

    have h1 : Expression.eval env input_var.1 = input.1 := by
      rw [← h_input]
    have h2 : Expression.eval env input_var.2 = input.2 := by
      rw [← h_input]

    rw [h1, h2] at h_holds
    simp only [IsZero.circuit] at h_holds ⊢

    rw [h_holds, h1, h2]

    apply ite_congr
    . ring_nf
      simp [sub_eq_zero]

    . intro h_eq
      rfl
    . intro h_eq
      rfl

    trivial

end IsEqual

namespace ForceEqualIfEnabled
/-
template ForceEqualIfEnabled() {
    signal input enabled;
    signal input in[2];

    component isz = IsZero();

    in[1] - in[0] ==> isz.in;

    (1 - isz.out)*enabled === 0;
}
-/
structure Inputs (F : Type) where
  enabled : F
  inp : fieldPair F

instance : ProvableStruct Inputs where
  components := [field, fieldPair]
  toComponents := fun { enabled, inp } => .cons enabled (.cons inp .nil)
  fromComponents := fun (.cons enabled (.cons inp .nil)) => { enabled, inp }

def main (inputs : Var Inputs (F p)) := do
  let { enabled, inp } := inputs
  let isz ← IsZero.circuit (inp.2 - inp.1)
  enabled * (1 - isz) === 0

def circuit : FormalAssertion (F p) Inputs where
  main
  localLength _ := 2
  yields_eq := by intros; simp only [circuit_norm, main, IsZero.circuit]

  Assumptions := fun { enabled, inp } _ =>
    enabled = 0 ∨ enabled = 1

  Spec := fun { enabled, inp } =>
    enabled = 1 → inp.1 = inp.2

  soundness := by
    circuit_proof_start
    intro h_ie
    simp_all only [gt_iff_lt, one_ne_zero, or_true, id_eq, one_mul]
    cases h_input with
    | intro h_enabled h_inp =>
      rw [← h_inp]
      simp only
      cases h_holds with
      | intro h1 h2 =>
        rw [h1] at h2
        rw [add_comm] at h2
        simp only [id_eq] at h2
        split_ifs at h2 with h_ifs
        . simp_all only [neg_add_cancel]
          rw [add_comm, neg_add_eq_zero] at h_ifs
          exact h_ifs
        . simp_all only [neg_zero, zero_add, one_ne_zero]
        rw [add_comm, neg_add_eq_zero] at h2
        rw [h2] at h1
        trivial

  completeness := by
    circuit_proof_start
    simp_all only [gt_iff_lt, id_eq]
    constructor
    trivial
    rw [mul_eq_zero, add_comm, neg_add_eq_zero]
    cases h_assumptions with
    | inl h_enabled_l => apply Or.inl h_enabled_l
    | inr h_enabled_r =>
      simp_all only [forall_const, one_ne_zero, false_or]
      have h_spec := h_spec.symm
      rw [← sub_eq_zero, ← h_input.right] at h_spec
      rw [← sub_eq_add_neg] at h_env
      rw [h_env]
      simp only [id_eq, h_spec, ↓reduceIte]
      trivial

end ForceEqualIfEnabled

namespace LessThan
/-
template LessThan(n) {
    assert(n <= 252);
    signal input in[2];
    signal output out;

    component n2b = Num2Bits(n+1);

    n2b.in <== in[0]+ (1 << n) - in[1];

    out <== 1-n2b.out[n];
}
-/
def main (n : ℕ) (hn : 2^(n+1) < p) (input : Expression (F p) × Expression (F p)) := do
  let diff := input.1 + (2^n : F p) - input.2
  let bits ← Num2Bits.circuit (n + 1) hn diff
  let out <== 1 - bits[n]
  return out

def circuit (n : ℕ) (hn : 2^(n+1) < p) : FormalCircuit (F p) fieldPair field where
  main := main n hn
  localLength _ := n + 2
  localLength_eq := by simp [circuit_norm, main, Num2Bits.circuit]
  output _ i := var ⟨ i + n + 1 ⟩
  output_eq := by simp +arith [circuit_norm, main, Num2Bits.circuit]
  yields_eq := by intros; simp only [circuit_norm, main, Num2Bits.circuit]

  Assumptions := fun (x, y) _ => x.val < 2^n ∧ y.val < 2^n

  Spec := fun (x, y) output _ =>
    output = (if x.val < y.val then 1 else 0)

  soundness := by
    circuit_proof_start
    simp only [circuit_norm, Num2Bits.circuit] at h_holds ⊢
    rcases h_assumptions with ⟨hx, hy⟩
    have hx_eval : Expression.eval env input_var.1 = input.1 := by
      simpa using congrArg Prod.fst h_input
    have hy_eval : Expression.eval env input_var.2 = input.2 := by
      simpa using congrArg Prod.snd h_input

    simp [hx_eval, hy_eval] at h_holds

    set out := env.get (i₀ + n + 1) with hout
    have two_exp_n_small : 2^n < p := by
      have : 2^n ≤ 2^(n+1) := by gcongr; repeat linarith
      exact lt_of_le_of_lt this hn

    have heq: ZMod.val ((2 : F p)^n) = 2^n := by
      rw [ZMod.val_pow]
      rw [ZMod.val_ofNat_of_lt]
      · simp_all
        exact Fact.out
      convert two_exp_n_small
      rw [ZMod.val_ofNat_of_lt]
      simp_all
      exact Fact.out

    by_cases hlt : ZMod.val input.1 < ZMod.val input.2

    -- CASE input.1 < input.2
    simp [hlt]

    have hdiff_lt : ZMod.val (input.1 + 2^n - input.2) < 2^n := by
      rw[ZMod.val_sub]
      · rw[ZMod.val_add_of_lt]
        · simp only [heq] at *
          calc
            ZMod.val input.1 + 2^n - ZMod.val input.2 <  ZMod.val input.2 + 2^n - ZMod.val input.2 := by omega
            _ = 2^n := by omega
        · have easy_lemma: 2 * 2^n = 2^(n+1) := by
            rw[pow_succ, two_mul]
            omega
          omega
      · rw[ZMod.val_add_of_lt]
        · simp only [heq] at *
          omega
        · have easy_lemma: 2 * 2^n = 2^(n+1) := by
            rw[pow_succ, two_mul]
            omega
          omega

    -- split h_holds to h1 h2 h3
    have h3 := h_holds.right
    have h2 := h_holds.left.right
    have h1 := h_holds.left.left

    rw[add_assoc] at hout
    rw[← hout] at h3
    rw[h3]
    --simp the goal basic math

    unfold fieldToBits at h2
    unfold toBits at h2
    --now I need to use that On Nat, shift is equivalent to a / 2 ^ b.

    apply congrArg (fun v => v[n]) at h2
    simp only [Vector.getElem_map, Vector.getElem_mapRange,
      Nat.cast_ite, Nat.cast_one, Nat.cast_zero, circuit_norm] at h2

    simp only [← sub_eq_add_neg, Nat.testBit_eq_false_of_lt hdiff_lt, Bool.false_eq_true,
      ↓reduceIte] at h2
    rw[h2]
    simp only [neg_zero, add_zero]

    -- CASE input.1 >= input.2
    simp [hlt]
    have hdiff_ge : ZMod.val (input.1 + 2^n - input.2) >= 2^n := by
      rw[ZMod.val_sub]
      · rw [ZMod.val_add_of_lt]
        · simp only [heq] at *
          calc
            ZMod.val input.1 + 2^n - ZMod.val input.2 ≥ ZMod.val input.1 + 2^n - ZMod.val input.1 := by omega
            _ = 2^n := by omega
        · have easy_lemma: 2 * 2^n = 2^(n+1) := by
            rw[pow_succ, two_mul]
            omega
          omega
      · rw[ZMod.val_add_of_lt]
        · simp only [heq] at *
          omega
        · have easy_lemma: 2 * 2^n = 2^(n+1) := by
            rw[pow_succ, two_mul]
            omega
          omega

    -- split h_holds to h1 h2 h3
    have h3 := h_holds.right
    have h2 := h_holds.left.right
    have h1 := h_holds.left.left

    rw[add_assoc] at hout
    rw[← hout] at h3
    rw[h3]
    --simp the goal basic math
    unfold fieldToBits at h2
    unfold toBits at h2
    --now I need to use that On Nat, shift is equivalent to a / 2 ^ b.

    apply congrArg (fun v => v[n]) at h2
    simp only [Vector.getElem_map, Vector.getElem_mapRange,
      Nat.cast_ite, Nat.cast_one, Nat.cast_zero, circuit_norm] at h2

    have hf: (ZMod.val (input.1 + 2^n + -input.2)).testBit n = true := by
      have hpos : 0 < 2^n := pow_pos (by decide) n
      have hlt2 : (ZMod.val (input.1 + 2^n + -input.2)) / 2^n < 2 := by
        have : (ZMod.val (input.1 + 2^n + -input.2)) < 2^n * 2 := by simpa [pow_succ, two_mul, mul_two] using h1
        exact Nat.div_lt_of_lt_mul this

      have hge1 : 1 ≤ (ZMod.val (input.1 + 2^n + -input.2)) / 2^n :=
        (Nat.le_div_iff_mul_le hpos).mpr (by simpa [one_mul, sub_eq_add_neg] using hdiff_ge)

      have hxdiv : (ZMod.val (input.1 + 2^n + -input.2)) / 2^n = 1 :=
        le_antisymm (Nat.lt_succ_iff.mp hlt2) hge1

      simp [Nat.testBit, Nat.shiftRight_eq_div_pow, hxdiv]

    simp only [hf, ↓reduceIte] at h2
    simp only [h2, add_neg_cancel]

  completeness := by
    circuit_proof_start
    simp only [circuit_norm, Num2Bits.circuit] at *
    rcases h_assumptions with ⟨hx, hy⟩
    have hx_eval : Expression.eval env input_var.1 = input.1 := by
      simpa using congrArg Prod.fst h_input
    have hy_eval : Expression.eval env input_var.2 = input.2 := by
      simpa using congrArg Prod.snd h_input
    simp [hx_eval, hy_eval] at *
    set out := env.get (i₀ + n + 1) with hout
    have two_exp_n_small : 2^n < p := by
      have : 2^n ≤ 2^(n+1) := by gcongr; repeat linarith
      exact lt_of_le_of_lt this hn

    have heq: ZMod.val ((2 : F p) ^ n) = 2^n := by
      rw [ZMod.val_pow]
      rw [ZMod.val_ofNat_of_lt]
      · simp_all
        exact Fact.out
      convert two_exp_n_small
      rw [ZMod.val_ofNat_of_lt]
      simp_all
      exact Fact.out

    have hdiff_lt_basic : ZMod.val (input.1 + 2^n - input.2) < 2^(n+1) := by
      rw[ZMod.val_sub]
      · rw[ZMod.val_add_of_lt]
        · simp only [heq] at *
          calc
            ZMod.val input.1 + 2^n - ZMod.val input.2 <  2^n + 2^n := by omega
            _ = 2^(n + 1) := by rw[pow_succ, mul_two]
        · have easy_lemma: 2 * 2^n = 2^(n + 1) := by
            rw[pow_succ, two_mul]
            omega
          omega
      · rw[ZMod.val_add_of_lt]
        · simp only [heq] at *
          omega
        · have easy_lemma: 2 * 2^n = 2^(n + 1) := by
            rw[pow_succ, two_mul]
            omega
          omega

    have h2 := h_env.right
    refine And.intro ?_ ?_
    · simpa [sub_eq_add_neg] using hdiff_lt_basic
    · exact h2

end LessThan

namespace LessEqThan
/-
template LessEqThan(n) {
    signal input in[2];
    signal output out;

    component lt = LessThan(n);

    lt.in[0] <== in[0];
    lt.in[1] <== in[1]+1;
    lt.out ==> out;
}
-/
def circuit (n : ℕ) (hn : 2^(n+1) < p) : FormalCircuit (F p) fieldPair field where
  main := fun (x, y) =>
    LessThan.circuit n hn (x, y + 1)

  localLength _ := n + 2
  yields_eq := by intros; simp only [circuit_norm, LessThan.circuit]

  Assumptions := fun (x, y) _ => x.val < 2^n ∧ y.val < 2^n
  Spec := fun (x, y) output _ =>
    output = (if x.val <= y.val then 1 else 0)

  soundness := by
    intro i env yielded input (x, y) h_input assumptions h_holds
    simp_all only [circuit_norm, LessThan.circuit, Prod.mk.injEq]
    have : 2^n < 2^(n+1) := by gcongr; repeat linarith
    have hy : y.val + (1 : F p).val < p := by
      simp only [ZMod.val_one]; linarith
    rw [ZMod.val_add_of_lt hy, ZMod.val_one] at h_holds
    by_cases hy : y.val + 1 = 2^n
    case neg =>
      specialize h_holds (by omega)
      simp_all [Nat.lt_add_one_iff]
    -- TODO the spec of LessThan is not strong enough to handle this case
    sorry

  completeness := by
    intro i env yielded input h_env (x, y) h_input assumptions
    simp_all only [circuit_norm, LessThan.circuit, Prod.mk.injEq]
    -- TODO impossible to prove
    sorry
end LessEqThan

namespace GreaterThan
/-
template GreaterThan(n) {
    signal input in[2];
    signal output out;

    component lt = LessThan(n);

    lt.in[0] <== in[1];
    lt.in[1] <== in[0];
    lt.out ==> out;
}
-/
def circuit (n : ℕ) (hn : 2^(n+1) < p) : FormalCircuit (F p) fieldPair field where
  main := fun (x, y) =>
    LessThan.circuit n hn (y, x)

  localLength _ := n + 2
  yields_eq := by intros; simp only [circuit_norm, LessThan.circuit]

  Assumptions := fun (x, y) _ => x.val < 2^n ∧ y.val < 2^n

  Spec := fun (x, y) output _ =>
    output = (if x.val > y.val then 1 else 0)

  soundness := by
    simp_all [circuit_norm, LessThan.circuit]

  completeness := by
    simp_all [circuit_norm, LessThan.circuit]
end GreaterThan

namespace GreaterEqThan
/-
template GreaterEqThan(n) {
    signal input in[2];
    signal output out;

    component lt = LessThan(n);

    lt.in[0] <== in[1];
    lt.in[1] <== in[0]+1;
    lt.out ==> out;
}
-/
def circuit (n : ℕ) (hn : 2^(n+1) < p) : FormalCircuit (F p) fieldPair field where
  main := fun (x, y) =>
    LessThan.circuit n hn (y, x + 1)

  localLength _ := n + 2
  yields_eq := by intros; simp only [circuit_norm, LessThan.circuit]

  Assumptions := fun (x, y) _ => x.val < 2^n ∧ y.val < 2^n
  Spec := fun (x, y) output _ =>
    output = (if x.val >= y.val then 1 else 0)

  soundness := by
    simp only [circuit_norm]
    sorry

  completeness := by
    simp only [circuit_norm]
    sorry
end GreaterEqThan

end Circomlib<|MERGE_RESOLUTION|>--- conflicted
+++ resolved
@@ -39,13 +39,7 @@
   localLength _ := 2
   yields_eq := by intros; simp only [circuit_norm, main]
 
-<<<<<<< HEAD
-  Assumptions _ _ := True
-
   Spec input output _ :=
-=======
-  Spec input output :=
->>>>>>> f504f2f2
     output = (if input = 0 then 1 else 0)
 
   soundness := by
@@ -97,13 +91,7 @@
   localLength _ := 2
   yields_eq := by intros; simp only [circuit_norm, main, IsZero.circuit]
 
-<<<<<<< HEAD
-  Assumptions _ _ := True
-
   Spec input output _ :=
-=======
-  Spec input output :=
->>>>>>> f504f2f2
     output = (if input.1 = input.2 then 1 else 0)
 
   completeness := by
