import Clean.Circuit
import Clean.Utils.Bits
import Clean.Circomlib.Bitify

/-
Original source code:
https://github.com/iden3/circomlib/blob/35e54ea21da3e8762557234298dbb553c175ea8d/circuits/comparators.circom
-/

namespace Circomlib
open Utils.Bits
variable {p : ℕ} [Fact p.Prime] [Fact (p > 2)]

namespace IsZero
/-
template IsZero() {
    signal input in;
    signal output out;

    signal inv;

    inv <-- in!=0 ? 1/in : 0;

    out <== -in*inv +1;
    in*out === 0;
}
-/
def main (input : Expression (F p)) := do
  let inv ← witnessField fun env =>
    let x := input.eval env
    if x ≠ 0 then x⁻¹ else 0

  let out <== -input * inv + 1
  input * out === 0
  return out

def circuit : FormalCircuit (F p) field field where
  main
  localLength _ := 2

  Assumptions _ := True
  Spec input output :=
    output = (if input = 0 then 1 else 0)

  soundness := by
    simp_all only [circuit_norm, main]
    sorry

  completeness := by
    simp_all only [circuit_norm, main]
    sorry
end IsZero

namespace IsEqual
/-
template IsEqual() {
    signal input in[2];
    signal output out;

    component isz = IsZero();

    in[1] - in[0] ==> isz.in;

    isz.out ==> out;
}
-/
def main (input : Expression (F p) × Expression (F p)) := do
  let diff := input.1 - input.2
  let out ← IsZero.circuit diff
  return out

def circuit : FormalCircuit (F p) fieldPair field where
  main
  localLength _ := 2

  Assumptions _ := True
  Spec := fun (x, y) output =>
    output = (if x = y then 1 else 0)

  soundness := by
    simp only [circuit_norm, main]
    sorry

  completeness := by
    simp only [circuit_norm, main]
    sorry
end IsEqual

namespace ForceEqualIfEnabled
/-
template ForceEqualIfEnabled() {
    signal input enabled;
    signal input in[2];

    component isz = IsZero();

    in[1] - in[0] ==> isz.in;

    (1 - isz.out)*enabled === 0;
}
-/
structure Inputs (F : Type) where
  enabled : F
  inp : fieldPair F

instance : ProvableStruct Inputs where
  components := [field, fieldPair]
  toComponents := fun { enabled, inp } => .cons enabled (.cons inp .nil)
  fromComponents := fun (.cons enabled (.cons inp .nil)) => { enabled, inp }

def main (inputs : Var Inputs (F p)) := do
  let { enabled, inp } := inputs
  let isz ← IsZero.circuit (inp.2 - inp.1)
  enabled * (1 - isz) === 0

def circuit : FormalAssertion (F p) Inputs where
  main
  localLength _ := 2

  Assumptions := fun { enabled, inp } =>
    enabled = 0 ∨ enabled = 1

  Spec := fun { enabled, inp } =>
    enabled = 1 → inp.1 = inp.2

  soundness := by
    simp only [circuit_norm, main]
    sorry

  completeness := by
    simp only [circuit_norm, main]
    sorry
end ForceEqualIfEnabled

namespace LessThan
/-
template LessThan(n) {
    assert(n <= 252);
    signal input in[2];
    signal output out;

    component n2b = Num2Bits(n+1);

    n2b.in <== in[0]+ (1 << n) - in[1];

    out <== 1-n2b.out[n];
}
-/
def main (n : ℕ) (hn : 2^(n+1) < p) (input : Expression (F p) × Expression (F p)) := do
  let diff := input.1 + (2^n : F p) - input.2
<<<<<<< HEAD
  let bits ← subcircuitWithAssertion (Num2Bits.circuit (n+1) hn) diff
  let out <== 1 - bits[n]
=======
  let bits ← Num2Bits.circuit (n+1) hn diff
  let out ← witnessField fun env => 1 - (bits[n]).eval env
  out === 1 - bits[n]
>>>>>>> f5f81cd0
  return out

def circuit (n : ℕ) (hn : 2^(n+1) < p) : FormalCircuit (F p) fieldPair field where
  main := main n hn
  localLength _ := n + 2
  localLength_eq := by simp [circuit_norm, main, Num2Bits.circuit]
  output _ i := var ⟨ i + n + 1 ⟩
  output_eq := by simp +arith [circuit_norm, main, Num2Bits.circuit]

  Assumptions := fun (x, y) => x.val < 2^n ∧ y.val < 2^n

  Spec := fun (x, y) output =>
    output = (if x.val < y.val then 1 else 0)

  soundness := by
    simp only [circuit_norm, main]
    sorry

  completeness := by
    simp only [circuit_norm, main]
    sorry
end LessThan

namespace LessEqThan
/-
template LessEqThan(n) {
    signal input in[2];
    signal output out;

    component lt = LessThan(n);

    lt.in[0] <== in[0];
    lt.in[1] <== in[1]+1;
    lt.out ==> out;
}
-/
def circuit (n : ℕ) (hn : 2^(n+1) < p) : FormalCircuit (F p) fieldPair field where
  main := fun (x, y) =>
    LessThan.circuit n hn (x, y + 1)

  localLength _ := n + 2

  Assumptions := fun (x, y) => x.val < 2^n ∧ y.val < 2^n
  Spec := fun (x, y) output =>
    output = (if x.val <= y.val then 1 else 0)

  soundness := by
    intro i env input (x, y) h_input assumptions h_holds
    simp_all only [circuit_norm, subcircuit_norm, LessThan.circuit, Prod.mk.injEq]
    have : 2^n < 2^(n + 1) := by gcongr; repeat linarith
    have hy : y.val + (1 : F p).val < p := by
      simp only [ZMod.val_one]; linarith
    rw [ZMod.val_add_of_lt hy, ZMod.val_one] at h_holds
    by_cases hy : y.val + 1 = 2^n
    case neg =>
      specialize h_holds (by omega)
      simp_all [Nat.lt_add_one_iff]
    -- TODO the spec of LessThan is not strong enough to handle this case
    sorry

  completeness := by
    intro i env input h_env (x, y) h_input assumptions
    simp_all only [circuit_norm, subcircuit_norm, LessThan.circuit, Prod.mk.injEq]
    -- TODO impossible to prove
    sorry
end LessEqThan

namespace GreaterThan
/-
template GreaterThan(n) {
    signal input in[2];
    signal output out;

    component lt = LessThan(n);

    lt.in[0] <== in[1];
    lt.in[1] <== in[0];
    lt.out ==> out;
}
-/
def circuit (n : ℕ) (hn : 2^(n+1) < p) : FormalCircuit (F p) fieldPair field where
  main := fun (x, y) =>
    LessThan.circuit n hn (y, x)

  localLength _ := n + 2

  Assumptions := fun (x, y) => x.val < 2^n ∧ y.val < 2^n

  Spec := fun (x, y) output =>
    output = (if x.val > y.val then 1 else 0)

  soundness := by
    simp_all [circuit_norm, subcircuit_norm, LessThan.circuit]

  completeness := by
    simp_all [circuit_norm, subcircuit_norm, LessThan.circuit]
end GreaterThan

namespace GreaterEqThan
/-
template GreaterEqThan(n) {
    signal input in[2];
    signal output out;

    component lt = LessThan(n);

    lt.in[0] <== in[1];
    lt.in[1] <== in[0]+1;
    lt.out ==> out;
}
-/
def circuit (n : ℕ) (hn : 2^(n+1) < p) : FormalCircuit (F p) fieldPair field where
  main := fun (x, y) =>
    LessThan.circuit n hn (y, x + 1)

  localLength _ := n + 2

  Assumptions := fun (x, y) => x.val < 2^n ∧ y.val < 2^n
  Spec := fun (x, y) output =>
    output = (if x.val >= y.val then 1 else 0)

  soundness := by
    simp only [circuit_norm]
    sorry

  completeness := by
    simp only [circuit_norm]
    sorry
end GreaterEqThan

end Circomlib<|MERGE_RESOLUTION|>--- conflicted
+++ resolved
@@ -148,14 +148,8 @@
 -/
 def main (n : ℕ) (hn : 2^(n+1) < p) (input : Expression (F p) × Expression (F p)) := do
   let diff := input.1 + (2^n : F p) - input.2
-<<<<<<< HEAD
-  let bits ← subcircuitWithAssertion (Num2Bits.circuit (n+1) hn) diff
+  let bits ← Num2Bits.circuit (n+1) hn diff
   let out <== 1 - bits[n]
-=======
-  let bits ← Num2Bits.circuit (n+1) hn diff
-  let out ← witnessField fun env => 1 - (bits[n]).eval env
-  out === 1 - bits[n]
->>>>>>> f5f81cd0
   return out
 
 def circuit (n : ℕ) (hn : 2^(n+1) < p) : FormalCircuit (F p) fieldPair field where
