--- conflicted
+++ resolved
@@ -93,13 +93,8 @@
   localLength _ := 2
 
   Assumptions _ := True
-<<<<<<< HEAD
-  Spec := fun _ (x, y) output =>
-    output = (if x = y then 1 else 0)
-=======
->>>>>>> 4005fd57
-
-  Spec input output :=
+
+  Spec _ input output :=
     output = (if input.1 = input.2 then 1 else 0)
 
   completeness := by
@@ -107,6 +102,8 @@
 
   soundness := by
     circuit_proof_start
+    constructor
+    · sorry
     rw [← h_input]
     simp only [id_eq]
 
@@ -116,9 +113,10 @@
       rw [← h_input]
 
     rw [h1, h2] at h_holds
+    specialize h_holds trivial
     simp only [IsZero.circuit] at h_holds ⊢
 
-    rw [h_holds, h1, h2]
+    rw [h_holds.2, h1, h2]
 
     apply ite_congr
     . ring_nf
@@ -128,8 +126,6 @@
       rfl
     . intro h_eq
       rfl
-
-    trivial
 
 end IsEqual
 
