--- conflicted
+++ resolved
@@ -55,16 +55,11 @@
     BLAKE3State.value output.message = permute (BLAKE3State.value input.message) ∧
     BLAKE3State.Normalized output.message
   soundness := by
-<<<<<<< HEAD
     intro offset env yields checked input_var input h_eval h_assumptions h_holds
 
     constructor
     · sorry  -- Prove yielded sentences hold
 
-    simp only [Circuit.ConstraintsHold.Soundness] at h_holds
-=======
-    intro offset env input_var input h_eval h_assumptions h_holds
->>>>>>> c7007dd7
     simp only [Round.Assumptions] at h_assumptions
     decompose_provable_struct
     simp only [circuit_norm] at h_holds
@@ -79,11 +74,7 @@
     specialize h_holds2 asm2
 
     -- Now we need to show the spec holds for the output
-<<<<<<< HEAD
-    simp only [(roundWithPermute order).output_eq]
-=======
     simp only
->>>>>>> c7007dd7
     rw [ProvableStruct.eval_eq_eval]
     simp only [ProvableStruct.eval]
     simp only [Round.Spec, Permute.Spec] at h_holds1 h_holds2
@@ -95,12 +86,7 @@
     · exact h_holds2.2
 
   completeness := by
-<<<<<<< HEAD
     intro offset env yields input_var h_env_uses_witnesses input h_eval h_assumptions
-    simp only [Circuit.ConstraintsHold.Completeness]
-=======
-    intro offset env input_var h_env_uses_witnesses input h_eval h_assumptions
->>>>>>> c7007dd7
     simp only [Round.Assumptions] at h_assumptions
     decompose_provable_struct
     simp only [circuit_norm, Round.Inputs.mk.injEq] at h_eval
@@ -287,7 +273,7 @@
     -- fourRoundsWithPermute.Spec ensures mid is normalized through its chain
     obtain ⟨mid', h_spec1, h_spec2⟩ := h_spec
     obtain ⟨mid'', h_spec2_1, h_spec2_2⟩ := h_spec2
-    simp only [twoRoundsWithPermute, roundWithPermute] at h_spec2_2
+    simp only [roundWithPermute] at h_spec2_2
     rcases h_spec2_2 with ⟨_, h_mid_state_norm, _, h_mid_msg_norm⟩
     exact ⟨h_mid_state_norm, h_mid_msg_norm⟩
   ) (by
