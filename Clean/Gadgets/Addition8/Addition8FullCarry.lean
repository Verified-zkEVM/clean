--- conflicted
+++ resolved
@@ -74,13 +74,8 @@
       simpa [circuit_norm] using h_inputs
 
     -- simplify constraints, assumptions and goal
-<<<<<<< HEAD
-    simp_all only [circuit_norm, h_inputs, Spec, Assumptions, main,
-      ByteTable, FormalAssertion.toSubcircuit]
-=======
-    simp_all only [circuit_norm, h_inputs, Spec, Assumptions, main, ByteTable]
+    simp_all only [circuit_norm, h_inputs, Spec, Assumptions, main, ByteTable, FormalAssertion.toSubcircuit]
 
->>>>>>> 71e7e2bb
     set z := env.get i0
     set carry_out := env.get (i0 + 1)
     obtain ⟨ h_byte, h_bool_carry, h_add ⟩ := h_holds
@@ -104,13 +99,8 @@
       simpa [circuit_norm] using h_inputs
 
     -- simplify assumptions and goal
-<<<<<<< HEAD
-    simp only [circuit_norm, h_inputs, Assumptions, main,
-      ByteTable, FormalAssertion.toSubcircuit] at *
-=======
-    simp only [circuit_norm, h_inputs, Assumptions, main, ByteTable] at *
+    simp only [circuit_norm, h_inputs, Assumptions, main, ByteTable, FormalAssertion.toSubcircuit] at *
 
->>>>>>> 71e7e2bb
     obtain ⟨hz, hcarry_out⟩ := h_env
     set z := env.get i0
     set carry_out := env.get (i0 + 1)
