import Clean.Utils.Field
import Clean.Utils.Bitwise
import Clean.Utils.Rotation
import Clean.Types.U64

variable {p : ℕ} [Fact p.Prime]
variable [p_large_enough: Fact (p > 2^16 + 2^8)]

namespace Gadgets.Rotation64.Theorems
open Bitwise (rotRight64)
open Utils.Rotation

/--
We define a bit rotation on "byte vectors" like u64 by splitting each byte
into low and high bits, and moving the lowest low bits to the top and concatenating
each resulting (high, low) pair again.

The ultimate goal is to prove that this is equivalent to `rotRight64`.
-/
def rotRight64_bytes (xs : Vector ℕ 8) (o : ℕ) : Vector ℕ 8 :=
  .ofFn fun ⟨ i, hi ⟩ => xs[i] / 2^o + (xs[(i + 1) % 8] % 2^o) * 2^(8-o)

-- unfold what rotRight64_bytes does on a U64
def rotRight64_u64 : U64 ℕ → ℕ → U64 ℕ
  | ⟨ x0, x1, x2, x3, x4, x5, x6, x7 ⟩, o => ⟨
    (x0 / 2^o) + (x1 % 2^o) * 2^(8-o),
    (x1 / 2^o) + (x2 % 2^o) * 2^(8-o),
    (x2 / 2^o) + (x3 % 2^o) * 2^(8-o),
    (x3 / 2^o) + (x4 % 2^o) * 2^(8-o),
    (x4 / 2^o) + (x5 % 2^o) * 2^(8-o),
    (x5 / 2^o) + (x6 % 2^o) * 2^(8-o),
    (x6 / 2^o) + (x7 % 2^o) * 2^(8-o),
    (x7 / 2^o) + (x0 % 2^o) * 2^(8-o),
  ⟩

-- these two are definitionally equal
<<<<<<< HEAD
lemma rotRight64_bytes_u64_eq (o : ℕ) (x : U64 ℕ) :
  rotRight64_bytes x.to_limbs o = (rotRight64_u64 x o).to_limbs := rfl
=======
lemma rot_right64_bytes_u64_eq (o : ℕ) (x : U64 ℕ) :
  rot_right64_bytes x.toLimbs o = (rot_right64_u64 x o).toLimbs := rfl
>>>>>>> 9daf4333

lemma h_mod {o : ℕ} (ho : o < 8) {x0 x1 x2 x3 x4 x5 x6 x7 : ℕ} :
    (x0 + x1 * 256 + x2 * 256 ^ 2 + x3 * 256 ^ 3 + x4 * 256 ^ 4 + x5 * 256 ^ 5 + x6 * 256 ^ 6 + x7 * 256 ^ 7) %
      2^o = x0 % 2^o := by
  nth_rw 1 [←Nat.pow_one 256]
  repeat rw [Nat.add_mod, mul_mod256_off ho _ _ (by trivial), add_zero, Nat.mod_mod]

lemma h_div {o : ℕ} (ho : o < 8) {x0 x1 x2 x3 x4 x5 x6 x7 : ℕ} :
    (x0 + x1 * 256 + x2 * 256^2 + x3 * 256^3 + x4 * 256^4 + x5 * 256^5 + x6 * 256^6 + x7 * 256^7) / 2 ^ o
    = x0 / 2^o + x1 * 2^(8-o) + x2 * 256 * 2^(8-o) + x3 * 256^2 * 2^(8-o) + x4 * 256^3 * 2^(8-o) +
    x5 * 256^4 * 2^(8-o) + x6 * 256^5 * 2^(8-o) + x7 * 256^6 * 2^(8-o) := by
  rw [←Nat.pow_one 256]
  repeat rw [Nat.add_div_of_dvd_left (by apply divides_256_two_power ho; linarith)]
  rw [mul_div_256_off ho 1 (by simp only [gt_iff_lt, Nat.lt_one_iff, pos_of_gt])]
  rw [mul_div_256_off ho 2 (by simp only [gt_iff_lt, Nat.ofNat_pos])]
  rw [mul_div_256_off ho 3 (by simp only [gt_iff_lt, Nat.ofNat_pos])]
  rw [mul_div_256_off ho 4 (by simp only [gt_iff_lt, Nat.ofNat_pos])]
  rw [mul_div_256_off ho 5 (by simp only [gt_iff_lt, Nat.ofNat_pos])]
  rw [mul_div_256_off ho 6 (by simp only [gt_iff_lt, Nat.ofNat_pos])]
  rw [mul_div_256_off ho 7 (by simp only [gt_iff_lt, Nat.ofNat_pos])]
  simp only [tsub_self, pow_zero, mul_one, Nat.add_one_sub_one, pow_one, Nat.reducePow,
    Nat.add_left_inj]

lemma h_x0_const {o : ℕ} (ho : o < 8) :
    2^(8 - o) * 256^7 = 2^(64 - o) := by
  rw [show 256 = 2^8 by rfl, ←Nat.pow_mul, ←Nat.pow_add, pow_right_inj₀ (by norm_num) (by norm_num)]
  omega

theorem rotation64_bits_soundness {o : ℕ} (ho : o < 8) {x : U64 ℕ} :
<<<<<<< HEAD
    (rotRight64_u64 x o).value_nat = rotRight64 x.value_nat o := by
  -- simplify the goal
  simp only [rotRight64, rotRight64_u64, U64.value_nat]
=======
    (rot_right64_u64 x o).valueNat = rot_right64 x.valueNat o := by
  -- simplify the goal
  simp only [rot_right64, rot_right64_u64, U64.valueNat]
>>>>>>> 9daf4333

  have offset_mod_64 : o % 64 = o := Nat.mod_eq_of_lt (by linarith)
  simp only [offset_mod_64]
  rw [h_mod ho, h_div ho]

  -- proof technique: we care about only what happens to x0, all "internal" terms remain
  -- the same, and are just divided by 2^o
  rw [shifted_decomposition_eq ho]
  repeat rw [shifted_decomposition_eq'' ho (by simp only [gt_iff_lt, Nat.ofNat_pos])]
  simp only [Nat.add_one_sub_one, pow_one, add_mul, add_assoc]

  -- we do a bit of expression juggling here
  rw [←add_assoc _ _ (_ * 256 ^ 7), soundness_simp]
  nth_rw 12 [←add_assoc]
  rw [soundness_simp]
  nth_rw 10 [←add_assoc]
  rw [soundness_simp]
  nth_rw 8 [←add_assoc]
  rw [soundness_simp]
  nth_rw 6 [←add_assoc]
  rw [soundness_simp]
  nth_rw 4 [←add_assoc]
  nth_rw 2 [Nat.mul_right_comm]
  rw [soundness_simp]
  nth_rw 2 [←add_assoc]
  rw [soundness_simp']
  nth_rw 7 [mul_assoc]

  -- at the end the terms are equal
  rw [h_x0_const ho]
  ac_rfl

end Gadgets.Rotation64.Theorems<|MERGE_RESOLUTION|>--- conflicted
+++ resolved
@@ -34,13 +34,8 @@
   ⟩
 
 -- these two are definitionally equal
-<<<<<<< HEAD
 lemma rotRight64_bytes_u64_eq (o : ℕ) (x : U64 ℕ) :
-  rotRight64_bytes x.to_limbs o = (rotRight64_u64 x o).to_limbs := rfl
-=======
-lemma rot_right64_bytes_u64_eq (o : ℕ) (x : U64 ℕ) :
-  rot_right64_bytes x.toLimbs o = (rot_right64_u64 x o).toLimbs := rfl
->>>>>>> 9daf4333
+  rotRight64_bytes x.toLimbs o = (rotRight64_u64 x o).toLimbs := rfl
 
 lemma h_mod {o : ℕ} (ho : o < 8) {x0 x1 x2 x3 x4 x5 x6 x7 : ℕ} :
     (x0 + x1 * 256 + x2 * 256 ^ 2 + x3 * 256 ^ 3 + x4 * 256 ^ 4 + x5 * 256 ^ 5 + x6 * 256 ^ 6 + x7 * 256 ^ 7) %
@@ -70,15 +65,9 @@
   omega
 
 theorem rotation64_bits_soundness {o : ℕ} (ho : o < 8) {x : U64 ℕ} :
-<<<<<<< HEAD
-    (rotRight64_u64 x o).value_nat = rotRight64 x.value_nat o := by
+    (rotRight64_u64 x o).valueNat = rotRight64 x.valueNat o := by
   -- simplify the goal
-  simp only [rotRight64, rotRight64_u64, U64.value_nat]
-=======
-    (rot_right64_u64 x o).valueNat = rot_right64 x.valueNat o := by
-  -- simplify the goal
-  simp only [rot_right64, rot_right64_u64, U64.valueNat]
->>>>>>> 9daf4333
+  simp only [rotRight64, rotRight64_u64, U64.valueNat]
 
   have offset_mod_64 : o % 64 = o := Nat.mod_eq_of_lt (by linarith)
   simp only [offset_mod_64]
