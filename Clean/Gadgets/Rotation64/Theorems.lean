--- conflicted
+++ resolved
@@ -8,13 +8,6 @@
 
 namespace Gadgets.Rotation64.Theorems
 open Bitwise (rot_right64)
-<<<<<<< HEAD
-=======
-open Gadgets.ByteDecomposition.Theorems (byte_decomposition_lift)
-open Utils.Rotation (mul_mod_256_off mul_div_256_off divides_256_two_power
-  two_power_val two_power_byte two_off_eq_mod shifted_decomposition_eq shifted_decomposition_eq'
-  shifted_decomposition_eq'' soundness_simp soundness_simp')
->>>>>>> 36af42ba
 
 /--
 We define a bit rotation on "byte vectors" like u64 by splitting each byte
@@ -59,7 +52,6 @@
   rw [ZMod.val_natCast_of_lt]
   linarith [p_large_enough.elim]
 
-<<<<<<< HEAD
 lemma two_power_byte {o : ℕ} (ho : o < 8) :
     ZMod.val ((2 ^ (8 - o) : ℕ) : F p) ≤ 2^8 := by
   rw [two_power_val ho]
@@ -136,9 +128,6 @@
   rw [soundness_simp, Nat.mul_one]
 
 lemma h_mod {offset : ℕ} (ho : offset < 8) {x0 x1 x2 x3 x4 x5 x6 x7 : ℕ} :
-=======
-lemma h_mod {offset : Fin 8} {x0 x1 x2 x3 x4 x5 x6 x7 : ℕ} :
->>>>>>> 36af42ba
     (x0 + x1 * 256 + x2 * 256 ^ 2 + x3 * 256 ^ 3 + x4 * 256 ^ 4 + x5 * 256 ^ 5 + x6 * 256 ^ 6 + x7 * 256 ^ 7) %
       2^offset = x0 % 2^offset := by
   simp only [pow_one, Nat.add_mod, dvd_refl, Nat.mod_mod_of_dvd, gt_iff_lt, Nat.ofNat_pos,
