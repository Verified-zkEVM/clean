--- conflicted
+++ resolved
@@ -31,13 +31,8 @@
 def assumptions (input : U64 (F p)) := input.Normalized
 
 def spec (offset : Fin 64) (x : U64 (F p)) (y: U64 (F p)) :=
-<<<<<<< HEAD
   y.value = rotRight64 x.value offset.val
-  ∧ y.is_normalized
-=======
-  y.value = rot_right64 x.value offset.val
   ∧ y.Normalized
->>>>>>> 9daf4333
 
 def output (offset : Fin 64) (i0 : Nat) : U64 (Expression (F p)) :=
   Rotation64Bits.output (offset % 8).val i0
