--- conflicted
+++ resolved
@@ -23,40 +23,11 @@
   let byte_offset : ℕ := offset.val / 8
   let bit_offset : ℕ := (offset % 8).val
 
-<<<<<<< HEAD
   -- rotation is performed by combining a bit and a byte rotation
   let byte_rotated ← subcircuit (Rotation64Bytes.circuit byte_offset) x
   subcircuit (Rotation64Bits.circuit bit_offset) byte_rotated
 
 instance lawful (off : Fin 64) : ConstantLawfulCircuits (F := (F p)) (rot64 off) := by infer_constant_lawful_circuits
-=======
-  -- apply the byte rotation
-  let out ← subcircuit (Rotation64Bytes.circuit byte_offset) x
-
-  -- apply the bit rotation
-  let ⟨x0, x1, x2, x3, x4, x5, x6, x7⟩ := out
-
-  let ⟨x0_l, x0_h⟩ ← subcircuit (ByteDecomposition.circuit bit_offset) x0
-  let ⟨x1_l, x1_h⟩ ← subcircuit (ByteDecomposition.circuit bit_offset) x1
-  let ⟨x2_l, x2_h⟩ ← subcircuit (ByteDecomposition.circuit bit_offset) x2
-  let ⟨x3_l, x3_h⟩ ← subcircuit (ByteDecomposition.circuit bit_offset) x3
-  let ⟨x4_l, x4_h⟩ ← subcircuit (ByteDecomposition.circuit bit_offset) x4
-  let ⟨x5_l, x5_h⟩ ← subcircuit (ByteDecomposition.circuit bit_offset) x5
-  let ⟨x6_l, x6_h⟩ ← subcircuit (ByteDecomposition.circuit bit_offset) x6
-  let ⟨x7_l, x7_h⟩ ← subcircuit (ByteDecomposition.circuit bit_offset) x7
-
-  let ⟨y0, y1, y2, y3, y4, y5, y6, y7⟩ ← U64.witness fun _env => U64.mk 0 0 0 0 0 0 0 0
-
-  assert_zero (x1_l * ((2 : ℕ)^(8 - bit_offset) : F p) + x0_h - y0)
-  assert_zero (x2_l * ((2 : ℕ)^(8 - bit_offset) : F p) + x1_h - y1)
-  assert_zero (x3_l * ((2 : ℕ)^(8 - bit_offset) : F p) + x2_h - y2)
-  assert_zero (x4_l * ((2 : ℕ)^(8 - bit_offset) : F p) + x3_h - y3)
-  assert_zero (x5_l * ((2 : ℕ)^(8 - bit_offset) : F p) + x4_h - y4)
-  assert_zero (x6_l * ((2 : ℕ)^(8 - bit_offset) : F p) + x5_h - y5)
-  assert_zero (x7_l * ((2 : ℕ)^(8 - bit_offset) : F p) + x6_h - y6)
-  assert_zero (x0_l * ((2 : ℕ)^(8 - bit_offset) : F p) + x7_h - y7)
-  return ⟨ y0, y1, y2, y3, y4, y5, y6, y7 ⟩
->>>>>>> 7ed647a2
 
 def assumptions (input : U64 (F p)) := input.is_normalized
 
@@ -68,13 +39,6 @@
 -- #eval! (rot64 (p:=p_babybear) 0) default |>.output
 def elaborated (off : Fin 64) : ElaboratedCircuit (F p) U64 (Var U64 (F p)) where
   main := rot64 off
-<<<<<<< HEAD
-=======
-  assumptions := assumptions
-  spec := spec off
-  soundness := by sorry
-  completeness := by sorry
->>>>>>> 7ed647a2
   local_length _ := 24
   output _inputs i0 := var_from_offset U64 (i0 + 16)
   initial_offset_eq := by
@@ -83,7 +47,6 @@
     rfl
   local_length_eq := by
     intros
-<<<<<<< HEAD
     simp only [rot64]
     rfl
 
@@ -150,8 +113,5 @@
   soundness := soundness offset
   completeness := completeness offset
 }
-=======
-    simp only [rot64, Fin.div_val, Fin.mod_val, Nat.cast_ofNat]; rfl
->>>>>>> 7ed647a2
 
 end Gadgets.Rotation64