import Clean.Types.U64
import Clean.Gadgets.Rotation64.Theorems
import Clean.Utils.Primes

namespace Gadgets.Rotation64Bytes
variable {p : ℕ} [Fact p.Prime]

open Bitwise (rotRight64)

/--
  Rotate the 64-bit integer by increments of 8 positions
  This gadget does not introduce constraints
-/
def rot64_bytes (offset : Fin 8) (input : Var U64 (F p)) : Circuit (F p) (Var U64 (F p)) := do
  let ⟨x0, x1, x2, x3 , x4, x5, x6, x7⟩ := input

  if offset = 0 then
    return ⟨ x0, x1, x2, x3, x4, x5, x6, x7 ⟩
  else if offset = 1 then
    return ⟨ x1, x2, x3, x4, x5, x6, x7, x0 ⟩
  else if offset = 2 then
    return ⟨ x2, x3, x4, x5, x6, x7, x0, x1 ⟩
  else if offset = 3 then
    return ⟨ x3, x4, x5, x6, x7, x0, x1, x2 ⟩
  else if offset = 4 then
    return ⟨ x4, x5, x6, x7, x0, x1, x2, x3 ⟩
  else if offset = 5 then
    return ⟨ x5, x6, x7, x0, x1, x2, x3, x4 ⟩
  else if offset = 6 then
    return ⟨ x6, x7, x0, x1, x2, x3, x4, x5 ⟩
  else
    return ⟨ x7, x0, x1, x2, x3, x4, x5, x6 ⟩

def assumptions (input : U64 (F p)) := input.Normalized

def spec (offset : Fin 8) (x : U64 (F p)) (y: U64 (F p)) :=
<<<<<<< HEAD
  y.value = rotRight64 x.value (offset.val * 8) ∧ y.is_normalized
=======
  y.value = rot_right64 x.value (offset.val * 8) ∧ y.Normalized
>>>>>>> 9daf4333

instance elaborated (off : Fin 8): ElaboratedCircuit (F p) U64 U64 where
  main := rot64_bytes off
  localLength _ := 0
  output input i0 :=
    let ⟨x0, x1, x2, x3, x4, x5, x6, x7⟩ := input
    match off with
    | 0 => ⟨ x0, x1, x2, x3, x4, x5, x6, x7 ⟩
    | 1 => ⟨ x1, x2, x3, x4, x5, x6, x7, x0 ⟩
    | 2 => ⟨ x2, x3, x4, x5, x6, x7, x0, x1 ⟩
    | 3 => ⟨ x3, x4, x5, x6, x7, x0, x1, x2 ⟩
    | 4 => ⟨ x4, x5, x6, x7, x0, x1, x2, x3 ⟩
    | 5 => ⟨ x5, x6, x7, x0, x1, x2, x3, x4 ⟩
    | 6 => ⟨ x6, x7, x0, x1, x2, x3, x4, x5 ⟩
    | 7 => ⟨ x7, x0, x1, x2, x3, x4, x5, x6 ⟩
  subcircuitsConsistent x i0 := by
    simp only [rot64_bytes]
    fin_cases off <;> simp only [circuit_norm, reduceIte, Fin.reduceFinMk, Fin.reduceEq]

  output_eq := by
    intros
    fin_cases off
    repeat rfl
  localLength_eq := by
    intros
    fin_cases off
    repeat rfl

theorem soundness (off : Fin 8) : Soundness (F p) (elaborated off) assumptions (spec off) := by
  rintro i0 env ⟨ x0_var, x1_var, x2_var, x3_var, x4_var, x5_var, x6_var, x7_var ⟩ ⟨ x0, x1, x2, x3, x4, x5, x6, x7 ⟩ h_inputs as h

  have h_x0 : x0_var.eval env = x0 := by injections h_inputs
  have h_x1 : x1_var.eval env = x1 := by injections h_inputs
  have h_x2 : x2_var.eval env = x2 := by injections h_inputs
  have h_x3 : x3_var.eval env = x3 := by injections h_inputs
  have h_x4 : x4_var.eval env = x4 := by injections h_inputs
  have h_x5 : x5_var.eval env = x5 := by injections h_inputs
  have h_x6 : x6_var.eval env = x6 := by injections h_inputs
  have h_x7 : x7_var.eval env = x7 := by injections h_inputs
  clear h_inputs
  clear h

  dsimp only [assumptions, U64.Normalized] at as
  obtain ⟨ h0, h1, h2, h3, h4, h5, h6, h7 ⟩ := as

  simp [circuit_norm, spec, U64.value, -Nat.reducePow]
  constructor
<<<<<<< HEAD
  · fin_cases off <;> (simp_all [explicit_provable_type, rotRight64, circuit_norm, -Nat.reducePow]; omega)
  · fin_cases off <;> simp_all [circuit_norm, U64.is_normalized, explicit_provable_type]
=======
  · fin_cases off <;> (simp_all [explicit_provable_type, rot_right64, circuit_norm, -Nat.reducePow]; omega)
  · fin_cases off <;> simp_all [circuit_norm, U64.Normalized, explicit_provable_type]
>>>>>>> 9daf4333

theorem completeness (off : Fin 8) : Completeness (F p) (elaborated off) assumptions := by
  rintro i0 env ⟨ x0_var, x1_var, x2_var, x3_var, x4_var, x5_var, x6_var, x7_var ⟩ henv ⟨ x0, x1, x2, x3, x4, x5, x6, x7 ⟩ _ assumptions
  fin_cases off <;> simp [elaborated, rot64_bytes, circuit_norm]

def circuit (off : Fin 8) : FormalCircuit (F p) U64 U64 := {
  elaborated off with
  main := rot64_bytes off
  assumptions := assumptions
  spec := spec off
  soundness := soundness off
  completeness := completeness off
}
end Gadgets.Rotation64Bytes<|MERGE_RESOLUTION|>--- conflicted
+++ resolved
@@ -34,11 +34,7 @@
 def assumptions (input : U64 (F p)) := input.Normalized
 
 def spec (offset : Fin 8) (x : U64 (F p)) (y: U64 (F p)) :=
-<<<<<<< HEAD
-  y.value = rotRight64 x.value (offset.val * 8) ∧ y.is_normalized
-=======
-  y.value = rot_right64 x.value (offset.val * 8) ∧ y.Normalized
->>>>>>> 9daf4333
+  y.value = rotRight64 x.value (offset.val * 8) ∧ y.Normalized
 
 instance elaborated (off : Fin 8): ElaboratedCircuit (F p) U64 U64 where
   main := rot64_bytes off
@@ -86,13 +82,8 @@
 
   simp [circuit_norm, spec, U64.value, -Nat.reducePow]
   constructor
-<<<<<<< HEAD
   · fin_cases off <;> (simp_all [explicit_provable_type, rotRight64, circuit_norm, -Nat.reducePow]; omega)
-  · fin_cases off <;> simp_all [circuit_norm, U64.is_normalized, explicit_provable_type]
-=======
-  · fin_cases off <;> (simp_all [explicit_provable_type, rot_right64, circuit_norm, -Nat.reducePow]; omega)
   · fin_cases off <;> simp_all [circuit_norm, U64.Normalized, explicit_provable_type]
->>>>>>> 9daf4333
 
 theorem completeness (off : Fin 8) : Completeness (F p) (elaborated off) assumptions := by
   rintro i0 env ⟨ x0_var, x1_var, x2_var, x3_var, x4_var, x5_var, x6_var, x7_var ⟩ henv ⟨ x0, x1, x2, x3, x4, x5, x6, x7 ⟩ _ assumptions
