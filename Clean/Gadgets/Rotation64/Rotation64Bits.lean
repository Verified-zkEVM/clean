import Clean.Types.U64
import Clean.Circuit.Subcircuit
import Clean.Gadgets.Rotation64.Theorems
import Clean.Circuit.Provable
import Clean.Gadgets.ByteDecomposition.ByteDecomposition

namespace Gadgets.Rotation64Bits
variable {p : ℕ} [Fact p.Prime]
variable [p_large_enough: Fact (p > 2^16 + 2^8)]

instance : Fact (p > 512) := by
  constructor
  linarith [p_large_enough.elim]

open Rotation64.Theorems
open ByteDecomposition (Outputs)
open ByteDecomposition.Theorems (byteDecomposition_lt)
/--
  Rotate the 64-bit integer by `offset` bits
-/
def main {sentences : PropertySet (F p)} (order : SentenceOrder sentences) (offset : Fin 8) (x : Var U64 (F p)) : Circuit sentences (Var U64 (F p)) := do
  let parts ← Circuit.map x.toLimbs (ByteDecomposition.circuit order offset)
  let lows := parts.map Outputs.low
  let highs := parts.map Outputs.high

  let rotated := highs.zip (lows.rotate 1) |>.map fun (high, low) =>
    high + low * ((2^(8-offset.val) : ℕ) : F p)

  return U64.fromLimbs rotated

def Assumptions (input : U64 (F p)) := input.Normalized

def CompletenessAssumptions {sentences : PropertySet (F p)} (_ : YieldContext sentences) (input : U64 (F p)) :=
  Assumptions input

def Spec {sentences : PropertySet (F p)} (_checked : CheckedYields sentences) (offset : Fin 8) (x : U64 (F p)) (y : U64 (F p)) :=
  y.value = rotRight64 x.value offset.val
  ∧ y.Normalized

def output (offset : Fin 8) (i0 : ℕ) : U64 (Expression (F p)) :=
  U64.fromLimbs (.ofFn fun ⟨i,_⟩ =>
    (var ⟨i0 + i*2 + 1⟩) + var ⟨i0 + (i + 1) % 8 * 2⟩ * .const ((2^(8-offset.val) : ℕ) : F p))

def elaborated {sentences : PropertySet (F p)} (order : SentenceOrder sentences) (off : Fin 8) : ElaboratedCircuit (F p) sentences U64 U64 where
  main := main order off
  localLength _ := 16
  output _ i0 := output off i0
  localLength_eq _ i0 := by
    simp only [circuit_norm, main, ByteDecomposition.circuit, ByteDecomposition.elaborated]
  output_eq _ _ := by
    simp only [circuit_norm, main, output, ByteDecomposition.circuit, ByteDecomposition.elaborated]
    apply congrArg U64.fromLimbs
    simp [Vector.ext_iff, Vector.getElem_rotate]
  subcircuitsConsistent _ _ := by
    simp +arith only [circuit_norm, main,
      ByteDecomposition.circuit, ByteDecomposition.elaborated]

theorem soundness {sentences : PropertySet (F p)} (order : SentenceOrder sentences) (offset : Fin 8) : Soundness (F p) (elaborated order offset) order Assumptions (Spec (offset := offset)) := by
  intro i0 env yields checked x_var x h_input x_normalized h_holds

  -- simplify statements
  dsimp only [circuit_norm, elaborated, main,
    ByteDecomposition.circuit, ByteDecomposition.elaborated] at h_holds
  simp only [Spec, circuit_norm, elaborated,
    ByteDecomposition.Assumptions, ByteDecomposition.Spec] at h_holds ⊢

  -- targeted rewriting of the assumptions
  rw [Assumptions, U64.ByteVector.normalized_iff] at x_normalized
  simp only [U64.ByteVector.getElem_eval_toLimbs, h_input, x_normalized, true_implies,
    Fin.forall_iff] at h_holds

  set base := ((2^(8-offset.val) : ℕ) : F p)
  have neg_offset_le : 8 - offset.val ≤ 8 := by
    rw [tsub_le_iff_right, le_add_iff_nonneg_right]; apply zero_le

  -- capture the rotation relation in terms of byte vectors
  set y := eval env (output offset i0)
  set xs := x.toLimbs
  set ys := y.toLimbs
  set o := offset.val

  have h_rot_vector (i : ℕ) (hi : i < 8) :
      ys[i].val < 2^8 ∧
      ys[i].val = xs[i].val / 2^o + (xs[(i + 1) % 8].val % 2^o) * 2^(8-o) := by
    simp only [ys, y, output, U64.ByteVector.eval_fromLimbs, U64.ByteVector.toLimbs_fromLimbs,
      Vector.getElem_map, Vector.getElem_ofFn, Expression.eval]
    set high := env.get (i0 + i * 2 + 1)
    set next_low := env.get (i0 + (i + 1) % 8 * 2)
    have ⟨_, byte_spec⟩ := h_holds i hi
    have ⟨⟨_, high_eq⟩, ⟨_, high_lt⟩⟩ := byte_spec
    have ⟨_, next_byte_spec⟩ := h_holds ((i + 1) % 8) (Nat.mod_lt _ (by norm_num))
    have ⟨⟨next_low_eq, _⟩, ⟨next_low_lt, _⟩⟩ := next_byte_spec
    have next_low_lt' : next_low.val < 2^(8 - (8 - o)) := by rw [Nat.sub_sub_self offset.is_le']; exact next_low_lt
    have ⟨lt, eq⟩ := byteDecomposition_lt (8 - o) neg_offset_le high_lt next_low_lt'
    use lt
    rw [eq, high_eq, next_low_eq]

  -- prove that the output is normalized
  have y_norm : y.Normalized := by
    rw [U64.ByteVector.normalized_iff]
    intro i hi
    exact (h_rot_vector i hi).left

  -- finish the proof using our characerization of rotation on byte vectors
  have h_rot_vector' : y.vals = rotRight64_u64 x.vals o := by
    rw [U64.ByteVector.ext_iff, ←rotRight64_bytes_u64_eq]
    intro i hi
    simp only [U64.vals, U64.ByteVector.toLimbs_map, Vector.getElem_map, rotRight64_bytes, Vector.getElem_ofFn]
    exact (h_rot_vector i hi).right

  rw [←U64.vals_valueNat, ←U64.vals_valueNat, h_rot_vector']
  constructor
  · -- Prove yielded sentences hold (vacuous - no yields)
    intro s hs _
    -- The ByteDecomposition subcircuits don't yield anything
    sorry
  · -- Prove the spec
    exact ⟨ rotation64_bits_soundness offset.is_lt, y_norm ⟩

theorem completeness {sentences : PropertySet (F p)} (order : SentenceOrder sentences) (offset : Fin 8) : Completeness (F p) sentences (elaborated order offset) CompletenessAssumptions := by
  intro i0 env yields x_var _ x h_input x_normalized

  -- simplify goal
  simp only [main, elaborated, circuit_norm,
    ByteDecomposition.circuit, ByteDecomposition.CompletenessAssumptions, ByteDecomposition.Assumptions]

  -- we only have to prove the byte decomposition assumptions
<<<<<<< HEAD
  rw [CompletenessAssumptions, Assumptions, U64.ByteVector.normalized_iff] at x_normalized
  simp_all only [size, U64.ByteVector.getElem_eval_toLimbs, forall_const]
=======
  rw [Assumptions, U64.ByteVector.normalized_iff] at x_normalized
  simp_all only [U64.ByteVector.getElem_eval_toLimbs, forall_const]
>>>>>>> c7007dd7

def circuit {sentences : PropertySet (F p)} (order : SentenceOrder sentences) (offset : Fin 8) : FormalCircuit order U64 U64 := {
  elaborated := elaborated order offset
  Assumptions
  CompletenessAssumptions
  Spec := Spec (offset := offset)
  soundness := soundness order offset
  completeness := completeness order offset
  completenessAssumptions_implies_assumptions := fun _ _ h => h
}

end Gadgets.Rotation64Bits<|MERGE_RESOLUTION|>--- conflicted
+++ resolved
@@ -125,13 +125,8 @@
     ByteDecomposition.circuit, ByteDecomposition.CompletenessAssumptions, ByteDecomposition.Assumptions]
 
   -- we only have to prove the byte decomposition assumptions
-<<<<<<< HEAD
   rw [CompletenessAssumptions, Assumptions, U64.ByteVector.normalized_iff] at x_normalized
-  simp_all only [size, U64.ByteVector.getElem_eval_toLimbs, forall_const]
-=======
-  rw [Assumptions, U64.ByteVector.normalized_iff] at x_normalized
   simp_all only [U64.ByteVector.getElem_eval_toLimbs, forall_const]
->>>>>>> c7007dd7
 
 def circuit {sentences : PropertySet (F p)} (order : SentenceOrder sentences) (offset : Fin 8) : FormalCircuit order U64 U64 := {
   elaborated := elaborated order offset
