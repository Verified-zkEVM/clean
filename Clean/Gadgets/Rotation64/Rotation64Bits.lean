import Clean.Types.U64
import Clean.Circuit.Subcircuit
import Clean.Gadgets.Rotation64.Theorems
import Clean.Circuit.Provable
import Clean.Gadgets.ByteDecomposition.ByteDecomposition

namespace Gadgets.Rotation64Bits
variable {p : ℕ} [Fact p.Prime]
variable [p_large_enough: Fact (p > 2^16 + 2^8)]

instance : Fact (p > 512) := by
  constructor
  linarith [p_large_enough.elim]

open Bitwise (rotRight64)
open Rotation64.Theorems
open ByteDecomposition (Outputs)
open ByteDecomposition.Theorems (byte_decomposition_lt)
/--
  Rotate the 64-bit integer by `offset` bits
-/
def rot64_bits (offset : Fin 8) (x : Var U64 (F p)) : Circuit (F p) (Var U64 (F p)) := do
  let parts ← Circuit.map x.toLimbs (subcircuit (ByteDecomposition.circuit offset))
  let lows := parts.map Outputs.low
  let highs := parts.map Outputs.high

  let rotated := highs.zip (lows.rotate 1) |>.map fun (high, low) =>
    high + low * ((2^(8 - offset.val) : ℕ) : F p)

  return U64.fromLimbs rotated

def assumptions (input : U64 (F p)) := input.Normalized

def spec (offset : Fin 8) (x : U64 (F p)) (y: U64 (F p)) :=
<<<<<<< HEAD
  y.value = rotRight64 x.value offset.val
  ∧ y.is_normalized
=======
  y.value = rot_right64 x.value offset.val
  ∧ y.Normalized
>>>>>>> 9daf4333

def output (offset : Fin 8) (i0 : Nat) : U64 (Expression (F p)) :=
  U64.fromLimbs (.ofFn fun ⟨i,_⟩ =>
    (var ⟨i0 + i*2 + 1⟩) + var ⟨i0 + (i + 1) % 8 * 2⟩ * .const ((2^(8 - offset.val) : ℕ) : F p))

def elaborated (off : Fin 8) : ElaboratedCircuit (F p) U64 U64 where
  main := rot64_bits off
  localLength _ := 16
  output _ i0 := output off i0
  localLength_eq _ i0 := by
    simp only [circuit_norm, rot64_bits, ByteDecomposition.circuit, ByteDecomposition.elaborated]
  output_eq _ _ := by
    simp only [circuit_norm, rot64_bits, output, ByteDecomposition.circuit, ByteDecomposition.elaborated]
    apply congrArg U64.fromLimbs
    simp [Vector.ext_iff, Vector.getElem_rotate]
  subcircuitsConsistent _ _ := by
    simp +arith only [circuit_norm, rot64_bits,
      ByteDecomposition.circuit, ByteDecomposition.elaborated]

theorem soundness (offset : Fin 8) : Soundness (F p) (elaborated offset) assumptions (spec offset) := by
  intro i0 env x_var x h_input x_normalized h_holds

  -- simplify statements
  dsimp only [circuit_norm, elaborated, rot64_bits,
    ByteDecomposition.circuit, ByteDecomposition.elaborated] at h_holds
  simp only [spec, circuit_norm, elaborated, subcircuit_norm,
    ByteDecomposition.assumptions, ByteDecomposition.spec] at h_holds ⊢

  -- targeted rewriting of the assumptions
  rw [assumptions, U64.ByteVector.normalized_iff] at x_normalized
  simp only [U64.ByteVector.getElem_eval_toLimbs, h_input, x_normalized, true_implies,
    Fin.forall_iff] at h_holds

  set base := ((2^(8 - offset.val) : ℕ) : F p)
  have neg_offset_le : 8 - offset.val ≤ 8 := by
    rw [tsub_le_iff_right, le_add_iff_nonneg_right]; apply zero_le

  -- capture the rotation relation in terms of byte vectors
  set y := eval env (output offset i0)
  set xs := x.toLimbs
  set ys := y.toLimbs
  set o := offset.val

  have h_rot_vector (i : ℕ) (hi : i < 8) :
      ys[i].val < 2^8 ∧
      ys[i].val = xs[i].val / 2^o + (xs[(i + 1) % 8].val % 2^o) * 2^(8-o) := by
    simp only [ys, y, output, U64.ByteVector.eval_fromLimbs, U64.ByteVector.toLimbs_fromLimbs,
      Vector.getElem_map, Vector.getElem_ofFn, Expression.eval]
    set high := env.get (i0 + i * 2 + 1)
    set next_low := env.get (i0 + (i + 1) % 8 * 2)
    have ⟨⟨_, high_eq⟩, ⟨_, high_lt⟩⟩ := h_holds i hi
    have ⟨⟨next_low_eq, _⟩, ⟨next_low_lt, _⟩⟩ := h_holds ((i + 1) % 8) (Nat.mod_lt _ (by norm_num))
    have next_low_lt' : next_low.val < 2^(8 - (8 - o)) := by rw [Nat.sub_sub_self offset.is_le']; exact next_low_lt
    have ⟨lt, eq⟩ := byte_decomposition_lt (8-o) neg_offset_le high_lt next_low_lt'
    use lt
    rw [eq, high_eq, next_low_eq]

  -- prove that the output is normalized
  have y_norm : y.Normalized := by
    rw [U64.ByteVector.normalized_iff]
    intro i hi
    exact (h_rot_vector i hi).left

  -- finish the proof using our characerization of rotation on byte vectors
  have h_rot_vector' : y.vals = rotRight64_u64 x.vals o := by
    rw [U64.ByteVector.ext_iff, ←rotRight64_bytes_u64_eq]
    intro i hi
<<<<<<< HEAD
    simp only [U64.vals, U64.ByteVector.to_limbs_map, Vector.getElem_map, rotRight64_bytes, size, Vector.getElem_ofFn]
=======
    simp only [U64.vals, U64.ByteVector.toLimbs_map, Vector.getElem_map, rot_right64_bytes, size, Vector.getElem_ofFn]
>>>>>>> 9daf4333
    exact (h_rot_vector i hi).right

  rw [←U64.vals_valueNat, ←U64.vals_valueNat, h_rot_vector']
  exact ⟨ rotation64_bits_soundness offset.is_lt, y_norm ⟩

theorem completeness (offset : Fin 8) : Completeness (F p) (elaborated offset) assumptions := by
  intro i0 env x_var _ x h_input x_normalized

  -- simplify goal
  simp only [rot64_bits, elaborated, circuit_norm, subcircuit_norm,
    ByteDecomposition.circuit, ByteDecomposition.assumptions]

  -- we only have to prove the byte decomposition assumptions
  rw [assumptions, U64.ByteVector.normalized_iff] at x_normalized
  simp_all only [size, U64.ByteVector.getElem_eval_toLimbs, forall_const]

def circuit (offset : Fin 8) : FormalCircuit (F p) U64 U64 := {
  elaborated offset with
  assumptions
  spec := spec offset
  soundness := soundness offset
  completeness := completeness offset
}

end Gadgets.Rotation64Bits<|MERGE_RESOLUTION|>--- conflicted
+++ resolved
@@ -32,13 +32,8 @@
 def assumptions (input : U64 (F p)) := input.Normalized
 
 def spec (offset : Fin 8) (x : U64 (F p)) (y: U64 (F p)) :=
-<<<<<<< HEAD
   y.value = rotRight64 x.value offset.val
-  ∧ y.is_normalized
-=======
-  y.value = rot_right64 x.value offset.val
   ∧ y.Normalized
->>>>>>> 9daf4333
 
 def output (offset : Fin 8) (i0 : Nat) : U64 (Expression (F p)) :=
   U64.fromLimbs (.ofFn fun ⟨i,_⟩ =>
@@ -106,11 +101,7 @@
   have h_rot_vector' : y.vals = rotRight64_u64 x.vals o := by
     rw [U64.ByteVector.ext_iff, ←rotRight64_bytes_u64_eq]
     intro i hi
-<<<<<<< HEAD
-    simp only [U64.vals, U64.ByteVector.to_limbs_map, Vector.getElem_map, rotRight64_bytes, size, Vector.getElem_ofFn]
-=======
-    simp only [U64.vals, U64.ByteVector.toLimbs_map, Vector.getElem_map, rot_right64_bytes, size, Vector.getElem_ofFn]
->>>>>>> 9daf4333
+    simp only [U64.vals, U64.ByteVector.toLimbs_map, Vector.getElem_map, rotRight64_bytes, size, Vector.getElem_ofFn]
     exact (h_rot_vector i hi).right
 
   rw [←U64.vals_valueNat, ←U64.vals_valueNat, h_rot_vector']
