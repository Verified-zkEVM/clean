--- conflicted
+++ resolved
@@ -5,13 +5,8 @@
 variable {p : ℕ} [Fact (p ≠ 0)] [Fact p.Prime]
 variable [p_large_enough: Fact (p > 512)]
 
-<<<<<<< HEAD
-def from_byte_limb {two_exponent : Fin 9} (x: Fin (2 ^ two_exponent.val)) : F p :=
+def fromByte_limb {two_exponent : Fin 9} (x: Fin (2 ^ two_exponent.val)) : F p :=
   FieldUtils.natToField x.val (by
-=======
-def fromByte_limb {two_exponent : Fin 9} (x: Fin (2 ^ two_exponent.val)) : F p :=
-  FieldUtils.nat_to_field x.val (by
->>>>>>> 9daf4333
     have two_exponent_small : 2^two_exponent.val < 2 ^ 9 := by
       apply Nat.pow_lt_pow_of_lt
       · simp only [Nat.one_lt_ofNat]
