import Clean.Utils.Field
import Clean.Utils.Bitwise
import Clean.Types.U64
import Clean.Types.U32

namespace Gadgets.ByteDecomposition.Theorems
variable {p : ℕ} [Fact p.Prime] [p_large_enough: Fact (p > 2^16 + 2^8)]
instance : Fact (p > 512) := .mk (by linarith [p_large_enough.elim])

<<<<<<< HEAD
open FieldUtils (two_val two_pow_val)

theorem byte_decomposition_lift (offset : Fin 8) (x low high : F p)
  (h_low : low.val < 2^8) (h_high : high.val < 2^8)
  (h : x = low + high * (2^offset.val)) :
    x.val = low.val + high.val * (2^offset.val) := by
  have pow_eq : (2^offset.val : F p).val = 2^offset.val := two_pow_val _ (by linarith [offset.is_lt])
  rw [h, ←pow_eq]
  field_to_nat
  suffices high.val * ((2 : F p)^offset.val).val < 2^8 * 2^8 by linarith [p_large_enough.elim]
  apply Nat.mul_lt_mul_of_lt_of_lt (by assumption)
  rw [pow_eq]
  exact Nat.pow_lt_pow_of_lt (by norm_num) offset.is_lt
=======
lemma val_two : (2 : F p).val = 2 := FieldUtils.val_lt_p 2 (by linarith [p_large_enough.elim])

theorem byte_decomposition_lift {x low high two_power: F p}
    (h_low : low.val < 256) (h_high : high.val < 256) (h_two_power : two_power.val < 256)
    (h : low + high * two_power + -x = 0) :
    x.val = low.val + high.val * two_power.val := by
  have pow_val : two_power.val < 2^16 := by linarith
  have pow_val' : two_power.val < p := by linarith [p_large_enough.elim]

  rw [add_neg_eq_iff_eq_add, zero_add] at h
  apply_fun ZMod.val at h
  rw [ZMod.val_add, ZMod.val_mul, Nat.mul_mod, Nat.mod_eq_of_lt pow_val'] at h

  set low := low.val
  set high := high.val

  have high_val : high % p = high := by
    apply Nat.mod_eq_of_lt
    linarith [p_large_enough.elim]

  have mul_val : high * two_power.val < 2^16 := by
    rw [show 2^16 = 256 * 2^8 by rfl]
    apply Nat.mul_lt_mul_of_lt_of_lt <;> linarith

  have mul_val' : high * two_power.val < p := by
    linarith [p_large_enough.elim]

  rw [high_val, Nat.mod_eq_of_lt mul_val'] at h

  have sum_val : low + high * two_power.val < 2^8 + 2^16 := by
    apply Nat.add_lt_add
    repeat linarith

  have sum_val' : low + high * two_power.val < p := by
    linarith [p_large_enough.elim]

  rw [Nat.mod_eq_of_lt sum_val'] at h
  simp only [h]
>>>>>>> 05adbbdc

theorem soundness (offset : Fin 8) (x low high : F p)
  (x_lt : x.val < 2^8) (low_lt : low.val < 2^offset.val) (high_lt : high.val < 2^8)
  (h_eq : x = low + high * 2^offset.val) :
    low.val = x.val % 2^offset.val ∧ high.val = x.val / 2^offset.val := by

  have two_power_lt : 2^offset.val < 2^8 := Nat.pow_lt_pow_of_lt (by linarith) offset.is_lt
  have low_byte : low.val < 256 := by linarith
<<<<<<< HEAD
  have h := byte_decomposition_lift offset _ _ _ low_byte high_lt h_eq
=======
  have high_byte : high.val < 256 := by linarith
  have two_power_val : ((2 : F p)^offset.val).val = 2^offset.val := by
    rw [ZMod.val_pow, val_two]
    rw [val_two]
    linarith [p_large_enough.elim]

  have two_power_byte : ZMod.val ((2 : F p)^offset.val) < 256 := by
    rw [two_power_val]
    linarith [two_power_lt]

  have h := byte_decomposition_lift low_byte high_byte two_power_byte c
  rw [two_power_val] at h

  have high_lt' : high.val < 2^(8 - offset.val) := by
    have eq : 2^(8 - offset.castSucc).val = 2^(8 - offset.val) := by
      congr
      rw [Fin.sub_val_of_le]
      · rw [show @Fin.val 9 8 = 8 by rfl]
        simp only [Nat.reduceAdd, Fin.coe_castSucc]
      · rw [Fin.le_def]
        simp only [Nat.reduceAdd, Fin.coe_castSucc, Fin.isValue]
        rw [show @Fin.val 9 8 = 8 by rfl]
        linarith [offset.is_lt]
    rw [eq] at high_lt
    assumption
>>>>>>> 05adbbdc

  set low_b := UInt32.ofNat low.val
  set high_b := UInt32.ofNat high.val
  set x_b := UInt32.ofNat x.val

  -- The heavy lifting is done by using a SAT solver
  have h_decomposition_bv (base : UInt32) :
      base < 256 → low_b < base → high_b < 256 → x_b < 256 →
      x_b = low_b + high_b * base →
      low_b = x_b % base ∧ high_b = x_b / base := by
    bv_decide

  -- now it is left to prove that the bv variant is equivalent
  -- to the field variant of the theorem

  -- TODO: when updating to new Mathlib, all the following lemmas should be much easier to prove
  -- thanks new UInt32 lemmas
  have two_power_mod : (2^offset.val % 2 ^ 32) = 2^offset.val := by
    rw [Nat.mod_eq_iff_lt]
    linarith
    simp only [Nat.reducePow, ne_eq, OfNat.ofNat_ne_zero, not_false_eq_true, low_b, x_b]

  have two_power_lt_bv : UInt32.ofNat (2^offset.val) < 256 := by
    rw [UInt32.lt_iff_toNat_lt]
    simp only [UInt32.toNat_ofNat', Nat.reducePow, UInt32.toNat_ofNat, Nat.reduceMod]
    rw [Nat.mod_eq_of_lt (by linarith)]
    linarith

  have low_mod : low.val % 2^32 = low.val := by
    rw [Nat.mod_eq_iff_lt]
    linarith
    simp only [Nat.reducePow, ne_eq, OfNat.ofNat_ne_zero, not_false_eq_true, low_b, x_b]

  have high_mod : high.val % 2^32 = high.val := by
    rw [Nat.mod_eq_iff_lt]
    linarith
    simp only [Nat.reducePow, ne_eq, OfNat.ofNat_ne_zero, not_false_eq_true, low_b, x_b]

  have x_mod : x.val % 2^32 = x.val := by
    rw [Nat.mod_eq_iff_lt]
    linarith
    simp only [Nat.reducePow, ne_eq, OfNat.ofNat_ne_zero, not_false_eq_true, low_b, x_b]

  have low_b_lt : low_b < UInt32.ofNat (2^offset.val) := by
    simp only [low_b]
    rw [UInt32.lt_iff_toNat_lt]
    simp only [UInt32.toNat_ofNat', low_b]
    rw [low_mod, two_power_mod]
    assumption

  have high_b_lt : high_b < 256 := by
    simp only [high_b]
    rw [UInt32.lt_iff_toNat_lt]
    simp only [UInt32.toNat_ofNat', UInt32.toNat_div, UInt32.reduceToNat, low_b, high_b]
    rw [high_mod]
    assumption

  have x_lt : x_b < 256 := by
    simp only [x_b]
    rw [UInt32.lt_iff_toNat_lt]
    simp only [UInt32.toNat_ofNat', UInt32.reduceToNat, high_b, low_b, x_b]
    rw [x_mod]
    assumption

  have eq_holds_bv : x_b = low_b + high_b * UInt32.ofNat (2^offset.val) := by
    simp only [x_b, low_b, high_b]
    rw [←UInt32.toNat_inj]
    simp only [UInt32.toNat_ofNat', UInt32.toNat_add, UInt32.toNat_mul,
      Nat.mul_mod_mod, Nat.mod_mul_mod, Nat.add_mod_mod, Nat.mod_add_mod, high_b, low_b, x_b]
    rw [x_mod]
    have h : (low.val + high.val * (2^offset.val)) % 2^32 = low.val + high.val * (2^offset.val) := by
      apply Nat.mod_eq_of_lt
      linarith [p_large_enough.elim]
    rw [h]
    assumption

  specialize h_decomposition_bv (UInt32.ofNat (2^offset.val))
    two_power_lt_bv low_b_lt high_b_lt x_lt eq_holds_bv

  obtain ⟨h1, h2⟩ := h_decomposition_bv

  constructor
  · apply_fun UInt32.toNat at h1
    simp only [UInt32.toNat_ofNat', UInt32.toNat_mod, low_b, x_b] at h1
    rw [low_mod, x_mod, two_power_mod] at h1
    assumption
  · apply_fun UInt32.toNat at h2
    simp only [UInt32.toNat_ofNat', UInt32.toNat_div, high_b, x_b, low_b] at h2
    rw [high_mod, x_mod, two_power_mod] at h2
    assumption

end Gadgets.ByteDecomposition.Theorems<|MERGE_RESOLUTION|>--- conflicted
+++ resolved
@@ -7,60 +7,16 @@
 variable {p : ℕ} [Fact p.Prime] [p_large_enough: Fact (p > 2^16 + 2^8)]
 instance : Fact (p > 512) := .mk (by linarith [p_large_enough.elim])
 
-<<<<<<< HEAD
 open FieldUtils (two_val two_pow_val)
 
-theorem byte_decomposition_lift (offset : Fin 8) (x low high : F p)
-  (h_low : low.val < 2^8) (h_high : high.val < 2^8)
-  (h : x = low + high * (2^offset.val)) :
-    x.val = low.val + high.val * (2^offset.val) := by
-  have pow_eq : (2^offset.val : F p).val = 2^offset.val := two_pow_val _ (by linarith [offset.is_lt])
-  rw [h, ←pow_eq]
+theorem byte_decomposition_lift {x low high two_power : F p}
+  (h_low : low.val < 2^8) (h_high : high.val < 2^8) (h_two_power : two_power.val < 256)
+  (h : x = low + high * two_power) :
+    x.val = low.val + high.val * two_power.val := by
+  rw [h]
   field_to_nat
-  suffices high.val * ((2 : F p)^offset.val).val < 2^8 * 2^8 by linarith [p_large_enough.elim]
-  apply Nat.mul_lt_mul_of_lt_of_lt (by assumption)
-  rw [pow_eq]
-  exact Nat.pow_lt_pow_of_lt (by norm_num) offset.is_lt
-=======
-lemma val_two : (2 : F p).val = 2 := FieldUtils.val_lt_p 2 (by linarith [p_large_enough.elim])
-
-theorem byte_decomposition_lift {x low high two_power: F p}
-    (h_low : low.val < 256) (h_high : high.val < 256) (h_two_power : two_power.val < 256)
-    (h : low + high * two_power + -x = 0) :
-    x.val = low.val + high.val * two_power.val := by
-  have pow_val : two_power.val < 2^16 := by linarith
-  have pow_val' : two_power.val < p := by linarith [p_large_enough.elim]
-
-  rw [add_neg_eq_iff_eq_add, zero_add] at h
-  apply_fun ZMod.val at h
-  rw [ZMod.val_add, ZMod.val_mul, Nat.mul_mod, Nat.mod_eq_of_lt pow_val'] at h
-
-  set low := low.val
-  set high := high.val
-
-  have high_val : high % p = high := by
-    apply Nat.mod_eq_of_lt
-    linarith [p_large_enough.elim]
-
-  have mul_val : high * two_power.val < 2^16 := by
-    rw [show 2^16 = 256 * 2^8 by rfl]
-    apply Nat.mul_lt_mul_of_lt_of_lt <;> linarith
-
-  have mul_val' : high * two_power.val < p := by
-    linarith [p_large_enough.elim]
-
-  rw [high_val, Nat.mod_eq_of_lt mul_val'] at h
-
-  have sum_val : low + high * two_power.val < 2^8 + 2^16 := by
-    apply Nat.add_lt_add
-    repeat linarith
-
-  have sum_val' : low + high * two_power.val < p := by
-    linarith [p_large_enough.elim]
-
-  rw [Nat.mod_eq_of_lt sum_val'] at h
-  simp only [h]
->>>>>>> 05adbbdc
+  suffices high.val * two_power.val < 2^8 * 2^8 by linarith [p_large_enough.elim]
+  apply Nat.mul_lt_mul_of_lt_of_lt (by assumption) (by assumption)
 
 theorem soundness (offset : Fin 8) (x low high : F p)
   (x_lt : x.val < 2^8) (low_lt : low.val < 2^offset.val) (high_lt : high.val < 2^8)
@@ -68,36 +24,12 @@
     low.val = x.val % 2^offset.val ∧ high.val = x.val / 2^offset.val := by
 
   have two_power_lt : 2^offset.val < 2^8 := Nat.pow_lt_pow_of_lt (by linarith) offset.is_lt
+  have two_power_val : ((2 : F p)^offset.val).val = 2^offset.val := two_pow_val offset.val (by linarith [offset.is_lt])
+  have two_power_lt' : (2^offset.val : F p).val < 2^8 := by rwa [two_power_val]
+
   have low_byte : low.val < 256 := by linarith
-<<<<<<< HEAD
-  have h := byte_decomposition_lift offset _ _ _ low_byte high_lt h_eq
-=======
-  have high_byte : high.val < 256 := by linarith
-  have two_power_val : ((2 : F p)^offset.val).val = 2^offset.val := by
-    rw [ZMod.val_pow, val_two]
-    rw [val_two]
-    linarith [p_large_enough.elim]
-
-  have two_power_byte : ZMod.val ((2 : F p)^offset.val) < 256 := by
-    rw [two_power_val]
-    linarith [two_power_lt]
-
-  have h := byte_decomposition_lift low_byte high_byte two_power_byte c
+  have h := byte_decomposition_lift low_byte high_lt two_power_lt' h_eq
   rw [two_power_val] at h
-
-  have high_lt' : high.val < 2^(8 - offset.val) := by
-    have eq : 2^(8 - offset.castSucc).val = 2^(8 - offset.val) := by
-      congr
-      rw [Fin.sub_val_of_le]
-      · rw [show @Fin.val 9 8 = 8 by rfl]
-        simp only [Nat.reduceAdd, Fin.coe_castSucc]
-      · rw [Fin.le_def]
-        simp only [Nat.reduceAdd, Fin.coe_castSucc, Fin.isValue]
-        rw [show @Fin.val 9 8 = 8 by rfl]
-        linarith [offset.is_lt]
-    rw [eq] at high_lt
-    assumption
->>>>>>> 05adbbdc
 
   set low_b := UInt32.ofNat low.val
   set high_b := UInt32.ofNat high.val
