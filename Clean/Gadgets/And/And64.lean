--- conflicted
+++ resolved
@@ -38,13 +38,8 @@
 
 instance elaborated : ElaboratedCircuit (F p) Inputs U64 where
   main
-<<<<<<< HEAD
   localLength _ := 8
-  output _ i := var_from_offset U64 i
-=======
-  local_length _ := 8
   output _ i := varFromOffset U64 i
->>>>>>> 46d93035
 
 omit [Fact (Nat.Prime p)] p_large_enough in
 theorem soundness_to_u64 {x y z : U64 (F p)}
