import Clean.Circuit.Basic
import Clean.Utils.Field
import Clean.Utils.Tactics.CircuitProofStart
import Mathlib.Data.Nat.Bitwise

/-- A predicate stating that an element is boolean (0 or 1) for any type with 0 and 1 -/
def IsBool {α : Type*} [Zero α] [One α] (x : α) : Prop := x = 0 ∨ x = 1

/-- IsBool is decidable for types with decidable equality -/
instance {α : Type*} [Zero α] [One α] [DecidableEq α] {x : α} : Decidable (IsBool x) :=
  inferInstanceAs (Decidable (x = 0 ∨ x = 1))

namespace IsBool

@[circuit_norm]
theorem zero {α : Type*} [Zero α] [One α] : IsBool (0 : α) := Or.inl rfl

@[circuit_norm]
theorem one {α : Type*} [Zero α] [One α] : IsBool (1 : α) := Or.inr rfl

/-- If x is boolean in a type with a < relation, then x < 2 (when 2 exists) -/
theorem lt_two {α : Type*} [Zero α] [One α] [Preorder α] [OfNat α 2]
    {x : α} (h : IsBool x) (h0 : (0 : α) < 2) (h1 : (1 : α) < 2) : x < 2 := by
  rcases h with h0' | h1'
  · rw [h0']; exact h0
  · rw [h1']; exact h1

/-- x is boolean iff x * (x - 1) = 0 -/
theorem iff_mul_sub_one {α : Type*} [Ring α] [NoZeroDivisors α] {x : α} :
    IsBool x ↔ x * (x - 1) = 0 := by
  rw [mul_eq_zero, sub_eq_zero, IsBool]

/-- If a natural number is less than 2, then it is boolean (0 or 1) -/
theorem nat_of_lt_two {x : ℕ} (h : x < 2) : IsBool x := by
  cases x with
  | zero => exact IsBool.zero
  | succ n =>
    cases n with
    | zero => exact IsBool.one
    | succ m =>
      -- This case is impossible since x = m + 2 ≥ 2
      exfalso
      have : m + 2 ≥ 2 := by omega
      have : m + 2 < 2 := h
      omega

/-- If l is boolean, then l AND r is boolean -/
theorem land_inherit_left (l r : ℕ) (h : IsBool l) : IsBool (l &&& r) := by
  rcases h with h_l0 | h_l1
  · -- Case: l = 0
    left
    rw [h_l0]
    simp only [HAnd.hAnd, AndOp.and]
    have : (0 : ℕ).land r = 0 := by
      unfold Nat.land
      simp [Nat.bitwise]
    exact this
  · -- Case: l = 1
    subst h_l1
    simp only [Nat.one_and_eq_mod_two]
    apply nat_of_lt_two
    omega

/-- For field elements, if x is boolean then x.val < 2 -/
theorem val_lt_two {p : ℕ} [Fact p.Prime] {x : F p} (h : IsBool x) : x.val < 2 := by
  rcases h with h0 | h1
  · rw [h0]; simp only [ZMod.val_zero]; norm_num
  · rw [h1]; simp only [ZMod.val_one, Nat.one_lt_ofNat]

/-- If x and y are boolean, then x AND y is boolean -/
theorem and_is_bool {α : Type*} [MulZeroOneClass α] {x y : α} (hx : IsBool x) (hy : IsBool y) :
    IsBool (x * y) := by
  rcases hx with hx0 | hx1
  · simp [hx0, mul_zero, zero]
  · simp [hx1, one_mul, hy]

/-- If x and y are boolean, then x OR y is boolean -/
theorem or_is_bool {α : Type*} [Ring α] {x y : α} (hx : IsBool x) (hy : IsBool y) :
    IsBool (x - x*y + y) := by
  rcases hx with hx0 | hx1
  · simp [hx0, zero_add, zero_mul, sub_zero, hy]
  · rcases hy with hy0 | hy1
    · simp [hx1, hy0, one_mul, mul_zero, add_zero, sub_zero, one]
    · simp [hx1, hy1, one_mul, mul_one, sub_self, one]

/-- If x is boolean, then NOT x is boolean -/
theorem not_is_bool {α : Type*} [Ring α] {x : α} (hx : IsBool x) :
    IsBool (1 + x - 2*x) := by
  rcases hx with hx0 | hx1
  · simp [hx0, add_zero, zero_mul, sub_zero, one]
  · simp only [hx1]
    norm_num
    exact zero

/-- If x and y are boolean, then x XOR y is boolean -/
theorem xor_is_bool {α : Type*} [Ring α] {x y : α} (hx : IsBool x) (hy : IsBool y) :
    IsBool (x + y - 2*x*y) := by
  rcases hx with hx0 | hx1
  · simp [hx0, zero_add, zero_mul, mul_zero, sub_zero, hy]
  · rcases hy with hy0 | hy1
    · simp [hx1, hy0, add_zero, one_mul, mul_zero, sub_zero, one]
    · simp only [hx1, hy1, one_mul, mul_one]
      norm_num
      exact zero

/-- If x and y are boolean, then NAND(x,y) is boolean -/
theorem nand_is_bool {α : Type*} [Ring α] {x y : α} (hx : IsBool x) (hy : IsBool y) :
    IsBool (1 - x * y) := by
  rcases hx with hx0 | hx1
  · simp [hx0, mul_zero, sub_zero, one]
  · rcases hy with hy0 | hy1
    · simp [hx1, hy0, one_mul, sub_zero, one]
    · simp [hx1, hy1, one_mul, sub_self, zero]

/-- If x and y are boolean, then NOR(x,y) is boolean -/
theorem nor_is_bool {α : Type*} [Ring α] {x y : α} (hx : IsBool x) (hy : IsBool y) :
    IsBool (x * y + 1 - x - y) := by
  rcases hx with hx0 | hx1
  · rcases hy with hy0 | hy1
    · simp [hx0, hy0, zero_mul, zero_add, sub_zero, one]
    · simp [hx0, hy1, zero_mul, zero_add, sub_self, zero]
  · rcases hy with hy0 | hy1
    · simp [hx1, hy0, one_mul, mul_zero, add_sub_cancel, sub_self, zero]
    · simp [hx1, hy1, one_mul]
      exact zero

/-- If a is boolean (0 or 1), then a &&& 1 = a -/
theorem land_one_of_IsBool (a : ℕ) (h : IsBool a) : a &&& 1 = a := by
  rcases h with h0 | h1
  · rw [h0]; norm_num
  · rw [h1]; norm_num

/-- If a is boolean (0 or 1), then 1 &&& a = a -/
theorem one_land_of_IsBool (a : ℕ) (h : IsBool a) : 1 &&& a = a := by
  rw [Nat.land_comm]
  exact land_one_of_IsBool a h

/-- If x is boolean in F p, then x.val is boolean as a natural number -/
theorem val_of_IsBool {p : ℕ} [Fact p.Prime] {x : F p} (h : IsBool x) : IsBool x.val := by
  rcases h with h0 | h1
  · rw [h0]; simp only [ZMod.val_zero]; exact zero
  · rw [h1]; simp only [ZMod.val_one]; exact one

section BinaryOps
variable {p : ℕ} [Fact p.Prime]

/-- For boolean field elements, XOR operation matches bitwise XOR of values -/
theorem xor_eq_val_xor {a b : F p} (ha : IsBool a) (hb : IsBool b) :
    (a + b - 2*a*b).val = a.val ^^^ b.val := by
  rcases ha with ha | ha <;> rcases hb with hb | hb <;> simp [ha, hb]; norm_num

/-- For boolean field elements, AND operation matches bitwise AND of values -/
theorem and_eq_val_and {a b : F p} (ha : IsBool a) (hb : IsBool b) :
    (a * b).val = a.val &&& b.val := by
  rcases ha with ha | ha <;> rcases hb with hb | hb <;> simp [ha, hb]

/-- For boolean field elements, OR operation matches bitwise OR of values -/
theorem or_eq_val_or {a b : F p} (ha : IsBool a) (hb : IsBool b) :
    (a - a * b + b).val = a.val ||| b.val := by
  rcases ha with ha | ha <;> rcases hb with hb | hb <;> simp [ha, hb]

/-- For boolean field elements, NAND operation matches 1 - AND of values -/
theorem nand_eq_val_nand {a b : F p} (ha : IsBool a) (hb : IsBool b) :
    (1 - a * b).val = 1 - (a.val &&& b.val) := by
  rcases ha with ha | ha <;> rcases hb with hb | hb <;> simp [ha, hb, ZMod.val_one]

/-- For boolean field elements, NOR operation matches 1 - OR of values -/
theorem nor_eq_val_nor {a b : F p} (ha : IsBool a) (hb : IsBool b) :
    (a * b + 1 - a - b).val = 1 - (a.val ||| b.val) := by
  rcases ha with ha | ha <;> rcases hb with hb | hb <;> simp [ha, hb, ZMod.val_one]

/-- For boolean field elements, NOT operation matches 1 - value -/
theorem not_eq_val_not {a : F p} (ha : IsBool a) :
    (1 - 2*a + a).val = 1 - a.val := by
  rcases ha with ha | ha <;> rw [ha] <;> ring_nf <;> simp [ZMod.val_one]

end BinaryOps

end IsBool

section
variable {p : ℕ} [Fact p.Prime]

inductive Boolean (F : Type) where
  | private mk : Variable F → Boolean F

namespace Boolean
def witness (compute : Environment (F p) → F p) := do
  let x ← witnessVar compute
  assertZero (var x * (var x - 1))
  return Boolean.mk x

def var (b : Boolean (F p)) := Expression.var b.1

instance : Coe (Boolean (F p)) (Expression (F p)) where
  coe x := x.var

/--
Asserts that x is boolean by adding the constraint x * (x - 1) = 0
-/
@[circuit_norm]
def assertBool : FormalAssertion (F p) field where
  main (x : Expression (F p)) := assertZero (x * (x - 1))
  Assumptions _ := True
  Spec (x : F p) := IsBool x

<<<<<<< HEAD
  soundness := by circuit_proof_all [IsBool.iff_mul_sub_one, sub_eq_add_neg]
  completeness := by circuit_proof_all [IsBool.iff_mul_sub_one, sub_eq_add_neg]
=======
  soundness := by
    circuit_proof_start [IsBool.iff_mul_sub_one, sub_eq_add_neg]
    exact h_holds
  completeness := by
    circuit_proof_start [IsBool.iff_mul_sub_one, sub_eq_add_neg]
    exact h_spec
>>>>>>> 8ef3aa04
end Boolean

export Boolean (assertBool)<|MERGE_RESOLUTION|>--- conflicted
+++ resolved
@@ -204,17 +204,8 @@
   Assumptions _ := True
   Spec (x : F p) := IsBool x
 
-<<<<<<< HEAD
   soundness := by circuit_proof_all [IsBool.iff_mul_sub_one, sub_eq_add_neg]
   completeness := by circuit_proof_all [IsBool.iff_mul_sub_one, sub_eq_add_neg]
-=======
-  soundness := by
-    circuit_proof_start [IsBool.iff_mul_sub_one, sub_eq_add_neg]
-    exact h_holds
-  completeness := by
-    circuit_proof_start [IsBool.iff_mul_sub_one, sub_eq_add_neg]
-    exact h_spec
->>>>>>> 8ef3aa04
 end Boolean
 
 export Boolean (assertBool)