import Clean.Gadgets.Equality
import Clean.Gadgets.Boolean
import Clean.Utils.Bits

namespace Gadgets.ToBits
open Utils.Bits
variable {p : ℕ} [prime: Fact p.Prime] [p_large_enough: Fact (p > 2)]

def main (n: ℕ) (x : Expression (F p)) := do
  -- witness the bits of `x`
  let bits ← witness_vector n fun env => field_to_bits n (x.eval env)

  -- add boolean constraints on all bits
  Circuit.forEach bits (assertion Boolean.circuit)

  -- check that the bits correctly sum to `x`
  x.assert_equals (field_from_bits_expr bits)
  return bits

-- formal circuit that implements `to_bits` like a function, assuming `x.val < 2^n`

def circuit (n : ℕ) (hn : 2^n < p) : FormalCircuit (F p) field (fields n) where
  main := main n
  local_length _ := n
  output _ i := var_from_offset (fields n) i

  local_length_eq _ _ := by simp only [main, circuit_norm, Boolean.circuit]; ac_rfl
  subcircuits_consistent x i0 := by simp +arith only [main, circuit_norm]
    -- TODO arith is needed because forAll passes `local_length + offset` while bind passes `offset + local_length`

  assumptions (x : F p) := x.val < 2^n

  spec (x : F p) (bits : Vector (F p) n) :=
    bits = field_to_bits n x

  soundness := by
    intro k eval x_var x h_input _h_assumptions h_holds
    simp only [main, circuit_norm, Boolean.circuit] at *
    simp only [h_input, circuit_norm, subcircuit_norm] at h_holds
    clear h_input _h_assumptions

    obtain ⟨ h_bits, h_eq ⟩ := h_holds

    let bit_vars : Vector (Expression (F p)) n := .mapRange n (var ⟨k + ·⟩)
    let bits : Vector (F p) n := bit_vars.map eval

    replace h_bits : ∀ (i : ℕ) (hi : i < n), bits[i] = 0 ∨ bits[i] = 1
      | i, hi => by
        simp only [circuit_norm, bits, bit_vars]
        exact h_bits ⟨ i, hi ⟩

    change x = eval (field_from_bits_expr bit_vars) at h_eq
    rw [h_eq, field_from_bits_eval bit_vars, field_to_bits_field_from_bits hn bits h_bits]

  completeness := by
    intro k eval x_var h_env x h_input h_assumptions
    simp only [main, circuit_norm, Boolean.circuit] at *
    simp only [h_input, circuit_norm, subcircuit_norm] at h_env ⊢

    constructor
    · intro i
<<<<<<< HEAD
      rw [h_env i]
      simp [to_bits]
=======
      rw [h_bits i]
      simp [field_to_bits, to_bits]
>>>>>>> 5d44b672

    let bit_vars : Vector (Expression (F p)) n := .mapRange n (var ⟨k + ·⟩)

    have h_bits_eq : bit_vars.map eval = field_to_bits n x := by
      rw [Vector.ext_iff]
      intro i hi
      simp only [circuit_norm, bit_vars]
      exact h_env ⟨ i, hi ⟩

    show x = eval (field_from_bits_expr bit_vars)
    rw [field_from_bits_eval bit_vars, h_bits_eq, field_from_bits_field_to_bits hn h_assumptions]

-- formal assertion that uses the same circuit to implement a range check. without input assumption

def range_check (n : ℕ) (hn : 2^n < p) : FormalAssertion (F p) field where
  main x := do _ ← main n x -- discard the output
  local_length _ := n

  subcircuits_consistent _ n := by simp +arith only [main, circuit_norm]
  local_length_eq _ _ := by simp only [main, circuit_norm, Boolean.circuit]; ac_rfl

  assumptions _ := True
  spec (x : F p) := x.val < 2^n

  soundness := by
    sorry

  completeness := by
    sorry
end Gadgets.ToBits<|MERGE_RESOLUTION|>--- conflicted
+++ resolved
@@ -59,13 +59,8 @@
 
     constructor
     · intro i
-<<<<<<< HEAD
       rw [h_env i]
-      simp [to_bits]
-=======
-      rw [h_bits i]
       simp [field_to_bits, to_bits]
->>>>>>> 5d44b672
 
     let bit_vars : Vector (Expression (F p)) n := .mapRange n (var ⟨k + ·⟩)
 
