--- conflicted
+++ resolved
@@ -130,18 +130,12 @@
   show Nat.bitwise _ _ _ < 2 ^ 8
   exact Nat.bitwise_lt_two_pow hx_byte hy_byte
 
-<<<<<<< HEAD
 def CompletenessAssumptions {sentences : PropertySet (F p)} (_ : YieldContext sentences) (input : Inputs (F p)) :=
   Assumptions input
 
 theorem completeness {sentences : PropertySet (F p)} (order : SentenceOrder sentences) : Completeness (F p) sentences (elaborated order) CompletenessAssumptions := by
   intro i env yields ⟨ x_var, y_var ⟩ h_env ⟨ x, y ⟩ h_input h_assumptions
   simp_all only [circuit_norm, main, elaborated, ByteXorTable, Inputs.mk.injEq, CompletenessAssumptions]
-=======
-theorem completeness : Completeness (F p) elaborated Assumptions := by
-  intro i env ⟨ x_var, y_var ⟩ h_env ⟨ x, y ⟩ h_input h_assumptions
-  simp_all only [circuit_norm, main, Assumptions, ByteXorTable, Inputs.mk.injEq]
->>>>>>> c7007dd7
   obtain ⟨ hx_byte, hy_byte ⟩ := h_assumptions
   set w : F p := ZMod.val x ||| ZMod.val y
   have hw : w = ZMod.val x ||| ZMod.val y := rfl
@@ -194,11 +188,11 @@
   · omega
 
 def circuit {sentences : PropertySet (F p)} (order : SentenceOrder sentences) : FormalCircuit order Inputs field :=
-  { elaborated := elaborated order, 
-    Assumptions, 
+  { elaborated := elaborated order,
+    Assumptions,
     CompletenessAssumptions,
-    Spec, 
-    soundness := soundness order, 
+    Spec,
+    soundness := soundness order,
     completeness := completeness order,
     completenessAssumptions_implies_assumptions := fun _ _ h => h }
 
