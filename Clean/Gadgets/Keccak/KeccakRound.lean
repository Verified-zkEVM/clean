import Clean.Gadgets.Keccak.Theta
import Clean.Gadgets.Keccak.RhoPi
import Clean.Gadgets.Keccak.Chi
import Clean.Gadgets.Keccak.KeccakState
import Clean.Specs.Keccak256

namespace Gadgets.Keccak256.KeccakRound
variable {p : ℕ} [Fact p.Prime] [Fact (p > 2^16 + 2^8)]
open Specs.Keccak256

def main (rc : UInt64) (state : Var KeccakState (F p)) : Circuit (F p) (Var KeccakState (F p)) := do
  let state ← subcircuit Theta.circuit state
  let state ← subcircuit RhoPi.circuit state
  let state ← subcircuit Chi.circuit state

  -- add the round constant
  let s0 ← subcircuit Xor64.circuit ⟨state[0], const (U64.from_u64 rc)⟩
  return state.set 0 s0

def assumptions (state : KeccakState (F p)) := state.is_normalized

def spec (rc : UInt64) (state : KeccakState (F p)) (out_state : KeccakState (F p)) :=
  out_state.is_normalized
  ∧ out_state.value = keccak_round state.value rc

instance elaborated (rc : UInt64) : ElaboratedCircuit (F p) KeccakState KeccakState where
  main := main rc
<<<<<<< HEAD
  localLength _ := 1288
  output _ i0 := (Vector.mapRange 25 fun i => var_from_offset U64 (i0 + i*16 + 888) ).set 0 (var_from_offset U64 (i0 + 1280))
=======
  local_length _ := 1288
  output _ i0 := (Vector.mapRange 25 fun i => varFromOffset U64 (i0 + i*16 + 888) ).set 0 (varFromOffset U64 (i0 + 1280))
>>>>>>> 46d93035

  localLength_eq _ _ := by simp only [main, circuit_norm, Theta.circuit, RhoPi.circuit, Chi.circuit, Xor64.circuit]
  output_eq state i0 := by
    simp only [main, circuit_norm, Theta.circuit, RhoPi.circuit, Chi.circuit, Xor64.circuit, Vector.mapRange]

theorem soundness (rc : UInt64) : Soundness (F p) (elaborated rc) assumptions (spec rc) := by
  intro i0 env state_var state h_input state_norm h_holds

  -- simplify goal
  apply KeccakState.normalized_value_ext
  simp only [circuit_norm, elaborated, eval_vector, keccak_round, iota]

  -- simplify constraints
  simp only [assumptions] at state_norm
  simp only [main, h_input, state_norm, circuit_norm, subcircuit_norm,
    Theta.circuit, RhoPi.circuit, Chi.circuit, Xor64.circuit,
    Theta.assumptions, Theta.spec, RhoPi.assumptions, RhoPi.spec,
    Chi.assumptions, Chi.spec, Xor64.assumptions, Xor64.spec
  ] at h_holds
  simp only [and_assoc, zero_mul, add_zero, and_imp] at h_holds

  obtain ⟨ theta_norm, theta_eq, h_rhopi, h_chi, h_rc ⟩ := h_holds
  have ⟨ rhopi_norm, rhopi_eq ⟩ := h_rhopi theta_norm
  have ⟨ chi_norm, chi_eq ⟩ := h_chi rhopi_norm
  rw [rhopi_eq, theta_eq] at chi_eq
  clear theta_norm theta_eq h_rhopi rhopi_eq rhopi_norm h_chi state_norm h_input

  -- simplify round constant constraint
  set state0_before_rc := eval env (varFromOffset U64 (i0 + 888))
  have h_rc_norm : state0_before_rc.is_normalized := by
    simp only [KeccakState.is_normalized, eval_vector, circuit_norm] at chi_norm
    exact chi_norm 0
  have h_rc_eq : state0_before_rc.value = (chi (rho_pi (theta state.value)))[0] := by
    simp only [Vector.ext_iff] at chi_eq
    specialize chi_eq 0 (by linarith)
    rw [←chi_eq]
    simp only [state0_before_rc, KeccakState.value, eval_vector, circuit_norm]
  simp only [h_rc_norm, U64.from_u64_normalized, forall_const] at h_rc
  rw [h_rc_eq, U64.value_from_u64_eq] at h_rc

  -- prove goal, treating the i=0 case separately
  intro i
  by_cases hi : 0 = i.val <;> simp only [hi, reduceIte]
  · simp [←hi, h_rc]
  simp only [KeccakState.value, KeccakState.is_normalized, eval_vector,
    Vector.ext_iff, Vector.getElem_map, Vector.getElem_mapRange] at chi_norm chi_eq
  specialize chi_eq i i.is_lt
  specialize chi_norm i
  ring_nf at chi_eq chi_norm ⊢
  exact ⟨ chi_norm, chi_eq ⟩

theorem completeness (rc : UInt64) : Completeness (F p) (elaborated rc) assumptions := by
  intro i0 env state_var h_env state h_input state_norm

  -- simplify goal and witness hypotheses
  simp only [assumptions] at state_norm
  dsimp only [main, circuit_norm, subcircuit_norm,
    Theta.circuit, RhoPi.circuit, Chi.circuit, Xor64.circuit,
    Theta.assumptions, Theta.spec, RhoPi.assumptions, RhoPi.spec,
    Chi.assumptions, Chi.spec, Xor64.assumptions, Xor64.spec
  ] at h_env ⊢
  simp_all only [main, h_input, state_norm, circuit_norm,
    U64.from_u64_normalized]

  -- `simp_all` left one goal to pull out of hypotheses
  obtain ⟨ ⟨theta_norm, _ ⟩, h_rhopi, h_chi, _ ⟩ := h_env
  have ⟨ rhopi_norm, _ ⟩ := h_rhopi theta_norm
  have ⟨ chi_norm, _ ⟩ := h_chi rhopi_norm
  simp only [KeccakState.is_normalized, eval_vector, circuit_norm] at chi_norm
  exact chi_norm 0

def circuit (rc : UInt64) : FormalCircuit (F p) KeccakState KeccakState := {
  elaborated rc with
  spec := spec rc
  assumptions,
  soundness := soundness rc,
  completeness := completeness rc,
}
end Gadgets.Keccak256.KeccakRound<|MERGE_RESOLUTION|>--- conflicted
+++ resolved
@@ -25,13 +25,8 @@
 
 instance elaborated (rc : UInt64) : ElaboratedCircuit (F p) KeccakState KeccakState where
   main := main rc
-<<<<<<< HEAD
   localLength _ := 1288
-  output _ i0 := (Vector.mapRange 25 fun i => var_from_offset U64 (i0 + i*16 + 888) ).set 0 (var_from_offset U64 (i0 + 1280))
-=======
-  local_length _ := 1288
   output _ i0 := (Vector.mapRange 25 fun i => varFromOffset U64 (i0 + i*16 + 888) ).set 0 (varFromOffset U64 (i0 + 1280))
->>>>>>> 46d93035
 
   localLength_eq _ _ := by simp only [main, circuit_norm, Theta.circuit, RhoPi.circuit, Chi.circuit, Xor64.circuit]
   output_eq state i0 := by
