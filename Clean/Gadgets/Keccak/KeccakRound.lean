import Clean.Gadgets.Keccak.Theta
import Clean.Gadgets.Keccak.RhoPi
import Clean.Gadgets.Keccak.Chi
import Clean.Gadgets.Keccak.KeccakState
import Clean.Specs.Keccak256

namespace Gadgets.Keccak256.KeccakRound
variable {p : ℕ} [Fact p.Prime] [Fact (p > 2^16 + 2^8)]
open Specs.Keccak256

def main {sentences : PropertySet (F p)} (order : SentenceOrder sentences) (rc : UInt64) (state : Var KeccakState (F p)) : Circuit sentences (Var KeccakState (F p)) := do
  let state ← Theta.circuit order state
  let state ← RhoPi.circuit order state
  let state ← Chi.circuit order state

  -- add the round constant
  let s0 ← Xor64.circuit order ⟨state[0], const (U64.fromUInt64 rc)⟩
  return state.set 0 s0

def Assumptions (state : KeccakState (F p)) := state.Normalized

def Spec {sentences : PropertySet (F p)} (_checked : CheckedYields sentences) (rc : UInt64) (state : KeccakState (F p)) (out_state : KeccakState (F p)) :=
  out_state.Normalized
  ∧ out_state.value = keccakRound state.value rc

def elaborated {sentences : PropertySet (F p)} (order : SentenceOrder sentences) (rc : UInt64) : ElaboratedCircuit (F p) sentences KeccakState KeccakState where
  main := main order rc
  localLength _ := 1288
  output _ i0 := (Vector.mapRange 25 fun i => varFromOffset U64 (i0 + i*16 + 888) ).set 0 (varFromOffset U64 (i0 + 1280))

  localLength_eq _ _ := by simp only [main, circuit_norm, Theta.circuit, Theta.elaborated, RhoPi.circuit, RhoPi.elaborated, Chi.circuit, Chi.elaborated, Xor64.circuit, Xor64.elaborated]
  output_eq state i0 := by
    simp only [main, circuit_norm, Theta.circuit, Theta.elaborated, RhoPi.circuit, RhoPi.elaborated]
    simp only [circuit_norm, Chi.circuit, Chi.elaborated, Xor64.circuit, Xor64.elaborated, Vector.mapRange]

theorem soundness {sentences : PropertySet (F p)} (order : SentenceOrder sentences) (rc : UInt64) : Soundness (F p) (elaborated order rc) order Assumptions (Spec (rc := rc)) := by
  intro i0 env yields checked state_var state h_input state_norm h_holds

  constructor
  · sorry  -- Prove yielded sentences hold

  -- simplify goal
  apply KeccakState.normalized_value_ext
  simp only [circuit_norm, elaborated, eval_vector, keccakRound, iota]

  -- simplify constraints
  simp only [Assumptions] at state_norm
  simp only [elaborated, main, h_input, state_norm, circuit_norm,
    Theta.circuit, Theta.elaborated, RhoPi.circuit, RhoPi.elaborated, Chi.circuit, Chi.elaborated, Xor64.circuit, Xor64.elaborated,
    Theta.Assumptions, Theta.Spec, RhoPi.Assumptions, RhoPi.Spec,
    Chi.Assumptions, Chi.Spec, Xor64.Assumptions, Xor64.Spec
  ] at h_holds
  simp only [and_assoc, zero_mul, add_zero, and_imp] at h_holds

  obtain ⟨ _, theta_norm, theta_eq, h_rhopi, h_chi, h_rc ⟩ := h_holds
  have ⟨ _, rhopi_norm, rhopi_eq ⟩ := h_rhopi theta_norm
  have ⟨ _, chi_norm, chi_eq ⟩ := h_chi rhopi_norm
  rw [rhopi_eq, theta_eq] at chi_eq
  clear theta_norm theta_eq h_rhopi rhopi_eq rhopi_norm h_chi state_norm h_input

  -- simplify round constant constraint
  set state0_before_rc := eval env (varFromOffset U64 (i0 + 888))
  have h_rc_norm : state0_before_rc.Normalized := by
    simp only [KeccakState.Normalized, eval_vector, circuit_norm] at chi_norm
    exact chi_norm 0
  have h_rc_eq : state0_before_rc.value = (chi (rhoPi (theta state.value)))[0] := by
    simp only [Vector.ext_iff] at chi_eq
    specialize chi_eq 0 (by linarith)
    rw [←chi_eq]
    simp only [state0_before_rc, KeccakState.value, eval_vector, circuit_norm]
  simp only [h_rc_norm, U64.fromUInt64_normalized, forall_const] at h_rc
  rw [h_rc_eq, U64.value_fromUInt64] at h_rc

  -- prove goal, treating the i=0 case separately
  intro i
  by_cases hi : 0 = i.val <;> simp only [hi, reduceIte]
  · simp [←hi, h_rc]
  simp only [KeccakState.value, KeccakState.Normalized, eval_vector,
    Vector.ext_iff, Vector.getElem_map, Vector.getElem_mapRange] at chi_norm chi_eq
  specialize chi_eq i i.is_lt
  specialize chi_norm i
  ring_nf at chi_eq chi_norm ⊢
  exact ⟨ chi_norm, chi_eq ⟩

<<<<<<< HEAD
theorem completeness {sentences : PropertySet (F p)} (order : SentenceOrder sentences) (rc : UInt64) : Completeness (F p) sentences (elaborated order rc) Assumptions := by
  intro i0 env yields state_var h_env state h_input state_norm

  -- simplify goal and witness hypotheses
  simp only [Assumptions] at state_norm
  dsimp only [elaborated, main, circuit_norm,
    Theta.circuit, Theta.elaborated, RhoPi.circuit, RhoPi.elaborated, Chi.circuit, Chi.elaborated, Xor64.circuit, Xor64.elaborated,
    Theta.Assumptions, Theta.Spec, RhoPi.Assumptions, RhoPi.Spec,
    Chi.Assumptions, Chi.Spec, Xor64.Assumptions, Xor64.Spec
  ] at h_env ⊢
  simp_all only [elaborated, main, h_input, state_norm, circuit_norm,
    U64.fromUInt64_normalized]
=======
theorem completeness (rc : UInt64) : Completeness (F p) (elaborated rc) Assumptions := by
  circuit_proof_start [Theta.circuit, RhoPi.circuit, Chi.circuit, Xor64.circuit,
    Theta.Assumptions, Theta.Spec, RhoPi.Assumptions, RhoPi.Spec,
    Chi.Assumptions, Chi.Spec, Xor64.Assumptions, Xor64.Spec]

  simp_all only [forall_const, U64.fromUInt64_normalized, and_true, true_and]
>>>>>>> 4005fd57

  -- `simp_all` left one goal to pull out of hypotheses
  obtain ⟨ ⟨theta_norm, _ ⟩, h_rhopi, h_chi, _ ⟩ := h_env
  have ⟨ rhopi_norm, _ ⟩ := h_rhopi theta_norm
  have ⟨ chi_norm, _ ⟩ := h_chi rhopi_norm
  simp only [KeccakState.Normalized, eval_vector, circuit_norm] at chi_norm
  exact chi_norm 0

def circuit {sentences : PropertySet (F p)} (order : SentenceOrder sentences) (rc : UInt64) : FormalCircuit order KeccakState KeccakState := {
  elaborated := elaborated order rc
  Spec := Spec (rc := rc)
  Assumptions
  soundness := soundness order rc
  completeness := completeness order rc
}
end Gadgets.Keccak256.KeccakRound<|MERGE_RESOLUTION|>--- conflicted
+++ resolved
@@ -82,27 +82,12 @@
   ring_nf at chi_eq chi_norm ⊢
   exact ⟨ chi_norm, chi_eq ⟩
 
-<<<<<<< HEAD
 theorem completeness {sentences : PropertySet (F p)} (order : SentenceOrder sentences) (rc : UInt64) : Completeness (F p) sentences (elaborated order rc) Assumptions := by
-  intro i0 env yields state_var h_env state h_input state_norm
-
-  -- simplify goal and witness hypotheses
-  simp only [Assumptions] at state_norm
-  dsimp only [elaborated, main, circuit_norm,
-    Theta.circuit, Theta.elaborated, RhoPi.circuit, RhoPi.elaborated, Chi.circuit, Chi.elaborated, Xor64.circuit, Xor64.elaborated,
-    Theta.Assumptions, Theta.Spec, RhoPi.Assumptions, RhoPi.Spec,
-    Chi.Assumptions, Chi.Spec, Xor64.Assumptions, Xor64.Spec
-  ] at h_env ⊢
-  simp_all only [elaborated, main, h_input, state_norm, circuit_norm,
-    U64.fromUInt64_normalized]
-=======
-theorem completeness (rc : UInt64) : Completeness (F p) (elaborated rc) Assumptions := by
   circuit_proof_start [Theta.circuit, RhoPi.circuit, Chi.circuit, Xor64.circuit,
     Theta.Assumptions, Theta.Spec, RhoPi.Assumptions, RhoPi.Spec,
     Chi.Assumptions, Chi.Spec, Xor64.Assumptions, Xor64.Spec]
 
   simp_all only [forall_const, U64.fromUInt64_normalized, and_true, true_and]
->>>>>>> 4005fd57
 
   -- `simp_all` left one goal to pull out of hypotheses
   obtain ⟨ ⟨theta_norm, _ ⟩, h_rhopi, h_chi, _ ⟩ := h_env
