--- conflicted
+++ resolved
@@ -34,11 +34,7 @@
     simp only [main, circuit_norm]
     intro i
     and_intros <;> ac_rfl
-<<<<<<< HEAD
-  output_eq state i0 := by simp only [main, circuit_norm, Xor64.circuit, Xor64.elaborated, And.And64.circuit, And.And64.elaborated, Not.circuit,
-=======
-  output_eq state i0 := by simp [main, circuit_norm, Xor64.circuit, And.And64.circuit, Not.circuit,
->>>>>>> 4005fd57
+  output_eq state i0 := by simp [main, circuit_norm, Xor64.circuit, Xor64.elaborated, And.And64.circuit, And.And64.elaborated, Not.circuit,
     Vector.mapRange, Vector.mapFinRange_succ, Vector.mapFinRange_zero]
 
 -- rewrite the chi spec as a loop
