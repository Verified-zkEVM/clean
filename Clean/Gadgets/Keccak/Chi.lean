import Clean.Types.U64
import Clean.Circuit.Loops
import Clean.Gadgets.Xor.Xor64
import Clean.Gadgets.And.And64
import Clean.Gadgets.Not.Not64
import Clean.Gadgets.Keccak.KeccakState
import Clean.Specs.Keccak256

namespace Gadgets.Keccak256.Chi
variable {p : ℕ} [Fact p.Prime] [Fact (p > 512)]
open Bitwise (not64)
open Not (not64_bytewise not64_bytewise_value)

def main (state : Var KeccakState (F p)) : Circuit (F p) (Var KeccakState (F p)) :=
  .mapFinRange 25 fun i => do
    let state_not ← subcircuit Not.circuit (state.get (i + 5))
    let state_and ← subcircuit And.And64.circuit ⟨state_not, state.get (i + 10)⟩
    subcircuit Xor64.circuit ⟨state.get i, state_and⟩

def assumptions := KeccakState.is_normalized (p:=p)

def spec (state : KeccakState (F p)) (out_state : KeccakState (F p)) :=
  out_state.is_normalized
  ∧ out_state.value = Specs.Keccak256.chi state.value

-- #eval! main (p:=p_babybear) default |>.localLength
-- #eval! main (p:=p_babybear) default |>.output
instance elaborated : ElaboratedCircuit (F p) KeccakState KeccakState where
  main
<<<<<<< HEAD
  localLength _ := 400
  output _ i0 := Vector.mapRange 25 fun i => var_from_offset U64 (i0 + i*16 + 8)
=======
  local_length _ := 400
  output _ i0 := Vector.mapRange 25 fun i => varFromOffset U64 (i0 + i*16 + 8)
>>>>>>> 46d93035

  localLength_eq state i0 := by simp only [main, circuit_norm, Xor64.circuit, And.And64.circuit, Not.circuit]
  subcircuits_consistent state i0 := by
    simp only [main, circuit_norm]
    intro i
    and_intros <;> ac_rfl
  output_eq state i0 := by simp only [main, circuit_norm, Xor64.circuit, And.And64.circuit, Not.circuit,
    Vector.mapRange, Vector.mapFinRange_succ, Vector.mapFinRange_zero]

-- rewrite the chi spec as a loop
lemma chi_loop (state : Vector ℕ 25) :
    Specs.Keccak256.chi state = .mapFinRange 25 fun i => state[i] ^^^ ((not64 state[i + 5]) &&& state[i + 10]) := by
  rw [Specs.Keccak256.chi, Vector.mapFinRange, Vector.finRange, Vector.map_mk, Vector.eq_mk, List.map_toArray]
  rfl

theorem soundness : Soundness (F p) elaborated assumptions spec := by
  intro i0 env state_var state h_input state_norm h_holds

  -- simplify goal
  apply KeccakState.normalized_value_ext
  simp only [circuit_norm, spec, elaborated, chi_loop, eval_vector, KeccakState.value]

  -- simplify constraints
  simp only [circuit_norm, eval_vector, Vector.ext_iff] at h_input
  simp only [assumptions, KeccakState.is_normalized] at state_norm
  simp only [main, circuit_norm, subcircuit_norm, Xor64.circuit, And.And64.circuit, Not.circuit,
    Xor64.assumptions, Xor64.spec, And.And64.assumptions, And.And64.spec, Nat.reduceAdd] at h_holds

  simp_all

theorem completeness : Completeness (F p) elaborated assumptions := by
  intro i0 env state_var h_env state h_input state_norm

  -- simplify assumptions
  simp only [circuit_norm, eval_vector, Vector.ext_iff] at h_input
  simp only [assumptions, KeccakState.is_normalized] at state_norm

  -- simplify constraints (goal + environment) and apply assumptions
  simp_all [state_norm, h_input, main, circuit_norm, subcircuit_norm, Xor64.circuit, And.And64.circuit, Not.circuit,
    Xor64.assumptions, Xor64.spec, And.And64.assumptions, And.And64.spec, Nat.reduceAdd]

def circuit : FormalCircuit (F p) KeccakState KeccakState :=
  { elaborated with assumptions, spec, soundness, completeness }
end Gadgets.Keccak256.Chi<|MERGE_RESOLUTION|>--- conflicted
+++ resolved
@@ -27,13 +27,8 @@
 -- #eval! main (p:=p_babybear) default |>.output
 instance elaborated : ElaboratedCircuit (F p) KeccakState KeccakState where
   main
-<<<<<<< HEAD
   localLength _ := 400
-  output _ i0 := Vector.mapRange 25 fun i => var_from_offset U64 (i0 + i*16 + 8)
-=======
-  local_length _ := 400
   output _ i0 := Vector.mapRange 25 fun i => varFromOffset U64 (i0 + i*16 + 8)
->>>>>>> 46d93035
 
   localLength_eq state i0 := by simp only [main, circuit_norm, Xor64.circuit, And.And64.circuit, Not.circuit]
   subcircuits_consistent state i0 := by
