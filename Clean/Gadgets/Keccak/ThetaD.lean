import Clean.Gadgets.Addition8.Addition8FullCarry
import Clean.Types.U64
import Clean.Gadgets.Xor.Xor64
import Clean.Gadgets.Keccak.KeccakState
import Clean.Gadgets.Rotation64.Rotation64
import Clean.Specs.Keccak256

namespace Gadgets.Keccak256.ThetaD
variable {p : ℕ} [Fact p.Prime]
variable [p_large_enough: Fact (p > 512)]

open Gadgets.Keccak256 (KeccakRow)
open Gadgets.Rotation64.Theorems (rot_right64)

def theta_d (state : Var KeccakRow (F p)) : Circuit (F p) (Var KeccakRow (F p)) := do
  let c0 ← subcircuit (Gadgets.Rotation64.circuit (64 - 1)) (state.get 1)
  let c0 ← subcircuit Gadgets.Xor.circuit ⟨(state.get 4), c0⟩

  let c1 ← subcircuit (Gadgets.Rotation64.circuit (64 - 1)) (state.get 2)
  let c1 ← subcircuit Gadgets.Xor.circuit ⟨(state.get 0), c1⟩

  let c2 ← subcircuit (Gadgets.Rotation64.circuit (64 - 1)) (state.get 3)
  let c2 ← subcircuit Gadgets.Xor.circuit ⟨(state.get 1), c2⟩

  let c3 ← subcircuit (Gadgets.Rotation64.circuit (64 - 1)) (state.get 4)
  let c3 ← subcircuit Gadgets.Xor.circuit ⟨(state.get 2), c3⟩

  let c4 ← subcircuit (Gadgets.Rotation64.circuit (64 - 1)) (state.get 0)
  let c4 ← subcircuit Gadgets.Xor.circuit ⟨(state.get 3), c4⟩

  return #v[c0, c1, c2, c3, c4]

instance elaborated : ElaboratedCircuit (F p) KeccakRow (Var KeccakRow (F p)) where
  main := theta_d
  local_length _ := 160
  output _ i0 := #v[
    var_from_offset U64 (i0 + 24),
    var_from_offset U64 (i0 + 56),
    var_from_offset U64 (i0 + 88),
    var_from_offset U64 (i0 + 120),
    var_from_offset U64 (i0 + 152)
  ]

<<<<<<< HEAD
def assumptions (state : KeccakRow (F p)) := state.is_normalized

def spec (state : KeccakRow (F p)) (out: KeccakRow (F p)) : Prop :=
  out.is_normalized ∧ out.value = Clean.Gadgets.Keccak256.theta_d state.value
=======
def assumptions (state : KeccakRow (F p)) : Prop :=
  ∀ i : Fin 5, state[i].is_normalized

def spec (state : KeccakRow (F p)) (out: KeccakRow (F p)) : Prop :=
  let h_norm := out[0].is_normalized ∧ out[1].is_normalized ∧
            out[2].is_normalized ∧ out[3].is_normalized ∧ out[4].is_normalized

  let state_u64 := state.map (fun x => x.value)
  let out_u64 := out.map (fun x => x.value)

  let state' := Specs.Keccak256.theta_d state_u64

  h_norm ∧ state' = out_u64
>>>>>>> ea174829

theorem soundness : Soundness (F p) assumptions spec := by
  intro i0 env state_var state h_input state_norm h_holds
  simp only [circuit_norm, eval_vector] at h_input
  dsimp only [assumptions] at state_norm
  dsimp only [circuit_norm, theta_d, Xor.circuit, Rotation64.circuit] at h_holds
  simp only [circuit_norm, subcircuit_norm] at h_holds
  dsimp only [Xor.assumptions, Xor.spec, Rotation64.assumptions, Rotation64.spec] at h_holds
  simp [add_assoc, and_assoc, -Fin.val_zero, -Fin.val_one', -Fin.val_one, -Fin.val_two] at h_holds

  have s (i : Fin 5) : eval env (state_var[i.val]) = state[i.val] := by
    rw [←h_input, Vector.getElem_map]

  simp only [s] at h_holds
  simp [circuit_norm, spec, KeccakRow.is_normalized_iff, KeccakRow.value, KeccakState.value]

  obtain ⟨ h_rot0, h_xor0, h_rot1, h_xor1, h_rot2, h_xor2, h_rot3, h_xor3, h_rot4, h_xor4 ⟩ := h_holds

  specialize h_rot0 (state_norm 1)
  specialize h_xor0 (state_norm 4) h_rot0.right
  rw [h_rot0.left] at h_xor0

  specialize h_rot1 (state_norm 2)
  specialize h_xor1 (state_norm 0) h_rot1.right
  rw [h_rot1.left] at h_xor1

  specialize h_rot2 (state_norm 3)
  specialize h_xor2 (state_norm 1) h_rot2.right
  rw [h_rot2.left] at h_xor2

  specialize h_rot3 (state_norm 4)
  specialize h_xor3 (state_norm 2) h_rot3.right
  rw [h_rot3.left] at h_xor3

  specialize h_rot4 (state_norm 0)
  specialize h_xor4 (state_norm 3) h_rot4.right
  rw [h_rot4.left] at h_xor4

<<<<<<< HEAD
  simp [Clean.Gadgets.Keccak256.theta_d, Clean.Gadgets.Keccak256.xor_u64, h_xor0, h_xor1, h_xor2, h_xor3, h_xor4, rol_u64, eval_vector]
=======
  simp [Specs.Keccak256.theta_d, h_xor0, h_xor1, h_xor2, h_xor3, h_xor4, Specs.Keccak256.rol_u64]
  get_elem_tactic
>>>>>>> ea174829


theorem completeness : Completeness (F p) KeccakRow assumptions := by
  intro i0 env state_var h_env state h_input h_assumptions
  simp only [circuit_norm, eval_vector] at h_input
  dsimp only [circuit_norm, theta_d, Xor.circuit, Rotation64.circuit]
  simp only [circuit_norm, subcircuit_norm]
  dsimp only [Xor.assumptions, Xor.spec]
  simp [add_assoc]
  sorry

def circuit : FormalCircuit (F p) KeccakRow KeccakRow := {
  elaborated with
  assumptions
  spec
  soundness
  completeness
}

end Gadgets.Keccak256.ThetaD<|MERGE_RESOLUTION|>--- conflicted
+++ resolved
@@ -6,11 +6,8 @@
 import Clean.Specs.Keccak256
 
 namespace Gadgets.Keccak256.ThetaD
-variable {p : ℕ} [Fact p.Prime]
-variable [p_large_enough: Fact (p > 512)]
-
+variable {p : ℕ} [Fact p.Prime] [Fact (p > 512)]
 open Gadgets.Keccak256 (KeccakRow)
-open Gadgets.Rotation64.Theorems (rot_right64)
 
 def theta_d (state : Var KeccakRow (F p)) : Circuit (F p) (Var KeccakRow (F p)) := do
   let c0 ← subcircuit (Gadgets.Rotation64.circuit (64 - 1)) (state.get 1)
@@ -41,26 +38,11 @@
     var_from_offset U64 (i0 + 152)
   ]
 
-<<<<<<< HEAD
 def assumptions (state : KeccakRow (F p)) := state.is_normalized
 
 def spec (state : KeccakRow (F p)) (out: KeccakRow (F p)) : Prop :=
-  out.is_normalized ∧ out.value = Clean.Gadgets.Keccak256.theta_d state.value
-=======
-def assumptions (state : KeccakRow (F p)) : Prop :=
-  ∀ i : Fin 5, state[i].is_normalized
-
-def spec (state : KeccakRow (F p)) (out: KeccakRow (F p)) : Prop :=
-  let h_norm := out[0].is_normalized ∧ out[1].is_normalized ∧
-            out[2].is_normalized ∧ out[3].is_normalized ∧ out[4].is_normalized
-
-  let state_u64 := state.map (fun x => x.value)
-  let out_u64 := out.map (fun x => x.value)
-
-  let state' := Specs.Keccak256.theta_d state_u64
-
-  h_norm ∧ state' = out_u64
->>>>>>> ea174829
+  out.is_normalized
+  ∧ out.value = Specs.Keccak256.theta_d state.value
 
 theorem soundness : Soundness (F p) assumptions spec := by
   intro i0 env state_var state h_input state_norm h_holds
@@ -99,12 +81,8 @@
   specialize h_xor4 (state_norm 3) h_rot4.right
   rw [h_rot4.left] at h_xor4
 
-<<<<<<< HEAD
-  simp [Clean.Gadgets.Keccak256.theta_d, Clean.Gadgets.Keccak256.xor_u64, h_xor0, h_xor1, h_xor2, h_xor3, h_xor4, rol_u64, eval_vector]
-=======
-  simp [Specs.Keccak256.theta_d, h_xor0, h_xor1, h_xor2, h_xor3, h_xor4, Specs.Keccak256.rol_u64]
+  simp [Specs.Keccak256.theta_d, h_xor0, h_xor1, h_xor2, h_xor3, h_xor4, Specs.Keccak256.rol_u64, eval_vector]
   get_elem_tactic
->>>>>>> ea174829
 
 
 theorem completeness : Completeness (F p) KeccakRow assumptions := by
