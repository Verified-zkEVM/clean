import Clean.Gadgets.Addition8.Addition8FullCarry
import Clean.Types.U64
import Clean.Gadgets.Xor.Xor64
import Clean.Gadgets.Keccak.KeccakState
import Clean.Gadgets.Rotation64.Rotation64
import Clean.Specs.Keccak256

namespace Gadgets.Keccak256.ThetaD
<<<<<<< HEAD
variable {p : ℕ} [Fact p.Prime]
variable [p_large_enough: Fact (p > 2^16 + 2^8)]

instance : Fact (p > 512) := by
  constructor
  linarith [p_large_enough.elim]

=======
variable {p : ℕ} [Fact p.Prime] [Fact (p > 512)]
>>>>>>> 7170103a
open Gadgets.Keccak256 (KeccakRow)

def theta_d (state : Var KeccakRow (F p)) : Circuit (F p) (Var KeccakRow (F p)) := do
  let c0 ← subcircuit (Gadgets.Rotation64.circuit (64 - 1)) (state.get 1)
  let c0 ← subcircuit Gadgets.Xor.circuit ⟨(state.get 4), c0⟩

  let c1 ← subcircuit (Gadgets.Rotation64.circuit (64 - 1)) (state.get 2)
  let c1 ← subcircuit Gadgets.Xor.circuit ⟨(state.get 0), c1⟩

  let c2 ← subcircuit (Gadgets.Rotation64.circuit (64 - 1)) (state.get 3)
  let c2 ← subcircuit Gadgets.Xor.circuit ⟨(state.get 1), c2⟩

  let c3 ← subcircuit (Gadgets.Rotation64.circuit (64 - 1)) (state.get 4)
  let c3 ← subcircuit Gadgets.Xor.circuit ⟨(state.get 2), c3⟩

  let c4 ← subcircuit (Gadgets.Rotation64.circuit (64 - 1)) (state.get 0)
  let c4 ← subcircuit Gadgets.Xor.circuit ⟨(state.get 3), c4⟩

  return #v[c0, c1, c2, c3, c4]

instance elaborated : ElaboratedCircuit (F p) KeccakRow (Var KeccakRow (F p)) where
  main := theta_d
  local_length _ := 160
  output _ i0 := #v[
    var_from_offset U64 (i0 + 24),
    var_from_offset U64 (i0 + 56),
    var_from_offset U64 (i0 + 88),
    var_from_offset U64 (i0 + 120),
    var_from_offset U64 (i0 + 152)
  ]

def assumptions (state : KeccakRow (F p)) := state.is_normalized

def spec (state : KeccakRow (F p)) (out: KeccakRow (F p)) : Prop :=
  out.is_normalized
  ∧ out.value = Specs.Keccak256.theta_d state.value

theorem soundness : Soundness (F p) assumptions spec := by
  intro i0 env state_var state h_input state_norm h_holds
  simp only [circuit_norm, eval_vector] at h_input
  dsimp only [assumptions] at state_norm
  dsimp only [circuit_norm, theta_d, Xor.circuit, Rotation64.circuit] at h_holds
  simp only [circuit_norm, subcircuit_norm] at h_holds
  dsimp only [Xor.assumptions, Xor.spec, Rotation64.assumptions, Rotation64.spec] at h_holds
  simp [add_assoc, and_assoc, -Fin.val_zero, -Fin.val_one', -Fin.val_one, -Fin.val_two] at h_holds

  have s (i : Fin 5) : eval env (state_var[i.val]) = state[i.val] := by
    rw [←h_input, Vector.getElem_map]

  simp only [s] at h_holds
  obtain ⟨ h_rot0, h_xor0, h_rot1, h_xor1, h_rot2, h_xor2, h_rot3, h_xor3, h_rot4, h_xor4 ⟩ := h_holds

  specialize h_rot0 (state_norm 1)
  specialize h_xor0 (state_norm 4) h_rot0.right
  rw [h_rot0.left] at h_xor0

  specialize h_rot1 (state_norm 2)
  specialize h_xor1 (state_norm 0) h_rot1.right
  rw [h_rot1.left] at h_xor1

  specialize h_rot2 (state_norm 3)
  specialize h_xor2 (state_norm 1) h_rot2.right
  rw [h_rot2.left] at h_xor2

  specialize h_rot3 (state_norm 4)
  specialize h_xor3 (state_norm 2) h_rot3.right
  rw [h_rot3.left] at h_xor3

  specialize h_rot4 (state_norm 0)
  specialize h_xor4 (state_norm 3) h_rot4.right
  rw [h_rot4.left] at h_xor4

  simp only [circuit_norm, spec, KeccakRow.is_normalized_iff, KeccakRow.value, KeccakState.value]
  simp [Specs.Keccak256.theta_d, h_xor0, h_xor1, h_xor2, h_xor3, h_xor4, Specs.Keccak256.rol_u64, eval_vector]
  get_elem_tactic

theorem completeness : Completeness (F p) KeccakRow assumptions := by
  intro i0 env state_var h_env state h_input h_assumptions
  simp only [circuit_norm, eval_vector] at h_input
  dsimp only [circuit_norm, theta_d, Xor.circuit, Rotation64.circuit]
  simp only [circuit_norm, subcircuit_norm]
  dsimp only [Xor.assumptions, Xor.spec]
  simp [add_assoc]
  sorry

def circuit : FormalCircuit (F p) KeccakRow KeccakRow := {
  elaborated with
  assumptions
  spec
  soundness
  completeness
}

end Gadgets.Keccak256.ThetaD<|MERGE_RESOLUTION|>--- conflicted
+++ resolved
@@ -6,7 +6,6 @@
 import Clean.Specs.Keccak256
 
 namespace Gadgets.Keccak256.ThetaD
-<<<<<<< HEAD
 variable {p : ℕ} [Fact p.Prime]
 variable [p_large_enough: Fact (p > 2^16 + 2^8)]
 
@@ -14,9 +13,6 @@
   constructor
   linarith [p_large_enough.elim]
 
-=======
-variable {p : ℕ} [Fact p.Prime] [Fact (p > 512)]
->>>>>>> 7170103a
 open Gadgets.Keccak256 (KeccakRow)
 
 def theta_d (state : Var KeccakRow (F p)) : Circuit (F p) (Var KeccakRow (F p)) := do
