import Clean.Gadgets.Keccak.KeccakRound
import Clean.Specs.Keccak256

namespace Gadgets.Keccak256.Permutation
variable {p : ℕ} [Fact p.Prime] [Fact (p > 2^16 + 2^8)]
open Specs.Keccak256

def main {sentences : PropertySet (F p)} (order : SentenceOrder sentences) (state : Var KeccakState (F p)) : Circuit sentences (Var KeccakState (F p)) :=
  .foldl roundConstants state
    fun state rc => KeccakRound.circuit order rc state

def Assumptions (state : KeccakState (F p)) := state.Normalized

def Spec {sentences : PropertySet (F p)} (_checked : CheckedYields sentences) (state : KeccakState (F p)) (out_state : KeccakState (F p)) :=
  out_state.Normalized
  ∧ out_state.value = keccakPermutation state.value

/-- state in the ith round, starting from offset n -/
def stateVar (n : ℕ) (i : ℕ) : Var KeccakState (F p) :=
  Vector.mapRange 25 (fun j => varFromOffset U64 (n + i * 1288 + j * 16 + 888))
  |>.set 0 (varFromOffset U64 (n + i * 1288 + 1280))

-- NOTE: this linter times out and blows up memory usage
set_option linter.constructorNameAsVariable false

def elaborated {sentences : PropertySet (F p)} (order : SentenceOrder sentences) : ElaboratedCircuit (F p) sentences KeccakState KeccakState where
  main := main order
  localLength _ := 30912
  output _ i0 := stateVar i0 23
  yields _ _ _ := ∅

  localLength_eq state i0 := by simp only [main, circuit_norm, KeccakRound.circuit, KeccakRound.elaborated]
  yields_eq := by
    intros _ _ _
    simp only [main, circuit_norm, ElaboratedCircuit.yields_eq]
    simp [KeccakRound.circuit, KeccakRound.elaborated]
  subcircuitsConsistent state i0 := by simp only [main, circuit_norm]
  output_eq state i0 := by simp only [main, stateVar, circuit_norm, KeccakRound.circuit, KeccakRound.elaborated]

-- interestingly, `Fin.foldl` is defeq to `List.foldl`. the proofs below use this fact!
example (state : Vector ℕ 25) :
  Fin.foldl 24 (fun state j => keccakRound state roundConstants[j]) state
  = roundConstants.foldl keccakRound state := rfl

theorem soundness {sentences : PropertySet (F p)} (order : SentenceOrder sentences) : Soundness (F p) (elaborated order) order Assumptions Spec := by
  intro n env yields checked initial_state_var initial_state h_input h_assumptions h_holds
  constructor
  · simp [elaborated]

  -- simplify
  simp only [elaborated, main, circuit_norm, Spec,
    KeccakRound.circuit, KeccakRound.elaborated,
    KeccakRound.Spec, KeccakRound.Assumptions] at h_holds ⊢
  simp only [h_input] at h_holds
  obtain ⟨ h_init, h_succ ⟩ := h_holds
  specialize h_init h_assumptions

  -- clean up formulation
  let state (i : ℕ) : KeccakState (F p) := eval env (stateVar n i)

  change (state 0).Normalized ∧
    (state 0).value = keccakRound initial_state.value roundConstants[0]
  at h_init

  change ∀ (i : ℕ) (hi : i + 1 < 24), (state i).Normalized → (state (i + 1)).Normalized ∧
    (state (i + 1)).value = keccakRound (state i).value roundConstants[i + 1]
  at h_succ

  -- inductive proof
  have h_inductive (i : ℕ) (hi : i < 24) :
    (state i).Normalized ∧ (state i).value =
      Fin.foldl (i + 1) (fun state j => keccakRound state roundConstants[j.val]) initial_state.value := by
    induction i with
    | zero => simp [Fin.foldl_succ, h_init]
    | succ i ih =>
      have hi' : i < 24 := Nat.lt_of_succ_lt hi
      specialize ih hi'
      specialize h_succ i hi ih.left
      use h_succ.left
      rw [h_succ.right, Fin.foldl_succ_last, ih.right]
      simp
  exact h_inductive 23 (by norm_num)

def CompletenessAssumptions {sentences : PropertySet (F p)} (_ : YieldContext sentences) (input : KeccakState (F p)) := Assumptions input

theorem completeness {sentences : PropertySet (F p)} (order : SentenceOrder sentences) : Completeness (F p) sentences (elaborated order) CompletenessAssumptions := by
  intro n env yields initial_state_var h_env initial_state h_input h_assumptions

  -- simplify
<<<<<<< HEAD
  dsimp only [CompletenessAssumptions, Assumptions] at h_assumptions
  simp only [elaborated, main, h_input, h_assumptions, circuit_norm,
    KeccakRound.circuit, KeccakRound.elaborated,
    KeccakRound.Spec, KeccakRound.CompletenessAssumptions, KeccakRound.Assumptions] at h_env ⊢
=======
  dsimp only [Assumptions] at h_assumptions
  simp only [main, h_input, h_assumptions, circuit_norm, KeccakRound.circuit,
    KeccakRound.elaborated, KeccakRound.Spec,
    KeccakRound.Assumptions] at h_env ⊢
>>>>>>> 90aeeb55

  obtain ⟨ h_init, h_succ ⟩ := h_env
  replace h_init := h_init.2.1
  replace h_succ := fun i hi ih => (h_succ i hi ih).2.1

  intro i hi

  -- clean up formulation
  let state (i : ℕ) : KeccakState (F p) := eval env (stateVar n i)

  change (state 0).Normalized at h_init

  change ∀ (i : ℕ) (hi : i + 1 < 24),
    (state i).Normalized → (state (i + 1)).Normalized
  at h_succ

  change (state i).Normalized

  -- inductive proof
  have h_norm (i : ℕ) (hi : i < 24) : (state i).Normalized := by
    induction i with
    | zero => exact h_init
    | succ i ih =>
      have hi' : i < 24 := Nat.lt_of_succ_lt hi
      specialize ih hi'
      exact h_succ i hi ih
  exact h_norm i (Nat.lt_of_succ_lt hi)

def circuit {sentences : PropertySet (F p)} (order : SentenceOrder sentences) : FormalCircuit order KeccakState KeccakState := {
  elaborated := elaborated order
  Assumptions
  CompletenessAssumptions
  completenessAssumptions_implies_assumptions := fun _ _ h => h
  Spec
  soundness := soundness order
  -- TODO why does this time out??
  -- completeness
  completeness := by simp only [completeness]
}

end Gadgets.Keccak256.Permutation<|MERGE_RESOLUTION|>--- conflicted
+++ resolved
@@ -87,17 +87,10 @@
   intro n env yields initial_state_var h_env initial_state h_input h_assumptions
 
   -- simplify
-<<<<<<< HEAD
   dsimp only [CompletenessAssumptions, Assumptions] at h_assumptions
   simp only [elaborated, main, h_input, h_assumptions, circuit_norm,
     KeccakRound.circuit, KeccakRound.elaborated,
     KeccakRound.Spec, KeccakRound.CompletenessAssumptions, KeccakRound.Assumptions] at h_env ⊢
-=======
-  dsimp only [Assumptions] at h_assumptions
-  simp only [main, h_input, h_assumptions, circuit_norm, KeccakRound.circuit,
-    KeccakRound.elaborated, KeccakRound.Spec,
-    KeccakRound.Assumptions] at h_env ⊢
->>>>>>> 90aeeb55
 
   obtain ⟨ h_init, h_succ ⟩ := h_env
   replace h_init := h_init.2.1
