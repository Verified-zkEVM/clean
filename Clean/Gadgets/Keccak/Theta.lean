--- conflicted
+++ resolved
@@ -9,17 +9,13 @@
 import Clean.Gadgets.Keccak.ThetaXor
 
 namespace Gadgets.Keccak256.Theta
-variable {p : ℕ} [Fact p.Prime]
-variable [p_large_enough: Fact (p > 512)]
-
+variable {p : ℕ} [Fact p.Prime] [Fact (p > 512)]
 open Gadgets.Keccak256
-
 
 def theta (state : Var KeccakState (F p)) : Circuit (F p) (Var KeccakState (F p)) := do
   let c ← subcircuit ThetaC.circuit state
   let d ← subcircuit ThetaD.circuit c
   subcircuit ThetaXor.circuit ⟨state, d⟩
-
 
 instance elaborated : ElaboratedCircuit (F p) KeccakState (Var KeccakState (F p)) where
   main := theta
@@ -30,26 +26,15 @@
   state.is_normalized
 
 def spec (state : KeccakState (F p)) (out_state: KeccakState (F p)) : Prop :=
-<<<<<<< HEAD
   out_state.is_normalized
-  ∧ out_state.value = Clean.Gadgets.Keccak256.theta state.value
-=======
-  let h_norm := ∀ i : Fin 25, out_state[i].is_normalized
-
-  let state_u64 := state.map (fun x => x.value)
-  let out_u64 := out_state.map (fun x => x.value)
-
-  let state' := Specs.Keccak256.theta state_u64
-
-  h_norm ∧ state' = out_u64
->>>>>>> ea174829
+  ∧ out_state.value = Specs.Keccak256.theta state.value
 
 theorem soundness : Soundness (F p) assumptions spec := by
   intro i0 env state_var state h_input h_assumptions h_holds
   dsimp only [circuit_norm, subcircuit_norm, theta, assumptions, spec,
     ThetaC.circuit, ThetaD.circuit, ThetaXor.circuit,
     ThetaC.assumptions, ThetaD.assumptions, ThetaXor.assumptions,
-    ThetaC.spec, ThetaD.spec, ThetaXor.spec, Clean.Gadgets.Keccak256.theta
+    ThetaC.spec, ThetaD.spec, ThetaXor.spec, Specs.Keccak256.theta
   ] at *
   simp_all [circuit_norm]
 
@@ -58,7 +43,7 @@
   dsimp only [circuit_norm, subcircuit_norm, theta, assumptions, spec,
     ThetaC.circuit, ThetaD.circuit, ThetaXor.circuit,
     ThetaC.assumptions, ThetaD.assumptions, ThetaXor.assumptions,
-    ThetaC.spec, ThetaD.spec, ThetaXor.spec, Clean.Gadgets.Keccak256.theta
+    ThetaC.spec, ThetaD.spec, ThetaXor.spec, Specs.Keccak256.theta
   ] at h_input h_assumptions ⊢
   simp [circuit_norm] at h_input h_assumptions ⊢
   simp_all [elaborated, theta]
