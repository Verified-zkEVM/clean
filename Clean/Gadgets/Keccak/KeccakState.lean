--- conflicted
+++ resolved
@@ -9,7 +9,6 @@
 
 @[reducible] def KeccakState := ProvableVector U64 25
 
-<<<<<<< HEAD
 def KeccakState.is_normalized (state : KeccakState (F p)) :=
   ∀ i : Fin 25, state[i].is_normalized
 
@@ -63,9 +62,4 @@
     slice[4].is_normalized := by
   simp [KeccakRow.is_normalized, IsEmpty.forall_iff, Fin.forall_fin_succ]
 
-end Clean.Gadgets.Keccak256
-=======
-@[reducible] def KeccakRow := ProvableVector U64 5
-
-end Gadgets.Keccak256
->>>>>>> ea174829
+end Gadgets.Keccak256