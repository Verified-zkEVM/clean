import Clean.Gadgets.Addition8.Addition8FullCarry
import Clean.Types.U64
import Clean.Gadgets.Xor.Xor64
import Clean.Gadgets.Keccak.KeccakState
import Clean.Gadgets.Rotation64.Rotation64
import Clean.Specs.Keccak256

namespace Gadgets.Keccak256.ThetaXor

variable {p : ℕ} [Fact p.Prime]
variable [p_large_enough: Fact (p > 512)]

<<<<<<< HEAD
open FieldUtils (mod_256 floordiv)
open Xor (xor_u64)
open Clean.Gadgets.Keccak256 (KeccakState KeccakRow)
=======
open Gadgets.Keccak256 (KeccakState KeccakRow)
>>>>>>> ea174829

structure Inputs (F : Type) where
  state : KeccakState F
  d : KeccakRow F

instance : ProvableStruct Inputs where
  components := [KeccakState, KeccakRow]
  to_components := fun { state, d } => .cons state (.cons d .nil)
  from_components := fun (.cons state (.cons d .nil)) => { state, d }

def theta_xor (inputs : Var Inputs (F p)) : Circuit (F p) (Var KeccakState (F p)) := do
  let ⟨state, d⟩ := inputs
  return #v[
    ←subcircuit Gadgets.Xor.circuit ⟨state.get 0, d.get 0⟩,
    ←subcircuit Gadgets.Xor.circuit ⟨state.get 1, d.get 0⟩,
    ←subcircuit Gadgets.Xor.circuit ⟨state.get 2, d.get 0⟩,
    ←subcircuit Gadgets.Xor.circuit ⟨state.get 3, d.get 0⟩,
    ←subcircuit Gadgets.Xor.circuit ⟨state.get 4, d.get 0⟩,
    ←subcircuit Gadgets.Xor.circuit ⟨state.get 5, d.get 1⟩,
    ←subcircuit Gadgets.Xor.circuit ⟨state.get 6, d.get 1⟩,
    ←subcircuit Gadgets.Xor.circuit ⟨state.get 7, d.get 1⟩,
    ←subcircuit Gadgets.Xor.circuit ⟨state.get 8, d.get 1⟩,
    ←subcircuit Gadgets.Xor.circuit ⟨state.get 9, d.get 1⟩,
    ←subcircuit Gadgets.Xor.circuit ⟨state.get 10, d.get 2⟩,
    ←subcircuit Gadgets.Xor.circuit ⟨state.get 11, d.get 2⟩,
    ←subcircuit Gadgets.Xor.circuit ⟨state.get 12, d.get 2⟩,
    ←subcircuit Gadgets.Xor.circuit ⟨state.get 13, d.get 2⟩,
    ←subcircuit Gadgets.Xor.circuit ⟨state.get 14, d.get 2⟩,
    ←subcircuit Gadgets.Xor.circuit ⟨state.get 15, d.get 3⟩,
    ←subcircuit Gadgets.Xor.circuit ⟨state.get 16, d.get 3⟩,
    ←subcircuit Gadgets.Xor.circuit ⟨state.get 17, d.get 3⟩,
    ←subcircuit Gadgets.Xor.circuit ⟨state.get 18, d.get 3⟩,
    ←subcircuit Gadgets.Xor.circuit ⟨state.get 19, d.get 3⟩,
    ←subcircuit Gadgets.Xor.circuit ⟨state.get 20, d.get 4⟩,
    ←subcircuit Gadgets.Xor.circuit ⟨state.get 21, d.get 4⟩,
    ←subcircuit Gadgets.Xor.circuit ⟨state.get 22, d.get 4⟩,
    ←subcircuit Gadgets.Xor.circuit ⟨state.get 23, d.get 4⟩,
    ←subcircuit Gadgets.Xor.circuit ⟨state.get 24, d.get 4⟩
  ]

instance elaborated : ElaboratedCircuit (F p) Inputs (Var KeccakState (F p)) where
  main := theta_xor
  local_length _ := 200
  output _ i0 := var_from_offset KeccakState i0
  output_eq _ i := by
    simp only [var_from_offset_vector, theta_xor, Xor.circuit]
    simp only [circuit_norm]
    rfl

def assumptions (inputs : Inputs (F p)) : Prop :=
  let ⟨state, d⟩ := inputs
  state.is_normalized ∧ d.is_normalized

def spec (inputs : Inputs (F p)) (out: KeccakState (F p)) : Prop :=
  let ⟨state, d⟩ := inputs
<<<<<<< HEAD
  out.is_normalized ∧ out.value = Clean.Gadgets.Keccak256.theta_xor state.value d.value
=======
  let h_norm := ∀ i : Fin 25, out[i].is_normalized

  let state_u64 := state.map (fun x => x.value)
  let d_u64 := d.map (fun x => x.value)
  let out_u64 := out.map (fun x => x.value)

  let state' := Specs.Keccak256.theta_xor state_u64 d_u64

  h_norm ∧ state' = out_u64
>>>>>>> ea174829

theorem soundness : Soundness (F p) assumptions spec := by
  intro i0 env state_var ⟨state, d⟩ h_input ⟨state_norm, d_norm⟩ h_holds
  simp only [circuit_norm, eval_vector] at h_input
  dsimp only [circuit_norm, theta_xor, Xor.circuit, Rotation64.circuit] at h_holds
  simp only [circuit_norm, subcircuit_norm] at h_holds
  dsimp only [Xor.assumptions, Xor.spec, Rotation64.assumptions, Rotation64.spec] at h_holds
  simp [add_assoc, and_assoc, -Fin.val_zero, -Fin.val_one', -Fin.val_one, -Fin.val_two] at h_holds

  simp at h_input
  obtain ⟨h_state, h_d⟩ := h_input

  have s_d (i : Fin 5) : eval env (state_var.d[i.val]) = d[i.val] := by
    rw [← h_d, Vector.getElem_map]

  have s_state (i : Fin 25) : eval env (state_var.state[i.val]) = state[i.val] := by
    rw [← h_state, Vector.getElem_map]

  simp only [s_d, s_state] at h_holds
<<<<<<< HEAD
  simp [circuit_norm, spec, Clean.Gadgets.Keccak256.theta_xor, Clean.Gadgets.Keccak256.xor_u64, Fin.forall_fin_succ,
    -Fin.val_zero, -Fin.val_one', -Fin.val_one, -Fin.val_two, var_from_offset_vector, eval_vector,
    KeccakState.is_normalized, KeccakState.value, KeccakRow.value]
=======
  simp [circuit_norm, spec, Specs.Keccak256.theta_xor, Fin.forall_fin_succ,
    -Fin.val_zero, -Fin.val_one', -Fin.val_one, -Fin.val_two]
>>>>>>> ea174829

  repeat
    first
    | obtain ⟨ h, h_holds ⟩ := h_holds
    | let h := h_holds; let h_holds := True
    specialize h (state_norm _) (d_norm _)
    obtain ⟨ xor, norm ⟩ := h
    simp [xor, norm]
  get_elem_tactic


theorem completeness : Completeness (F p) KeccakState assumptions := by
  intro i0 env state_var h_env state h_input h_assumptions
  simp only [circuit_norm] at h_input
  dsimp only [circuit_norm, theta_xor, Xor.circuit, Rotation64.circuit]
  simp only [circuit_norm, subcircuit_norm]
  dsimp only [Xor.assumptions, Xor.spec]
  simp [add_assoc]
  sorry

def circuit : FormalCircuit (F p) Inputs KeccakState := {
  elaborated with
  assumptions
  spec
  soundness
  completeness
}

end Gadgets.Keccak256.ThetaXor<|MERGE_RESOLUTION|>--- conflicted
+++ resolved
@@ -6,17 +6,8 @@
 import Clean.Specs.Keccak256
 
 namespace Gadgets.Keccak256.ThetaXor
-
-variable {p : ℕ} [Fact p.Prime]
-variable [p_large_enough: Fact (p > 512)]
-
-<<<<<<< HEAD
-open FieldUtils (mod_256 floordiv)
-open Xor (xor_u64)
-open Clean.Gadgets.Keccak256 (KeccakState KeccakRow)
-=======
+variable {p : ℕ} [Fact p.Prime] [Fact (p > 512)]
 open Gadgets.Keccak256 (KeccakState KeccakRow)
->>>>>>> ea174829
 
 structure Inputs (F : Type) where
   state : KeccakState F
@@ -72,19 +63,8 @@
 
 def spec (inputs : Inputs (F p)) (out: KeccakState (F p)) : Prop :=
   let ⟨state, d⟩ := inputs
-<<<<<<< HEAD
-  out.is_normalized ∧ out.value = Clean.Gadgets.Keccak256.theta_xor state.value d.value
-=======
-  let h_norm := ∀ i : Fin 25, out[i].is_normalized
-
-  let state_u64 := state.map (fun x => x.value)
-  let d_u64 := d.map (fun x => x.value)
-  let out_u64 := out.map (fun x => x.value)
-
-  let state' := Specs.Keccak256.theta_xor state_u64 d_u64
-
-  h_norm ∧ state' = out_u64
->>>>>>> ea174829
+  out.is_normalized
+  ∧ out.value = Specs.Keccak256.theta_xor state.value d.value
 
 theorem soundness : Soundness (F p) assumptions spec := by
   intro i0 env state_var ⟨state, d⟩ h_input ⟨state_norm, d_norm⟩ h_holds
@@ -104,14 +84,9 @@
     rw [← h_state, Vector.getElem_map]
 
   simp only [s_d, s_state] at h_holds
-<<<<<<< HEAD
-  simp [circuit_norm, spec, Clean.Gadgets.Keccak256.theta_xor, Clean.Gadgets.Keccak256.xor_u64, Fin.forall_fin_succ,
+  simp [circuit_norm, spec, Specs.Keccak256.theta_xor, Fin.forall_fin_succ,
     -Fin.val_zero, -Fin.val_one', -Fin.val_one, -Fin.val_two, var_from_offset_vector, eval_vector,
     KeccakState.is_normalized, KeccakState.value, KeccakRow.value]
-=======
-  simp [circuit_norm, spec, Specs.Keccak256.theta_xor, Fin.forall_fin_succ,
-    -Fin.val_zero, -Fin.val_one', -Fin.val_one, -Fin.val_two]
->>>>>>> ea174829
 
   repeat
     first
@@ -120,6 +95,7 @@
     specialize h (state_norm _) (d_norm _)
     obtain ⟨ xor, norm ⟩ := h
     simp [xor, norm]
+
   get_elem_tactic
 
 
