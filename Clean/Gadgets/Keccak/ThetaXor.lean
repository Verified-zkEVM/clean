--- conflicted
+++ resolved
@@ -50,13 +50,8 @@
     -- The Xor64 subcircuits don't yield anything
     sorry
   apply KeccakState.normalized_value_ext
-<<<<<<< HEAD
-  simp only [elaborated, main, circuit_norm, thetaXor_loop, Xor64.circuit, Xor64.elaborated, varFromOffset_vector, eval_vector,
-    mul_comm, KeccakState.value, KeccakRow.value]
-=======
-  simp only [main, circuit_norm, thetaXor_loop, Xor64.circuit, eval_vector,
+  simp only [elaborated, main, circuit_norm, thetaXor_loop, Xor64.circuit, Xor64.elaborated, eval_vector,
     KeccakState.value, KeccakRow.value]
->>>>>>> 4005fd57
 
   -- simplify constraints
   simp only [circuit_norm, eval_vector, Inputs.mk.injEq, Vector.ext_iff] at h_input
