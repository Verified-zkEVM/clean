--- conflicted
+++ resolved
@@ -7,17 +7,8 @@
 
 namespace Gadgets.Keccak256.ThetaC
 variable {p : ℕ} [Fact p.Prime] [Fact (p > 512)]
-
-<<<<<<< HEAD
-open FieldUtils (mod_256 floordiv)
-open Xor (xor_u64)
-open Clean.Gadgets.Keccak256 (KeccakState KeccakRow)
-
-=======
 open Gadgets.Keccak256 (KeccakState KeccakRow)
 
-
->>>>>>> ea174829
 def theta_c (state : Var KeccakState (F p)) : Circuit (F p) (Var KeccakRow (F p)) := do
   -- TODO would be nice to have a for loop of length 5 here
   let c0 ← subcircuit Gadgets.Xor.circuit ⟨(state.get 0), (state.get 1)⟩
@@ -46,27 +37,11 @@
   let c4 ← subcircuit Gadgets.Xor.circuit ⟨c4, (state.get 24)⟩
   return #v[c0, c1, c2, c3, c4]
 
-<<<<<<< HEAD
 def assumptions (state : KeccakState (F p)) := state.is_normalized
 
 def spec (state : KeccakState (F p)) (out: KeccakRow (F p)) :=
   out.is_normalized
-  ∧ out.value = Clean.Gadgets.Keccak256.theta_c state.value
-=======
-def assumptions (state : KeccakState (F p)) : Prop :=
-  ∀ i : Fin 25, state[i].is_normalized
-
-def spec (state : KeccakState (F p)) (out: KeccakRow (F p)) : Prop :=
-  let h_norm := out[0].is_normalized ∧ out[1].is_normalized ∧
-             out[2].is_normalized ∧ out[3].is_normalized ∧ out[4].is_normalized
-
-  let state_u64 := state.map (fun x => x.value)
-  let out_u64 := out.map (fun x => x.value)
-
-  let state' := Specs.Keccak256.theta_c state_u64
-
-  h_norm ∧ state' = out_u64
->>>>>>> ea174829
+  ∧ out.value = Specs.Keccak256.theta_c state.value
 
 -- #eval! theta_c (p:=p_babybear) default |>.operations.local_length
 -- #eval! theta_c (p:=p_babybear) default |>.output
@@ -91,23 +66,10 @@
     rw [←h_input, Vector.getElem_map]
   simp only [s] at h_holds
   simp only [circuit_norm, spec, KeccakRow.is_normalized_iff,
-    KeccakRow.value, KeccakState.value,
-    Clean.Gadgets.Keccak256.theta_c, Clean.Gadgets.Keccak256.xor_u64]
+    KeccakRow.value, KeccakState.value, Specs.Keccak256.theta_c]
 
   repeat
     first
-<<<<<<< HEAD
-    | obtain⟨ h00, h01, h02, h03, h_holds ⟩ := h_holds
-    | obtain⟨ h00, h01, h02, h03 ⟩ := h_holds
-    obtain ⟨ xor00, norm00 ⟩ := h00 (state_norm _) (state_norm _)
-    obtain ⟨ xor01, norm01 ⟩ := h01 norm00 (state_norm _)
-    obtain ⟨ xor02, norm02 ⟩ := h02 norm01 (state_norm _)
-    obtain ⟨ xor0, norm0 ⟩ := h03 norm02 (state_norm _)
-    rw [xor02, xor01, xor00] at xor0
-    clear h00 h01 h02 h03 norm00 norm01 norm02 xor00 xor01 xor02
-
-  simp [*]
-=======
     | obtain⟨ h0, h1, h2, h3, h_holds ⟩ := h_holds
     | obtain⟨ h0, h1, h2, h3 ⟩ := h_holds
     obtain ⟨ xor0, norm0 ⟩ := h0 (state_norm _) (state_norm _)
@@ -119,7 +81,6 @@
 
   simp_all [Specs.Keccak256.theta_c, spec]
   get_elem_tactic
->>>>>>> ea174829
 
 theorem completeness : Completeness (F p) KeccakRow assumptions := by
   intro i0 env state_var h_env state h_input h_assumptions
