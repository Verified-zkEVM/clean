import Clean.Gadgets.Addition8.Addition8FullCarry
import Clean.Types.U64
import Clean.Gadgets.Addition32.Theorems
import Clean.Gadgets.Xor.Xor64
import Clean.Gadgets.Keccak.KeccakState

namespace Gadgets.Keccak.ThetaC
variable {p : ℕ} [Fact p.Prime]
variable [p_large_enough: Fact (p > 512)]

open FieldUtils (mod_256 floordiv)
open Xor (xor_u64)
<<<<<<< HEAD
open Clean.Gadgets.Keccak256

@[reducible]
def Inputs := KeccakState

@[reducible]
def Outputs := vec_provable U64 5

def theta_c (state : Var Inputs (F p)) : Circuit (F p) (Var Outputs (F p)) := do
=======

@[reducible] def State := ProvableVector U64 25
@[reducible] def Outputs := ProvableVector U64 5
-- note: `reducible` is needed for type class inference, i.e. `ProvableType State`

def theta_c (state : Var State (F p)) : Circuit (F p) (Var Outputs (F p)) := do
  -- TODO would be nice to have a for loop of length 5 here
>>>>>>> 82561c38
  let c0 ← subcircuit Gadgets.Xor.circuit ⟨(state.get 0), (state.get 1)⟩
  let c0 ← subcircuit Gadgets.Xor.circuit ⟨c0, (state.get 2)⟩
  let c0 ← subcircuit Gadgets.Xor.circuit ⟨c0, (state.get 3)⟩
  let c0 ← subcircuit Gadgets.Xor.circuit ⟨c0, (state.get 4)⟩

  let c1 ← subcircuit Gadgets.Xor.circuit ⟨(state.get 5), (state.get 6)⟩
  let c1 ← subcircuit Gadgets.Xor.circuit ⟨c1, (state.get 7)⟩
  let c1 ← subcircuit Gadgets.Xor.circuit ⟨c1, (state.get 8)⟩
  let c1 ← subcircuit Gadgets.Xor.circuit ⟨c1, (state.get 9)⟩

  let c2 ← subcircuit Gadgets.Xor.circuit ⟨(state.get 10), (state.get 11)⟩
  let c2 ← subcircuit Gadgets.Xor.circuit ⟨c2, (state.get 12)⟩
  let c2 ← subcircuit Gadgets.Xor.circuit ⟨c2, (state.get 13)⟩
  let c2 ← subcircuit Gadgets.Xor.circuit ⟨c2, (state.get 14)⟩

  let c3 ← subcircuit Gadgets.Xor.circuit ⟨(state.get 15), (state.get 16)⟩
  let c3 ← subcircuit Gadgets.Xor.circuit ⟨c3, (state.get 17)⟩
  let c3 ← subcircuit Gadgets.Xor.circuit ⟨c3, (state.get 18)⟩
  let c3 ← subcircuit Gadgets.Xor.circuit ⟨c3, (state.get 19)⟩

  let c4 ← subcircuit Gadgets.Xor.circuit ⟨(state.get 20), (state.get 21)⟩
  let c4 ← subcircuit Gadgets.Xor.circuit ⟨c4, (state.get 22)⟩
  let c4 ← subcircuit Gadgets.Xor.circuit ⟨c4, (state.get 23)⟩
  let c4 ← subcircuit Gadgets.Xor.circuit ⟨c4, (state.get 24)⟩
  return #v[c0, c1, c2, c3, c4]

<<<<<<< HEAD
def assumptions (state : Inputs (F p)) : Prop :=
  -- TODO
  true

def spec (state : Inputs (F p)) (out: Outputs (F p)) : Prop :=
  true

def circuit : FormalCircuit (F p) Inputs Outputs where
=======
def assumptions (state : State (F p)) : Prop :=
  ∀ i : Fin 25, state[i].is_normalized

def spec (state : State (F p)) (out: Outputs (F p)) : Prop :=
  let h_norm := out[0].is_normalized ∧ out[1].is_normalized ∧
                out[2].is_normalized ∧ out[3].is_normalized ∧ out[4].is_normalized

  let h_xor0 :=
    out[0].value = (state[0].value |>.xor state[1].value |>.xor state[2].value |>.xor state[3].value |>.xor state[4].value)
  let h_xor1 :=
    out[1].value = (state[5].value |>.xor state[6].value |>.xor state[7].value |>.xor state[8].value |>.xor state[9].value)
  let h_xor2 :=
    out[2].value = (state[10].value |>.xor state[11].value |>.xor state[12].value |>.xor state[13].value |>.xor state[14].value)
  let h_xor3 :=
    out[3].value = (state[15].value |>.xor state[16].value |>.xor state[17].value |>.xor state[18].value |>.xor state[19].value)
  let h_xor4 :=
    out[4].value = (state[20].value |>.xor state[21].value |>.xor state[22].value |>.xor state[23].value |>.xor state[24].value)

  h_norm ∧ (h_xor0 ∧ h_xor1 ∧ h_xor2 ∧ h_xor3 ∧ h_xor4)

-- #eval! theta_c (p:=p_babybear) default |>.operations.local_length
-- #eval! theta_c (p:=p_babybear) default |>.output
instance elaborated : ElaboratedCircuit (F p) State (Var Outputs (F p)) where
>>>>>>> 82561c38
  main := theta_c
  local_length _ := 160
  output _ i0 := #v[
    var_from_offset U64 (i0 + 24),
    var_from_offset U64 (i0 + 56),
    var_from_offset U64 (i0 + 88),
    var_from_offset U64 (i0 + 120),
    var_from_offset U64 (i0 + 152)
  ]

theorem soundness : Soundness (F p) assumptions spec := by
  intro i0 env state_var state h_input state_norm h_holds
  simp only [circuit_norm] at h_input
  dsimp only [assumptions] at state_norm
  dsimp only [circuit_norm, theta_c, Xor.circuit] at h_holds
  simp only [circuit_norm, subcircuit_norm] at h_holds
  dsimp only [Xor.assumptions, Xor.spec] at h_holds
  simp [add_assoc, and_assoc] at h_holds

  -- TODO: we desperately need some abstraction here
  have s0 : eval env (state_var[0]) = state[0] := by rw [←h_input, Vector.getElem_map]
  have s1 : eval env (state_var[1]) = state[1] := by rw [←h_input, Vector.getElem_map]
  have s2 : eval env (state_var[2]) = state[2] := by rw [←h_input, Vector.getElem_map]
  have s3 : eval env (state_var[@Fin.val 25 3]) = state[3] := by rw [←h_input, Vector.getElem_map]; rfl
  have s4 : eval env (state_var[@Fin.val 25 4]) = state[4] := by rw [←h_input, Vector.getElem_map]; rfl
  have s5 : eval env (state_var[@Fin.val 25 5]) = state[5] := by rw [←h_input, Vector.getElem_map]; rfl
  have s6 : eval env (state_var[@Fin.val 25 6]) = state[6] := by rw [←h_input, Vector.getElem_map]; rfl
  have s7 : eval env (state_var[@Fin.val 25 7]) = state[7] := by rw [←h_input, Vector.getElem_map]; rfl
  have s8 : eval env (state_var[@Fin.val 25 8]) = state[8] := by rw [←h_input, Vector.getElem_map]; rfl
  have s9 : eval env (state_var[@Fin.val 25 9]) = state[9] := by rw [←h_input, Vector.getElem_map]; rfl
  have s10 : eval env (state_var[@Fin.val 25 10]) = state[10] := by rw [←h_input, Vector.getElem_map]; rfl
  have s11 : eval env (state_var[@Fin.val 25 11]) = state[11] := by rw [←h_input, Vector.getElem_map]; rfl
  have s12 : eval env (state_var[@Fin.val 25 12]) = state[12] := by rw [←h_input, Vector.getElem_map]; rfl
  have s13 : eval env (state_var[@Fin.val 25 13]) = state[13] := by rw [←h_input, Vector.getElem_map]; rfl
  have s14 : eval env (state_var[@Fin.val 25 14]) = state[14] := by rw [←h_input, Vector.getElem_map]; rfl
  have s15 : eval env (state_var[@Fin.val 25 15]) = state[15] := by rw [←h_input, Vector.getElem_map]; rfl
  have s16 : eval env (state_var[@Fin.val 25 16]) = state[16] := by rw [←h_input, Vector.getElem_map]; rfl
  have s17 : eval env (state_var[@Fin.val 25 17]) = state[17] := by rw [←h_input, Vector.getElem_map]; rfl
  have s18 : eval env (state_var[@Fin.val 25 18]) = state[18] := by rw [←h_input, Vector.getElem_map]; rfl
  have s19 : eval env (state_var[@Fin.val 25 19]) = state[19] := by rw [←h_input, Vector.getElem_map]; rfl
  have s20 : eval env (state_var[@Fin.val 25 20]) = state[20] := by rw [←h_input, Vector.getElem_map]; rfl
  have s21 : eval env (state_var[@Fin.val 25 21]) = state[21] := by rw [←h_input, Vector.getElem_map]; rfl
  have s22 : eval env (state_var[@Fin.val 25 22]) = state[22] := by rw [←h_input, Vector.getElem_map]; rfl
  have s23 : eval env (state_var[@Fin.val 25 23]) = state[23] := by rw [←h_input, Vector.getElem_map]; rfl
  have s24 : eval env (state_var[@Fin.val 25 24]) = state[24] := by rw [←h_input, Vector.getElem_map]; rfl
  rw [s0, s1, s2, s3, s4, s5, s6, s7, s8, s9, s10, s11, s12, s13,
      s14, s15, s16, s17, s18, s19, s20, s21, s22, s23, s24] at h_holds
  clear s0 s1 s2 s3 s4 s5 s6 s7 s8 s9 s10 s11 s12 s13 s14 s15 s16 s17
    s18 s19 s20 s21 s22 s23 s24

  simp [circuit_norm, spec]

  -- TODO ideally we would do this proof once and not 5 times!
  -- out0 spec
  set out0 := eval env <| var_from_offset U64 (i0 + 24)
  obtain ⟨ h00, h01, h02, h03, h_holds ⟩ := h_holds
  obtain ⟨ xor00, norm00 ⟩ := h00 (state_norm 0) (state_norm 1)
  obtain ⟨ xor01, norm01 ⟩ := h01 norm00 (state_norm 2)
  obtain ⟨ xor02, norm02 ⟩ := h02 norm01 (state_norm 3)
  obtain ⟨ xor0, norm0 ⟩ := h03 norm02 (state_norm 4)
  rw [xor02, xor01, xor00] at xor0
  clear h00 h01 h02 h03 norm00 norm01 norm02 xor00 xor01 xor02

  -- out1 spec
  set out1 := eval env <| var_from_offset U64 (i0 + 56)
  obtain ⟨ h10, h11, h12, h13, h_holds ⟩ := h_holds
  obtain ⟨ xor10, norm10 ⟩ := h10 (state_norm 5) (state_norm 6)
  obtain ⟨ xor11, norm11 ⟩ := h11 norm10 (state_norm 7)
  obtain ⟨ xor12, norm12 ⟩ := h12 norm11 (state_norm 8)
  obtain ⟨ xor1, norm1 ⟩ := h13 norm12 (state_norm 9)
  rw [xor12, xor11, xor10] at xor1
  clear h10 h11 h12 h13 norm10 norm11 norm12 xor10 xor11 xor12

  -- out2 spec
  set out2 := eval env <| var_from_offset U64 (i0 + 88)
  obtain ⟨ h20, h21, h22, h23, h_holds ⟩ := h_holds
  obtain ⟨ xor20, norm20 ⟩ := h20 (state_norm 10) (state_norm 11)
  obtain ⟨ xor21, norm21 ⟩ := h21 norm20 (state_norm 12)
  obtain ⟨ xor22, norm22 ⟩ := h22 norm21 (state_norm 13)
  obtain ⟨ xor2, norm2 ⟩ := h23 norm22 (state_norm 14)
  rw [xor22, xor21, xor20] at xor2
  clear h20 h21 h22 h23 norm20 norm21 norm22 xor20 xor21 xor22

  -- out3 spec
  set out3 := eval env <| var_from_offset U64 (i0 + 120)
  obtain ⟨ h30, h31, h32, h33, h_holds ⟩ := h_holds
  obtain ⟨ xor30, norm30 ⟩ := h30 (state_norm 15) (state_norm 16)
  obtain ⟨ xor31, norm31 ⟩ := h31 norm30 (state_norm 17)
  obtain ⟨ xor32, norm32 ⟩ := h32 norm31 (state_norm 18)
  obtain ⟨ xor3, norm3 ⟩ := h33 norm32 (state_norm 19)
  rw [xor32, xor31, xor30] at xor3
  clear h30 h31 h32 h33 norm30 norm31 norm32 xor30 xor31 xor32

  -- out4 spec
  set out4 := eval env <| var_from_offset U64 (i0 + 152)
  obtain ⟨ h40, h41, h42, h43 ⟩ := h_holds
  obtain ⟨ xor40, norm40 ⟩ := h40 (state_norm 20) (state_norm 21)
  obtain ⟨ xor41, norm41 ⟩ := h41 norm40 (state_norm 22)
  obtain ⟨ xor42, norm42 ⟩ := h42 norm41 (state_norm 23)
  obtain ⟨ xor4, norm4 ⟩ := h43 norm42 (state_norm 24)
  rw [xor42, xor41, xor40] at xor4
  clear h40 h41 h42 h43 norm40 norm41 norm42 xor40 xor41 xor42

  exact ⟨
    ⟨ norm0, norm1, norm2, norm3, norm4 ⟩,
    ⟨ xor0, xor1, xor2, xor3, xor4 ⟩
  ⟩

theorem completeness : Completeness (F p) Outputs assumptions := by
  intro i0 env state_var h_env state h_input h_assumptions
  simp only [circuit_norm] at h_input
  dsimp only [circuit_norm, theta_c, Xor.circuit]
  simp only [circuit_norm, subcircuit_norm]
  dsimp only [Xor.assumptions, Xor.spec]
  simp [add_assoc]
  sorry

def circuit : FormalCircuit (F p) State Outputs where
  main := theta_c
  assumptions
  spec
  soundness
  completeness
end Gadgets.Keccak.ThetaC<|MERGE_RESOLUTION|>--- conflicted
+++ resolved
@@ -10,25 +10,13 @@
 
 open FieldUtils (mod_256 floordiv)
 open Xor (xor_u64)
-<<<<<<< HEAD
 open Clean.Gadgets.Keccak256
 
-@[reducible]
-def Inputs := KeccakState
+@[reducible] def Outputs := ProvableVector U64 5
+-- note: `reducible` is needed for type class inference, i.e. `ProvableType KeccakState`
 
-@[reducible]
-def Outputs := vec_provable U64 5
-
-def theta_c (state : Var Inputs (F p)) : Circuit (F p) (Var Outputs (F p)) := do
-=======
-
-@[reducible] def State := ProvableVector U64 25
-@[reducible] def Outputs := ProvableVector U64 5
--- note: `reducible` is needed for type class inference, i.e. `ProvableType State`
-
-def theta_c (state : Var State (F p)) : Circuit (F p) (Var Outputs (F p)) := do
+def theta_c (state : Var KeccakState (F p)) : Circuit (F p) (Var Outputs (F p)) := do
   -- TODO would be nice to have a for loop of length 5 here
->>>>>>> 82561c38
   let c0 ← subcircuit Gadgets.Xor.circuit ⟨(state.get 0), (state.get 1)⟩
   let c0 ← subcircuit Gadgets.Xor.circuit ⟨c0, (state.get 2)⟩
   let c0 ← subcircuit Gadgets.Xor.circuit ⟨c0, (state.get 3)⟩
@@ -55,20 +43,10 @@
   let c4 ← subcircuit Gadgets.Xor.circuit ⟨c4, (state.get 24)⟩
   return #v[c0, c1, c2, c3, c4]
 
-<<<<<<< HEAD
-def assumptions (state : Inputs (F p)) : Prop :=
-  -- TODO
-  true
-
-def spec (state : Inputs (F p)) (out: Outputs (F p)) : Prop :=
-  true
-
-def circuit : FormalCircuit (F p) Inputs Outputs where
-=======
-def assumptions (state : State (F p)) : Prop :=
+def assumptions (state : KeccakState (F p)) : Prop :=
   ∀ i : Fin 25, state[i].is_normalized
 
-def spec (state : State (F p)) (out: Outputs (F p)) : Prop :=
+def spec (state : KeccakState (F p)) (out: Outputs (F p)) : Prop :=
   let h_norm := out[0].is_normalized ∧ out[1].is_normalized ∧
                 out[2].is_normalized ∧ out[3].is_normalized ∧ out[4].is_normalized
 
@@ -87,8 +65,7 @@
 
 -- #eval! theta_c (p:=p_babybear) default |>.operations.local_length
 -- #eval! theta_c (p:=p_babybear) default |>.output
-instance elaborated : ElaboratedCircuit (F p) State (Var Outputs (F p)) where
->>>>>>> 82561c38
+instance elaborated : ElaboratedCircuit (F p) KeccakState (Var Outputs (F p)) where
   main := theta_c
   local_length _ := 160
   output _ i0 := #v[
@@ -206,7 +183,7 @@
   simp [add_assoc]
   sorry
 
-def circuit : FormalCircuit (F p) State Outputs where
+def circuit : FormalCircuit (F p) KeccakState Outputs where
   main := theta_c
   assumptions
   spec
