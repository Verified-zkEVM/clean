import Clean.Gadgets.Rotation64.Theorems
import Clean.Utils.Primes
import Clean.Utils.Field

namespace Gadgets.ByteDecomposition
variable {p : ℕ} [Fact p.Prime]
variable [p_large_enough: Fact (p > 512)]

structure Outputs (F : Type) where
  low : F
  high : F

instance instProvableTypeOutputs : ProvableType Outputs where
  size := 2
  to_elements x := #v[x.low, x.high]
  from_elements v :=
    let ⟨ .mk [low, high], _ ⟩ := v
    ⟨ low, high ⟩

/--
  Decompose a byte into a low and a high part.
  The low part is the least significant `offset` bits, and the high part is the most significant `8 - offset` bits.
-/
def byte_decomposition (offset : Fin 8) (x : Var field (F p)) : Circuit (F p) (Var Outputs (F p)) := do
  let x : Expression (F p) := x
  let two_power : ℕ := (2 : ℕ)^offset.val

  let low ← witness fun env =>
    if offset > 0 then
      FieldUtils.mod (env x) ⟨two_power, by dsimp only [two_power]; simp⟩ (by
        dsimp only [two_power, PNat.mk_coe, two_power];
        have h : 2^offset.val < 2^8 := by
          apply Nat.pow_lt_pow_of_lt
          simp only [Nat.one_lt_ofNat, two_power]
          simp only [Fin.is_lt, two_power]
        linarith [p_large_enough.elim]
      )
    else 0

  let high ← witness fun env => FieldUtils.floordiv (env x) (2^offset.val)

  lookup (ByteLookup low)
  lookup (ByteLookup high)

  assert_zero (low + high * ((2 : ℕ)^offset.val : F p) - x)

  return ⟨ low, high ⟩

def assumptions (x : field (F p)) := x.val < 256

def spec (offset : Fin 8) (x : field (F p)) (out: Outputs (F p)) :=
  let ⟨low, high⟩ := out
  x.val = low.val + high.val * 2^(offset.val)

<<<<<<< HEAD

def elaborated (offset : Fin 8) : ElaboratedCircuit (F p) Inputs (Var Outputs (F p)) where
  main := byte_decomposition offset
  local_length _ := 2
  output _ i0 := var_from_offset Outputs i0

-- TODO: remove when updating to new mathlib
theorem Nat.mod_lt_of_lt {a b c : Nat} (h : a < c) : a % b < c :=
  Nat.lt_of_le_of_lt (Nat.mod_le _ _) h

theorem soundness (offset : Fin 8) : Soundness (F p) (circuit := elaborated offset) assumptions (spec offset) := by
  sorry

theorem completeness (offset : Fin 8) : Completeness (F p) (circuit := elaborated offset) Outputs assumptions := by
  rintro i0 env ⟨x_var⟩ henv ⟨ x ⟩ h_eval as
  simp only [assumptions] at as
  simp [circuit_norm, byte_decomposition, elaborated] at henv

  let h0 := henv 0
  simp only [Fin.isValue, Fin.val_zero, add_zero, gt_iff_lt, List.getElem_cons_zero] at h0
  let h1 := henv 1
  simp only [Fin.isValue, Fin.val_one, gt_iff_lt, List.getElem_cons_succ,
    List.getElem_cons_zero] at h1

  simp [eval, circuit_norm] at h_eval
  simp [circuit_norm, byte_decomposition, elaborated, ByteLookup]
  rw [ByteTable.equiv, ByteTable.equiv, h_eval, h0, h1]

  if zero_off : offset = 0 then
    simp only [Fin.isValue, zero_off, lt_self_iff_false, ↓reduceIte, FieldUtils.floordiv,
      Fin.val_zero, pow_zero, PNat.val_ofNat, Nat.div_one, mul_one, zero_add]
    rw [FieldUtils.nat_to_field_of_val_eq_iff, h_eval]
    ring_nf
    simp only [ZMod.val_zero, Nat.ofNat_pos, true_and, and_true, gt_iff_lt]
    linarith
  else
    have off_ge_zero : offset > 0 := by
      simp only [Fin.isValue, gt_iff_lt, Fin.pos_iff_ne_zero', ne_eq, zero_off, not_false_eq_true]
    simp [FieldUtils.mod, h_eval, FieldUtils.floordiv, off_ge_zero]

    have x_lt : x.val < p := by linarith [as, p_large_enough.elim]
    have val_two : (2 : F p).val = 2 := FieldUtils.val_lt_p 2 (by linarith [p_large_enough.elim])

    have h : ZMod.val (2 : F p) ^ offset.val < 256 := by
      rw [val_two]
      fin_cases offset
      repeat simp

    have h' : ZMod.val (2 : F p) ^ offset.val < p := by
      linarith [p_large_enough.elim]

    constructor
    · repeat rw [FieldUtils.val_of_nat_to_field_eq]

      have h_mod : x.val % (2^offset.val) < 256 := by
        apply Nat.mod_lt_of_lt
        exact as

      have h_div : x.val / (2^offset.val) < 256 := by
        apply Nat.div_lt_of_lt_mul
        fin_cases offset
        repeat linarith

      simp only [h_mod, h_div, and_self]

    · apply_fun ZMod.val
=======
def circuit (off : Fin 8) : FormalCircuit (F p) field Outputs where
  main := byte_decomposition off
  assumptions := assumptions
  spec := spec off
  local_length := 2
  output _ i0 := ⟨ var ⟨i0⟩, var ⟨i0 +1⟩ ⟩
  soundness := by sorry
  completeness := by
    rintro i0 env ⟨ x_var ⟩ henv x h_eval as
    simp only [assumptions] at as
    simp [circuit_norm, byte_decomposition] at henv

    let h0 := henv 0
    simp at h0
    let h1 := henv 1
    simp at h1

    simp [eval, circuit_norm] at h_eval

    simp [circuit_norm, byte_decomposition]
    rw [h_eval, h0, h1]

    fin_cases off
    · simp only [Fin.isValue, Fin.zero_eta, lt_self_iff_false, ↓reduceIte, FieldUtils.floordiv,
      pow_zero, PNat.val_ofNat, Nat.div_one, mul_one, zero_add]
      rw [FieldUtils.nat_to_field_of_val_eq_iff, h_eval]
      ring
    · simp [FieldUtils.mod, h_eval, FieldUtils.floordiv]
      apply_fun ZMod.val
>>>>>>> ea174829
      · repeat rw [ZMod.val_add]

        rw [ZMod.val_mul, ZMod.val_pow h', ZMod.neg_val]
        repeat rw [FieldUtils.val_of_nat_to_field_eq]

        simp only [Nat.add_mod_mod, Nat.mod_add_mod, ZMod.val_zero, val_two]
        set bin_pow := 2^offset.val
        if h: x = 0 then
          simp [h]
        else
          have x_ne_zero : NeZero x.val := by
            rw [neZero_iff]
            simp only [ne_eq, ZMod.val_eq_zero, h, not_false_eq_true]

          simp only [h, ↓reduceIte]
          rw [Nat.mod_add_div', Nat.add_mod]
          rw [Nat.self_sub_mod, Nat.mod_eq_of_lt x_lt, Nat.add_sub_of_le (by linarith)]
          simp only [Nat.mod_self]

      · apply ZMod.val_injective

def circuit (offset : Fin 8) : FormalCircuit (F p) Inputs Outputs := {
  elaborated offset with
  main := byte_decomposition offset
  assumptions
  spec := spec offset
  soundness := soundness offset
  completeness := completeness offset
}
end Gadgets.ByteDecomposition<|MERGE_RESOLUTION|>--- conflicted
+++ resolved
@@ -52,9 +52,7 @@
   let ⟨low, high⟩ := out
   x.val = low.val + high.val * 2^(offset.val)
 
-<<<<<<< HEAD
-
-def elaborated (offset : Fin 8) : ElaboratedCircuit (F p) Inputs (Var Outputs (F p)) where
+def elaborated (offset : Fin 8) : ElaboratedCircuit (F p) field (Var Outputs (F p)) where
   main := byte_decomposition offset
   local_length _ := 2
   output _ i0 := var_from_offset Outputs i0
@@ -67,9 +65,10 @@
   sorry
 
 theorem completeness (offset : Fin 8) : Completeness (F p) (circuit := elaborated offset) Outputs assumptions := by
-  rintro i0 env ⟨x_var⟩ henv ⟨ x ⟩ h_eval as
+  rintro i0 env x_var henv x h_eval as
   simp only [assumptions] at as
   simp [circuit_norm, byte_decomposition, elaborated] at henv
+  simp only [field, id] at x
 
   let h0 := henv 0
   simp only [Fin.isValue, Fin.val_zero, add_zero, gt_iff_lt, List.getElem_cons_zero] at h0
@@ -119,37 +118,6 @@
       simp only [h_mod, h_div, and_self]
 
     · apply_fun ZMod.val
-=======
-def circuit (off : Fin 8) : FormalCircuit (F p) field Outputs where
-  main := byte_decomposition off
-  assumptions := assumptions
-  spec := spec off
-  local_length := 2
-  output _ i0 := ⟨ var ⟨i0⟩, var ⟨i0 +1⟩ ⟩
-  soundness := by sorry
-  completeness := by
-    rintro i0 env ⟨ x_var ⟩ henv x h_eval as
-    simp only [assumptions] at as
-    simp [circuit_norm, byte_decomposition] at henv
-
-    let h0 := henv 0
-    simp at h0
-    let h1 := henv 1
-    simp at h1
-
-    simp [eval, circuit_norm] at h_eval
-
-    simp [circuit_norm, byte_decomposition]
-    rw [h_eval, h0, h1]
-
-    fin_cases off
-    · simp only [Fin.isValue, Fin.zero_eta, lt_self_iff_false, ↓reduceIte, FieldUtils.floordiv,
-      pow_zero, PNat.val_ofNat, Nat.div_one, mul_one, zero_add]
-      rw [FieldUtils.nat_to_field_of_val_eq_iff, h_eval]
-      ring
-    · simp [FieldUtils.mod, h_eval, FieldUtils.floordiv]
-      apply_fun ZMod.val
->>>>>>> ea174829
       · repeat rw [ZMod.val_add]
 
         rw [ZMod.val_mul, ZMod.val_pow h', ZMod.neg_val]
@@ -171,7 +139,7 @@
 
       · apply ZMod.val_injective
 
-def circuit (offset : Fin 8) : FormalCircuit (F p) Inputs Outputs := {
+def circuit (offset : Fin 8) : FormalCircuit (F p) field Outputs := {
   elaborated offset with
   main := byte_decomposition offset
   assumptions
