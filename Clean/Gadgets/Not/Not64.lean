--- conflicted
+++ resolved
@@ -7,47 +7,6 @@
 variable {p : ℕ} [Fact p.Prime] variable [p_large_enough: Fact (p > 512)]
 
 namespace Gadgets.Not
-<<<<<<< HEAD
-@[reducible]
-def Inputs (F : Type) := U64 F
-
-@[reducible]
-def Outputs (F : Type) := U64 F
-
-def not_u64 (x : Var Inputs (F p)) : Circuit (F p) (Var Outputs (F p))  := do
-  let y ← ProvableType.witness (fun env =>
-    let y0 := 255 - (env x.x0).val
-    let y1 := 255 - (env x.x1).val
-    let y2 := 255 - (env x.x2).val
-    let y3 := 255 - (env x.x3).val
-    let y4 := 255 - (env x.x4).val
-    let y5 := 255 - (env x.x5).val
-    let y6 := 255 - (env x.x6).val
-    let y7 := 255 - (env x.x7).val
-    U64.mk y0 y1 y2 y3 y4 y5 y6 y7)
-
-  byte_not_lookup x.x0 y.x0
-  byte_not_lookup x.x1 y.x1
-  byte_not_lookup x.x2 y.x2
-  byte_not_lookup x.x3 y.x3
-  byte_not_lookup x.x4 y.x4
-  byte_not_lookup x.x5 y.x5
-  byte_not_lookup x.x6 y.x6
-  byte_not_lookup x.x7 y.x7
-  return y
-
-def assumptions (x: Inputs (F p)) := x.is_normalized
-
-def spec (x: Inputs (F p)) (y : Outputs (F p)) :=
-  y.x0.val = 255 - x.x0.val ∧
-  y.x1.val = 255 - x.x1.val ∧
-  y.x2.val = 255 - x.x2.val ∧
-  y.x3.val = 255 - x.x3.val ∧
-  y.x4.val = 255 - x.x4.val ∧
-  y.x5.val = 255 - x.x5.val ∧
-  y.x6.val = 255 - x.x6.val ∧
-  y.x7.val = 255 - x.x7.val
-=======
 def not8 (x : Expression (F p)) := 255 - x
 
 def not64 (x : Var U64 (F p)) : Var U64 (F p) :=
@@ -86,7 +45,6 @@
       have hx' : x.val ≤ (255 : F p).val := by linarith
       rw [←sub_eq_add_neg, ZMod.val_sub hx', val_255]
       exact not_zify 256 hx
->>>>>>> 94fe6a67
 
     have h_not_val_64 : ∀ {x : U64 (F p)}, x.is_normalized → ((2^64 - 1 - x.value : ℕ) : ℤ) = 2^64 - 1 - ↑x.value := by
       intro x hx
