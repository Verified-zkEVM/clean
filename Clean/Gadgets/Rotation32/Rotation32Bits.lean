import Clean.Types.U32
import Clean.Circuit.Subcircuit
import Clean.Gadgets.Rotation32.Theorems
import Clean.Gadgets.Rotation32.Rotation32Bytes
import Clean.Gadgets.ByteDecomposition.ByteDecomposition
import Clean.Circuit.Provable

namespace Gadgets.Rotation32Bits
variable {p : ℕ} [Fact p.Prime]
variable [p_large_enough: Fact (p > 2^16 + 2^8)]

instance : Fact (p > 512) := by
  constructor
  linarith [p_large_enough.elim]

open Gadgets.Rotation32.Theorems
open ByteDecomposition (Outputs)
open ByteDecomposition.Theorems (byteDecomposition_lt)

/--
  Rotate the 32-bit integer by `offset` bits
-/
def main {sentences : PropertySet (F p)} (order : SentenceOrder sentences) (offset : Fin 8) (x : U32 (Expression (F p))) : Circuit sentences (Var U32 (F p)) := do
  let parts ← Circuit.map x.toLimbs (ByteDecomposition.circuit order offset)
  let lows := parts.map Outputs.low
  let highs := parts.map Outputs.high

  let rotated := highs.zip (lows.rotate 1) |>.map fun (high, low) =>
    high + low * ((2^(8-offset.val) : ℕ) : F p)

  return U32.fromLimbs rotated

def Assumptions (input : U32 (F p)) := input.Normalized

def CompletenessAssumptions {sentences : PropertySet (F p)} (_ : YieldContext sentences) (input : U32 (F p)) := Assumptions input

def Spec {sentences : PropertySet (F p)} (_checked : CheckedYields sentences) (offset : Fin 8) (x : U32 (F p)) (y : U32 (F p)) :=
  y.value = rotRight32 x.value offset.val
  ∧ y.Normalized

def output (offset : Fin 8) (i0 : ℕ) : U32 (Expression (F p)) :=
  U32.fromLimbs (.ofFn fun ⟨i,_⟩ =>
    (var ⟨i0 + i*2 + 1⟩) + var ⟨i0 + (i + 1) % 4 * 2⟩ * .const ((2^(8-offset.val) : ℕ) : F p))

-- #eval main (p:=p_babybear) 1 default |>.output
def elaborated {sentences : PropertySet (F p)} (order : SentenceOrder sentences) (off : Fin 8) : ElaboratedCircuit (F p) sentences U32 U32 where
  main := main order off
  localLength _ := 8
  output _inputs i0 := output off i0
  localLength_eq _ i0 := by
    simp only [circuit_norm, main, ByteDecomposition.circuit, ByteDecomposition.elaborated]
  output_eq _ _ := by
    simp only [circuit_norm, main, output, ByteDecomposition.circuit, ByteDecomposition.elaborated]
    apply congrArg U32.fromLimbs
    simp [Vector.ext_iff, Vector.getElem_rotate]
  subcircuitsConsistent _ _ := by
    simp +arith only [circuit_norm, main,
      ByteDecomposition.circuit, ByteDecomposition.elaborated]

theorem soundness {sentences : PropertySet (F p)} (order : SentenceOrder sentences) (offset : Fin 8) : Soundness (F p) (elaborated order offset) order Assumptions (Spec (offset := offset)) := by
  intro i0 env yields checked x_var x h_input x_normalized h_holds

  -- simplify statements
  dsimp only [circuit_norm, elaborated, main,
    ByteDecomposition.circuit, ByteDecomposition.elaborated] at h_holds
  simp only [Spec, circuit_norm, elaborated,
    ByteDecomposition.Assumptions, ByteDecomposition.Spec] at h_holds ⊢

  -- targeted rewriting of the assumptions
  rw [Assumptions, U32.ByteVector.normalized_iff] at x_normalized
  simp only [U32.ByteVector.getElem_eval_toLimbs, h_input, x_normalized, true_implies,
    Fin.forall_iff] at h_holds

  set base := ((2^(8-offset.val) : ℕ) : F p)
  have neg_offset_le : 8 - offset.val ≤ 8 := by
    rw [tsub_le_iff_right, le_add_iff_nonneg_right]; apply zero_le

  -- capture the rotation relation in terms of byte vectors
  set y := eval env (output offset i0)
  set xs := x.toLimbs
  set ys := y.toLimbs
  set o := offset.val

  have h_rot_vector (i : ℕ) (hi : i < 4) :
      ys[i].val < 2^8 ∧
      ys[i].val = xs[i].val / 2^o + (xs[(i + 1) % 4].val % 2^o) * 2^(8-o) := by
    simp only [ys, y, output, U32.ByteVector.eval_fromLimbs, U32.ByteVector.toLimbs_fromLimbs,
      Vector.getElem_map, Vector.getElem_ofFn, Expression.eval]
    set high := env.get (i0 + i * 2 + 1)
    set next_low := env.get (i0 + (i + 1) % 4 * 2)
    have ⟨⟨_, high_eq⟩, ⟨_, high_lt⟩⟩ := (h_holds i hi).2
    have ⟨⟨next_low_eq, _⟩, ⟨next_low_lt, _⟩⟩ := (h_holds ((i + 1) % 4) (Nat.mod_lt _ (by norm_num))).2
    have next_low_lt' : next_low.val < 2^(8 - (8 - o)) := by rw [Nat.sub_sub_self offset.is_le']; exact next_low_lt
    have ⟨lt, eq⟩ := byteDecomposition_lt (8-o) neg_offset_le high_lt next_low_lt'
    use lt
    rw [eq, high_eq, next_low_eq]

  -- prove that the output is normalized
  have y_norm : y.Normalized := by
    rw [U32.ByteVector.normalized_iff]
    intro i hi
    exact (h_rot_vector i hi).left

  -- finish the proof using our characerization of rotation on byte vectors
  have h_rot_vector' : y.vals = rotRight32_u32 x.vals o := by
    rw [U32.ByteVector.ext_iff, ←rotRight32_bytes_u32_eq]
    intro i hi
    simp only [U32.vals, U32.ByteVector.toLimbs_map, Vector.getElem_map, rotRight32_bytes, Vector.getElem_ofFn]
    exact (h_rot_vector i hi).right

  rw [←U32.vals_valueNat, ←U32.vals_valueNat, h_rot_vector']
  constructor
  · sorry
  exact ⟨ rotation32_bits_soundness offset.is_lt, y_norm ⟩

theorem completeness {sentences : PropertySet (F p)} (order : SentenceOrder sentences) (offset : Fin 8) : Completeness (F p) sentences (elaborated order offset) CompletenessAssumptions := by
  intro i0 env yields x_var _ x h_input x_normalized

  -- simplify goal
  simp only [main, elaborated, circuit_norm,
    ByteDecomposition.circuit, ByteDecomposition.CompletenessAssumptions, ByteDecomposition.Assumptions]

  -- we only have to prove the byte decomposition assumptions
<<<<<<< HEAD
  simp only [CompletenessAssumptions, Assumptions] at x_normalized
  rw [U32.ByteVector.normalized_iff] at x_normalized
  simp_all only [U32.ByteVector.getElem_eval_toLimbs]
  intro i
  trivial

def circuit {sentences : PropertySet (F p)} (order : SentenceOrder sentences) (offset : Fin 8) : FormalCircuit order U32 U32 := {
  elaborated := elaborated order offset
=======
  rw [Assumptions, U32.ByteVector.normalized_iff] at x_normalized
  simp_all only [U32.ByteVector.getElem_eval_toLimbs, forall_const]

def circuit (offset : Fin 8) : FormalCircuit (F p) U32 U32 := {
  elaborated offset with
>>>>>>> c7007dd7
  Assumptions
  CompletenessAssumptions
  Spec := Spec (offset := offset)
  soundness := soundness order offset
  completeness := completeness order offset
  completenessAssumptions_implies_assumptions := fun _ _ h => h
}

end Gadgets.Rotation32Bits<|MERGE_RESOLUTION|>--- conflicted
+++ resolved
@@ -121,7 +121,6 @@
     ByteDecomposition.circuit, ByteDecomposition.CompletenessAssumptions, ByteDecomposition.Assumptions]
 
   -- we only have to prove the byte decomposition assumptions
-<<<<<<< HEAD
   simp only [CompletenessAssumptions, Assumptions] at x_normalized
   rw [U32.ByteVector.normalized_iff] at x_normalized
   simp_all only [U32.ByteVector.getElem_eval_toLimbs]
@@ -130,13 +129,6 @@
 
 def circuit {sentences : PropertySet (F p)} (order : SentenceOrder sentences) (offset : Fin 8) : FormalCircuit order U32 U32 := {
   elaborated := elaborated order offset
-=======
-  rw [Assumptions, U32.ByteVector.normalized_iff] at x_normalized
-  simp_all only [U32.ByteVector.getElem_eval_toLimbs, forall_const]
-
-def circuit (offset : Fin 8) : FormalCircuit (F p) U32 U32 := {
-  elaborated offset with
->>>>>>> c7007dd7
   Assumptions
   CompletenessAssumptions
   Spec := Spec (offset := offset)
