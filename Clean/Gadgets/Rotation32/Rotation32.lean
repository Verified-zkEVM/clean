--- conflicted
+++ resolved
@@ -30,13 +30,8 @@
 def assumptions (input : U32 (F p)) := input.Normalized
 
 def spec (offset : Fin 32) (x : U32 (F p)) (y: U32 (F p)) :=
-<<<<<<< HEAD
   y.value = rotRight32 x.value offset.val
-  ∧ y.is_normalized
-=======
-  y.value = rot_right32 x.value offset.val
   ∧ y.Normalized
->>>>>>> 9daf4333
 
 def output (offset : Fin 32) (i0 : Nat) : U32 (Expression (F p)) :=
   Rotation32Bits.output (offset % 8).val i0
