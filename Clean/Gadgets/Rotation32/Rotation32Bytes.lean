import Clean.Types.U32
import Clean.Gadgets.Rotation32.Theorems
import Clean.Utils.Primes

namespace Gadgets.Rotation32Bytes
variable {p : ℕ} [Fact p.Prime]

/--
  Rotate the 32-bit integer by increments of 8 positions
  This gadget does not introduce constraints
-/
def main {sentences : PropertySet (F p)} (offset : Fin 4) (input : Var U32 (F p)) : Circuit sentences (Var U32 (F p)) := do
  let ⟨x0, x1, x2, x3⟩ := input

  if offset = 0 then
    return ⟨ x0, x1, x2, x3 ⟩
  else if offset = 1 then
    return ⟨ x1, x2, x3, x0 ⟩
  else if offset = 2 then
    return ⟨ x2, x3, x0, x1 ⟩
  else
    return ⟨ x3, x0, x1, x2 ⟩

def Assumptions (input : U32 (F p)) := input.Normalized

def CompletenessAssumptions {sentences : PropertySet (F p)} (_ : YieldContext sentences) (input : U32 (F p)) :=
  Assumptions input

def Spec {sentences : PropertySet (F p)} (_checked : CheckedYields sentences) (offset : Fin 4) (x : U32 (F p)) (y : U32 (F p)) :=
  y.value = rotRight32 x.value (offset.val * 8) ∧ y.Normalized

instance elaborated {sentences : PropertySet (F p)} (off : Fin 4): ElaboratedCircuit (F p) sentences U32 U32 where
  main := main off
  localLength _ := 0
  output input i0 :=
    let ⟨x0, x1, x2, x3⟩ := input
    match off with
    | 0 => ⟨ x0, x1, x2, x3 ⟩
    | 1 => ⟨ x1, x2, x3, x0 ⟩
    | 2 => ⟨ x2, x3, x0, x1 ⟩
    | 3 => ⟨ x3, x0, x1, x2 ⟩

  subcircuitsConsistent x i0 := by
    simp only [main]
    fin_cases off <;> simp only [circuit_norm, reduceIte, Fin.reduceFinMk, Fin.reduceEq]

  output_eq := by
    intros
    fin_cases off
    repeat rfl
  localLength_eq := by
    intros
    fin_cases off
    repeat rfl

theorem soundness {sentences : PropertySet (F p)} (order : SentenceOrder sentences) (off : Fin 4) : Soundness (F p) (elaborated (sentences := sentences) off) order Assumptions (Spec (offset := off)) := by
  rintro i0 env yields checked ⟨ x0_var, x1_var, x2_var, x3_var ⟩ ⟨ x0, x1, x2, x3 ⟩ h_inputs as h

  have h_x0 : x0_var.eval env = x0 := by injections h_inputs
  have h_x1 : x1_var.eval env = x1 := by injections h_inputs
  have h_x2 : x2_var.eval env = x2 := by injections h_inputs
  have h_x3 : x3_var.eval env = x3 := by injections h_inputs
  clear h_inputs
  clear h

  dsimp only [Assumptions, U32.Normalized] at as
  obtain ⟨ h0, h1, h2, h3 ⟩ := as

  simp [circuit_norm, Spec, U32.value, -Nat.reducePow]
  constructor
  · fin_cases off <;> (simp_all [explicit_provable_type, main, rotRight32, circuit_norm, -Nat.reducePow])
  · fin_cases off <;> (simp_all [explicit_provable_type, main, rotRight32, circuit_norm, -Nat.reducePow]; omega)

theorem completeness {sentences : PropertySet (F p)} (off : Fin 4) : Completeness (F p) sentences (elaborated (sentences := sentences) off) CompletenessAssumptions := by
  rintro i0 env yields ⟨ x0_var, x1_var, x2_var, x3_var ⟩ henv ⟨ x0, x1, x2, x3 ⟩ _
  fin_cases off
  repeat
<<<<<<< HEAD
    intro CompletenessAssumptions
    simp [elaborated, main, circuit_norm]
=======
    intro Assumptions
    simp [main, circuit_norm]
>>>>>>> c7007dd7

def circuit {sentences : PropertySet (F p)} (order : SentenceOrder sentences) (off : Fin 4) : FormalCircuit order U32 U32 := {
  elaborated := elaborated off
  Assumptions
  CompletenessAssumptions
  Spec := Spec (offset := off)
  soundness := soundness order off
  completeness := completeness off
  completenessAssumptions_implies_assumptions := fun _ _ h => h
}

end Gadgets.Rotation32Bytes<|MERGE_RESOLUTION|>--- conflicted
+++ resolved
@@ -68,20 +68,15 @@
 
   simp [circuit_norm, Spec, U32.value, -Nat.reducePow]
   constructor
-  · fin_cases off <;> (simp_all [explicit_provable_type, main, rotRight32, circuit_norm, -Nat.reducePow])
-  · fin_cases off <;> (simp_all [explicit_provable_type, main, rotRight32, circuit_norm, -Nat.reducePow]; omega)
+  · fin_cases off <;> (simp_all [explicit_provable_type, main, circuit_norm, -Nat.reducePow])
+  · fin_cases off <;> (simp_all [explicit_provable_type, rotRight32, circuit_norm, -Nat.reducePow]; omega)
 
 theorem completeness {sentences : PropertySet (F p)} (off : Fin 4) : Completeness (F p) sentences (elaborated (sentences := sentences) off) CompletenessAssumptions := by
   rintro i0 env yields ⟨ x0_var, x1_var, x2_var, x3_var ⟩ henv ⟨ x0, x1, x2, x3 ⟩ _
   fin_cases off
   repeat
-<<<<<<< HEAD
     intro CompletenessAssumptions
-    simp [elaborated, main, circuit_norm]
-=======
-    intro Assumptions
     simp [main, circuit_norm]
->>>>>>> c7007dd7
 
 def circuit {sentences : PropertySet (F p)} (order : SentenceOrder sentences) (off : Fin 4) : FormalCircuit order U32 U32 := {
   elaborated := elaborated off
