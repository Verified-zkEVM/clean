--- conflicted
+++ resolved
@@ -49,13 +49,8 @@
 
 instance elaborated : ElaboratedCircuit (F p) Inputs U32 where
   main := main
-<<<<<<< HEAD
   localLength _ := 4
-  output _ i0 := var_from_offset U32 i0
-=======
-  local_length _ := 4
   output _ i0 := varFromOffset U32 i0
->>>>>>> 46d93035
 
 omit [Fact (Nat.Prime p)] p_large_enough in
 theorem soundness_to_u32 {x y z : U32 (F p)}
