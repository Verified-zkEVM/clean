import Mathlib.Algebra.Field.Basic
import Mathlib.Data.ZMod.Basic
import Clean.Utils.Primes
import Clean.Utils.Vector
import Clean.Circuit.Expression
import Clean.Circuit.Provable
import Clean.Circuit.Basic
import Clean.Utils.Field
import Clean.Types.U64
import Clean.Gadgets.Xor.ByteXorTable

section
variable {p : ℕ} [Fact p.Prime] [p_large_enough: Fact (p > 512)]

namespace Gadgets.Xor64
open Gadgets.Xor

structure Inputs (F : Type) where
  x: U64 F
  y: U64 F

instance : ProvableStruct Inputs where
  components := [U64, U64]
  to_components := fun { x, y } => .cons x (.cons y .nil)
  from_components := fun (.cons x (.cons y .nil)) => { x, y }

def main (input : Var Inputs (F p)) : Circuit (F p) (Var U64 (F p))  := do
  let ⟨x, y⟩ := input
  let z ← ProvableType.witness (fun env =>
    let z0 := (env x.x0).val ^^^ (env y.x0).val
    let z1 := (env x.x1).val ^^^ (env y.x1).val
    let z2 := (env x.x2).val ^^^ (env y.x2).val
    let z3 := (env x.x3).val ^^^ (env y.x3).val
    let z4 := (env x.x4).val ^^^ (env y.x4).val
    let z5 := (env x.x5).val ^^^ (env y.x5).val
    let z6 := (env x.x6).val ^^^ (env y.x6).val
    let z7 := (env x.x7).val ^^^ (env y.x7).val
    U64.mk z0 z1 z2 z3 z4 z5 z6 z7)

  lookup ByteXorTable (x.x0, y.x0, z.x0)
  lookup ByteXorTable (x.x1, y.x1, z.x1)
  lookup ByteXorTable (x.x2, y.x2, z.x2)
  lookup ByteXorTable (x.x3, y.x3, z.x3)
  lookup ByteXorTable (x.x4, y.x4, z.x4)
  lookup ByteXorTable (x.x5, y.x5, z.x5)
  lookup ByteXorTable (x.x6, y.x6, z.x6)
  lookup ByteXorTable (x.x7, y.x7, z.x7)
  return z

def assumptions (input: Inputs (F p)) :=
  let ⟨x, y⟩ := input
  x.is_normalized ∧ y.is_normalized

def spec (input: Inputs (F p)) (z : U64 (F p)) :=
  let ⟨x, y⟩ := input
  z.value = x.value ^^^ y.value ∧ z.is_normalized

instance elaborated : ElaboratedCircuit (F p) Inputs U64 where
  main := main
<<<<<<< HEAD
  localLength _ := 8
  output _ i0 := var_from_offset U64 i0
=======
  local_length _ := 8
  output _ i0 := varFromOffset U64 i0
>>>>>>> 46d93035

omit [Fact (Nat.Prime p)] p_large_enough in
theorem soundness_to_u64 {x y z : U64 (F p)}
  (x_norm : x.is_normalized) (y_norm : y.is_normalized)
  (h_eq :
    z.x0.val = x.x0.val ^^^ y.x0.val ∧
    z.x1.val = x.x1.val ^^^ y.x1.val ∧
    z.x2.val = x.x2.val ^^^ y.x2.val ∧
    z.x3.val = x.x3.val ^^^ y.x3.val ∧
    z.x4.val = x.x4.val ^^^ y.x4.val ∧
    z.x5.val = x.x5.val ^^^ y.x5.val ∧
    z.x6.val = x.x6.val ^^^ y.x6.val ∧
    z.x7.val = x.x7.val ^^^ y.x7.val) : spec { x, y } z := by
  simp only [spec]
  have ⟨ hx0, hx1, hx2, hx3, hx4, hx5, hx6, hx7 ⟩ := x_norm
  have ⟨ hy0, hy1, hy2, hy3, hy4, hy5, hy6, hy7 ⟩ := y_norm

  have z_norm : z.is_normalized := by
    simp only [U64.is_normalized, h_eq]
    exact ⟨ Nat.xor_lt_two_pow (n:=8) hx0 hy0, Nat.xor_lt_two_pow (n:=8) hx1 hy1,
      Nat.xor_lt_two_pow (n:=8) hx2 hy2, Nat.xor_lt_two_pow (n:=8) hx3 hy3,
      Nat.xor_lt_two_pow (n:=8) hx4 hy4, Nat.xor_lt_two_pow (n:=8) hx5 hy5,
      Nat.xor_lt_two_pow (n:=8) hx6 hy6, Nat.xor_lt_two_pow (n:=8) hx7 hy7 ⟩

  suffices z.value = x.value ^^^ y.value from ⟨ this, z_norm ⟩
  simp only [U64.value_xor_horner, x_norm, y_norm, z_norm, h_eq, Bitwise.xor_mul_two_pow]
  ac_rfl

theorem soundness : Soundness (F p) elaborated assumptions spec := by
  intro i0 env input_var input h_input h_as h_holds

  let ⟨⟨ x0_var, x1_var, x2_var, x3_var, x4_var, x5_var, x6_var, x7_var ⟩,
       ⟨ y0_var, y1_var, y2_var, y3_var, y4_var, y5_var, y6_var, y7_var ⟩⟩ := input_var
  let ⟨⟨ x0, x1, x2, x3, x4, x5, x6, x7 ⟩,
       ⟨ y0, y1, y2, y3, y4, y5, y6, y7 ⟩⟩ := input

  simp only [circuit_norm, explicit_provable_type, Inputs.mk.injEq, U64.mk.injEq] at h_input

  simp only [circuit_norm, assumptions] at h_as
  obtain ⟨ x_norm, y_norm ⟩ := h_as

  simp only [h_input, circuit_norm, main, ByteXorTable,
    varFromOffset, Vector.mapRange] at h_holds

  apply soundness_to_u64 x_norm y_norm
  simp only [circuit_norm, explicit_provable_type]
  simp [h_holds]

lemma xor_val {x y : F p} (hx : x.val < 256) (hy : y.val < 256) :
    (x.val ^^^ y.val : F p).val = x.val ^^^ y.val := by
  apply FieldUtils.val_lt_p
  have h_byte : x.val ^^^ y.val < 256 := Nat.xor_lt_two_pow (n:=8) hx hy
  linarith [p_large_enough.elim]

theorem completeness : Completeness (F p) elaborated assumptions := by
  intro i0 env input_var h_env input h_input as
  let ⟨⟨ x0, x1, x2, x3, x4, x5, x6, x7 ⟩, ⟨ y0, y1, y2, y3, y4, y5, y6, y7 ⟩⟩ := input
  simp only [circuit_norm, explicit_provable_type, Inputs.mk.injEq, U64.mk.injEq] at h_input
  simp only [assumptions, circuit_norm, U64.is_normalized] at as
  simp only [h_input, circuit_norm, main, ByteXorTable,
    explicit_provable_type, Fin.forall_iff] at h_env ⊢
  have h_env0 : env.get i0 = ↑(ZMod.val x0 ^^^ ZMod.val y0) := by simpa using h_env 0
  simp_all [xor_val]

def circuit : FormalCircuit (F p) Inputs U64 where
  assumptions
  spec
  soundness
  completeness
end Gadgets.Xor64<|MERGE_RESOLUTION|>--- conflicted
+++ resolved
@@ -57,13 +57,8 @@
 
 instance elaborated : ElaboratedCircuit (F p) Inputs U64 where
   main := main
-<<<<<<< HEAD
   localLength _ := 8
-  output _ i0 := var_from_offset U64 i0
-=======
-  local_length _ := 8
   output _ i0 := varFromOffset U64 i0
->>>>>>> 46d93035
 
 omit [Fact (Nat.Prime p)] p_large_enough in
 theorem soundness_to_u64 {x y z : U64 (F p)}
