-- Simplified trace generation for plonky3 backend
-- This file generates Fibonacci witness traces with custom steps
import Lean
import Clean.Tables.Fibonacci8
import Clean.Table.WitnessGeneration
import Clean.Table.Json

open Tables.Fibonacci8Table

-- Generate trace with specified steps and output path
<<<<<<< HEAD
def generateTrace (steps : Nat) (output_path : String) : IO Unit := do
  let fib_relation_babybear := fibRelation (p := pBabybear)
  let init_row : RowType (F pBabybear) := { x := 0, y := 1 }
=======
def generateTrace (steps : ℕ) (output_path : String) : IO Unit := do
  let fib_relation_babybear := fib_relation (p:=p_babybear)
  let init_row : RowType (F p_babybear) := { x := 0, y := 1 }
>>>>>>> 4fb9a432

  let trace_data := witnesses fib_relation_babybear init_row steps
  let json_data := Lean.toJson trace_data

  IO.FS.writeFile output_path json_data.pretty
  IO.println s!"Generated trace with {steps} steps -> {output_path}"

-- Main function that takes steps and output path
def main (args : List String) : IO Unit := do
  match args with
  | [steps_str, output_path] =>
    -- Generate trace with specified steps and output path
    match steps_str.toNat? with
    | some steps => generateTrace steps output_path
    | none => IO.println "Error: Invalid number of steps"
  | _ =>
    IO.println "Usage: lake lean TraceGen.lean -- <steps> <output_path>"<|MERGE_RESOLUTION|>--- conflicted
+++ resolved
@@ -8,15 +8,9 @@
 open Tables.Fibonacci8Table
 
 -- Generate trace with specified steps and output path
-<<<<<<< HEAD
-def generateTrace (steps : Nat) (output_path : String) : IO Unit := do
-  let fib_relation_babybear := fibRelation (p := pBabybear)
+def generateTrace (steps : ℕ) (output_path : String) : IO Unit := do
+  let fib_relation_babybear := fibRelation (p:=pBabybear)
   let init_row : RowType (F pBabybear) := { x := 0, y := 1 }
-=======
-def generateTrace (steps : ℕ) (output_path : String) : IO Unit := do
-  let fib_relation_babybear := fib_relation (p:=p_babybear)
-  let init_row : RowType (F p_babybear) := { x := 0, y := 1 }
->>>>>>> 4fb9a432
 
   let trace_data := witnesses fib_relation_babybear init_row steps
   let json_data := Lean.toJson trace_data
